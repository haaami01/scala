--- conflicted
+++ resolved
@@ -49,11 +49,7 @@
         case DesugaredParameterType(desugaredTpe) =>
           apply(desugaredTpe)
         case _ =>
-<<<<<<< HEAD
-          mapOver(expandAlias(tp0))
-=======
-          expandAlias(tp.mapOver(this))
->>>>>>> 9186c9d6
+          expandAlias(tp0).mapOver(this)
       }
     }
   }
