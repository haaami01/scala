--- conflicted
+++ resolved
@@ -16,11 +16,8 @@
 import scala.collection.{immutable, mutable}
 import scala.annotation.tailrec
 import mutable.ListBuffer
-<<<<<<< HEAD
+import java.util.NoSuchElementException
 import scala.runtime.Statics.releaseFence
-=======
-import java.util.NoSuchElementException
->>>>>>> 6f4ee4a5
 
 /** Profiler driven changes.
  *  TODO - inlining doesn't work from here because of the bug that
