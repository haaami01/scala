--- conflicted
+++ resolved
@@ -201,11 +201,7 @@
     xss.isEmpty || xss.head.isEmpty && flattensToEmpty(xss.tail)
   }
 
-<<<<<<< HEAD
-  final def foreachWithIndex[A, B](xs: List[A])(f: (A, Int) => Unit): Unit = {
-=======
-  final def foreachWithIndex[A](xs: List[A])(f: (A, Int) => Unit) {
->>>>>>> c2d25ac4
+  final def foreachWithIndex[A](xs: List[A])(f: (A, Int) => Unit): Unit = {
     var index = 0
     var ys = xs
     while (!ys.isEmpty) {
