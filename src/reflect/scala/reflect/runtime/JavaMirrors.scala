--- conflicted
+++ resolved
@@ -1152,17 +1152,11 @@
           }
         }
       case japplied: ParameterizedType =>
-<<<<<<< HEAD
         // https://stackoverflow.com/questions/5767122/parameterizedtype-getrawtype-returns-j-l-r-type-not-class
-        val sym = classToScala(japplied.getRawType.asInstanceOf[jClass[_]])
-        val pre = if (japplied.getOwnerType ne null) typeToScala(japplied.getOwnerType) else sym.owner.thisType
-=======
-        // http://stackoverflow.com/questions/5767122/parameterizedtype-getrawtype-returns-j-l-r-type-not-class
         val jcls = japplied.getRawType.asInstanceOf[jClass[_]]
         val sym = classToScala(jcls)
         val isStatic = java.lang.reflect.Modifier.isStatic(jcls.getModifiers)
         val pre = if (!isStatic && (japplied.getOwnerType ne null)) typeToScala(japplied.getOwnerType) else sym.owner.thisType
->>>>>>> adc9a22e
         val args0 = japplied.getActualTypeArguments
         val (args, bounds) = targsToScala(pre.typeSymbol, args0.toList)
         newExistentialType(bounds, typeRef(pre, sym, args))
