/*
 * Scala (https://www.scala-lang.org)
 *
 * Copyright EPFL and Lightbend, Inc.
 *
 * Licensed under Apache License 2.0
 * (http://www.apache.org/licenses/LICENSE-2.0).
 *
 * See the NOTICE file distributed with this work for
 * additional information regarding copyright ownership.
 */

// Generated Code, validated by run/t6240-universe-code-gen.scala
package scala.reflect
package runtime

trait JavaUniverseForce { self: runtime.JavaUniverse  =>
  def force(): Unit = {
    Literal(Constant(42)).duplicate
    nme.flattenedName(NoSymbol, nme.NO_NAME)
    nme.raw
    WeakTypeTag
    TypeTag
    TypeTag.Byte.tpe
    TypeTag.Short.tpe
    TypeTag.Char.tpe
    TypeTag.Int.tpe
    TypeTag.Long.tpe
    TypeTag.Float.tpe
    TypeTag.Double.tpe
    TypeTag.Boolean.tpe
    TypeTag.Unit.tpe
    TypeTag.Any.tpe
    TypeTag.AnyVal.tpe
    TypeTag.AnyRef.tpe
    TypeTag.Object.tpe
    TypeTag.Nothing.tpe
    TypeTag.Null.tpe

    this.settings
    this.internal
    this.treeInfo
    this.rootMirror
    this.traceSymbols
    this.perRunCaches
    this.compat
    this.treeBuild
    this.FreshNameExtractor
    this.FixedMirrorTreeCreator
    this.FixedMirrorTypeCreator
    this.CompoundTypeTreeOriginalAttachment
    this.SAMFunction
    this.DelambdafyTarget
    this.BackquotedIdentifierAttachment
    this.NoWarnAttachment
    this.PatVarDefAttachment
    this.ForAttachment
    this.SyntheticUnitAttachment
    this.SubpatternsAttachment
    this.NoInlineCallsiteAttachment
    this.InlineCallsiteAttachment
    this.OuterArgCanBeElided
    this.UseInvokeSpecial
    this.TypeParamVarargsAttachment
    this.KnownDirectSubclassesCalled
<<<<<<< HEAD
    this.ConstructorNeedsFence
    this.MultiargInfixAttachment
    this.NullaryOverrideAdapted
=======
    this.ChangeOwnerAttachment
>>>>>>> 6e2f3364
    this.noPrint
    this.typeDebug
    // inaccessible: this.posAssigner
    this.ConsoleWriter
    this.RefTree
    this.PackageDef
    this.ClassDef
    this.ModuleDef
    this.ValOrDefDef
    this.ValDef
    this.DefDef
    this.TypeDef
    this.LabelDef
    this.ImportSelector
    this.Import
    this.Template
    this.Block
    this.CaseDef
    this.Alternative
    this.Star
    this.Bind
    this.UnApply
    this.ArrayValue
    this.Function
    this.Assign
    this.NamedArg
    this.If
    this.Match
    this.Return
    this.Try
    this.Throw
    this.New
    this.Typed
    this.MethodValue
    this.TypeApply
    this.Apply
    this.ApplyDynamic
    this.Super
    this.This
    this.Select
    this.Ident
    this.ReferenceToBoxed
    this.Literal
    this.Annotated
    this.SingletonTypeTree
    this.SelectFromTypeTree
    this.CompoundTypeTree
    this.AppliedTypeTree
    this.TypeBoundsTree
    this.ExistentialTypeTree
    this.TypeTree
    this.Modifiers
    this.EmptyTree
    this.noSelfType
    this.pendingSuperCall
    this.emptyValDef
    this.EmptyTreeTypeSubstituter
    this.duplicateAndResetPos
    this.UnmappableAnnotArg
    this.LiteralAnnotArg
    this.ArrayAnnotArg
    this.NestedAnnotArg
    this.AnnotationInfo
    this.Annotation
    this.UnmappableAnnotation
    this.ThrownException
    this.typeNames
    this.tpnme
    this.fulltpnme
    this.binarynme
    this.termNames
    this.nme
    this.sn
    this.undetBaseTypeSeq
    this.Constant
    this.definitions
    this.LookupSucceeded
    this.LookupAmbiguous
    this.LookupInaccessible
    this.LookupNotFound
    this.Scope
    this.EmptyScope
    this.Flag
    this.KindErrors
    this.Kind
    this.ProperTypeKind
    this.TypeConKind
    this.inferKind
    this.UnmappableTree
    this.ErrorType
    this.WildcardType
    this.BoundedWildcardType
    this.OverloadedArgProto
    this.NoType
    this.NoPrefix
    this.ThisType
    this.SingleType
    this.SuperType
    this.TypeBounds
    this.CompoundType
    this.RefinedType
    this.ClassInfoType
    this.ConstantType
    this.FoldableConstantType
    this.LiteralType
    this.TypeRef
    this.MethodType
    this.NullaryMethodType
    this.PolyType
    this.ExistentialType
    this.OverloadedType
    this.ImportType
    this.AntiPolyType
    this.HasTypeMember
    this.ArrayTypeRef
    this.TypeVar
    this.AnnotatedType
    this.StaticallyAnnotatedType
    this.NamedType
    this.RepeatedType
    this.ErasedValueType
    this.GenPolyType
    this.unwrapToClass
    this.unwrapToStableClass
    this.unwrapWrapperTypes
    this.RecoverableCyclicReference
    this.TypeConstraint
    this.normalizeAliases
    this.dropSingletonType
    this.abstractTypesToBounds
    this.dropIllegalStarTypes
    this.wildcardExtrapolation
    this.IsDependentCollector
    this.ApproximateDependentMap
    this.identityTypeMap
    this.typeVarToOriginMap
    this.ErroneousCollector
    this.adaptToNewRunMap
    this.UnrelatableCollector
    this.IsRelatableCollector
    this.SubTypePair
    this.SymbolKind
    this.NoSymbol
    this.CyclicReference
    this.SymbolOps
    this.TermName
    this.TypeName
    this.Liftable
    this.Unliftable
    this.BooleanFlag
    this.WeakTypeTag
    this.TypeTag
    this.Expr
    this.NoMods
    definitions.JavaLangPackage
    definitions.JavaLangPackageClass
    definitions.ScalaPackage
    definitions.ScalaPackageClass
    definitions.RuntimePackage
    definitions.RuntimePackageClass
    definitions.AnyClass
    definitions.AnyRefClass
    definitions.ObjectClass
    definitions.AnyRefTpe
    definitions.AnyTpe
    definitions.AnyValTpe
    definitions.BoxedUnitTpe
    definitions.NothingTpe
    definitions.NullTpe
    definitions.ObjectTpe
    definitions.ObjectTpeJava
    definitions.SerializableTpe
    definitions.StringTpe
    definitions.ThrowableTpe
    definitions.ConstantTrue
    definitions.ConstantFalse
    definitions.ConstantNull
    definitions.AnyValClass
    definitions.RuntimeNothingClass
    definitions.RuntimeNullClass
    definitions.NothingClass
    definitions.NullClass
    definitions.ClassCastExceptionClass
    definitions.IndexOutOfBoundsExceptionClass
    definitions.InvocationTargetExceptionClass
    definitions.MatchErrorClass
    definitions.NonLocalReturnControlClass
    definitions.NullPointerExceptionClass
    definitions.ThrowableClass
    definitions.UninitializedErrorClass
    definitions.RuntimeExceptionClass
    definitions.IllegalArgExceptionClass
    definitions.UninitializedFieldConstructor
    definitions.PartialFunctionClass
    definitions.AbstractPartialFunctionClass
    definitions.SymbolClass
    definitions.StringClass
    definitions.StringModule
    definitions.ClassClass
    definitions.DynamicClass
    definitions.UnqualifiedModules
    definitions.UnqualifiedOwners
    definitions.PredefModule
    definitions.SpecializableModule
    definitions.ScalaRunTimeModule
    definitions.SymbolModule
    definitions.ScalaNumberClass
    definitions.DelayedInitClass
    definitions.TypeConstraintClass
    definitions.SingletonClass
    definitions.ListOfSingletonClassTpe
    definitions.SerializableClass
    definitions.ComparableClass
    definitions.JavaCloneableClass
    definitions.JavaNumberClass
    definitions.JavaEnumClass
    definitions.JavaUtilMap
    definitions.JavaUtilHashMap
    definitions.ByNameParamClass
    definitions.JavaRepeatedParamClass
    definitions.RepeatedParamClass
    definitions.SubTypeClass
    definitions.SameTypeClass
    definitions.DummyImplicitClass
    definitions.ConsClass
    definitions.IteratorClass
    definitions.IterableClass
    definitions.ListClass
    definitions.SeqClass
    definitions.JavaStringBuilderClass
    definitions.JavaStringBufferClass
    definitions.JavaCharSequenceClass
    definitions.ListModule
    definitions.NilModule
    definitions.SeqModule
    definitions.Collection_SeqModule
    definitions.ArrayModule
    definitions.ArrayModule_overloadedApply
    definitions.ArrayClass
    definitions.Array_apply
    definitions.Array_update
    definitions.Array_length
    definitions.Array_clone
    definitions.SoftReferenceClass
    definitions.MethodClass
    definitions.EmptyMethodCacheClass
    definitions.MethodCacheClass
    definitions.StructuralCallSite
    definitions.StructuralCallSite_dummy
    definitions.SymbolLiteral
    definitions.ScalaXmlTopScope
    definitions.ScalaXmlPackage
    definitions.ReflectPackage
    definitions.ReflectApiPackage
    definitions.ReflectRuntimePackage
    definitions.UniverseClass
    definitions.PartialManifestModule
    definitions.FullManifestClass
    definitions.FullManifestModule
    definitions.OptManifestClass
    definitions.NoManifest
    definitions.TreesClass
    definitions.ExprsClass
    definitions.ClassTagModule
    definitions.ClassTagClass
    definitions.TypeTagsClass
    definitions.ApiUniverseClass
    definitions.ApiQuasiquotesClass
    definitions.JavaUniverseClass
    definitions.MirrorClass
    definitions.TypeCreatorClass
    definitions.TreeCreatorClass
    definitions.BlackboxContextClass
    definitions.WhiteboxContextClass
    definitions.MacroImplAnnotation
    definitions.StringContextClass
    definitions.StringContextModule
    definitions.ValueOfClass
    definitions.QuasiquoteClass
    definitions.QuasiquoteClass_api
    definitions.QuasiquoteClass_api_apply
    definitions.QuasiquoteClass_api_unapply
    definitions.ScalaSignatureAnnotation
    definitions.ScalaLongSignatureAnnotation
    definitions.MethodHandleClass
    definitions.VarHandleClass
    definitions.OptionClass
    definitions.OptionModule
    definitions.SomeClass
    definitions.NoneModule
    definitions.SomeModule
    definitions.ModuleSerializationProxyClass
    definitions.VarArityClass
    definitions.ProductClass
    definitions.TupleClass
    definitions.FunctionClass
    definitions.AbstractFunctionClass
    definitions.TryClass
    definitions.FailureClass
    definitions.SuccessClass
    definitions.FutureClass
    definitions.PromiseClass
    definitions.NonFatalClass
    definitions.MacroContextType
    definitions.ProductRootClass
    definitions.Any_$eq$eq
    definitions.Any_$bang$eq
    definitions.Any_equals
    definitions.Any_hashCode
    definitions.Any_toString
    definitions.Any_$hash$hash
    definitions.Any_getClass
    definitions.Any_isInstanceOf
    definitions.Any_asInstanceOf
    definitions.primitiveGetClassMethods
    definitions.getClassMethods
    definitions.Object_$hash$hash
    definitions.Object_$eq$eq
    definitions.Object_$bang$eq
    definitions.Object_eq
    definitions.Object_ne
    definitions.Object_isInstanceOf
    definitions.Object_asInstanceOf
    definitions.Object_synchronized
    definitions.String_$plus
    definitions.ObjectRefClass
    definitions.VolatileObjectRefClass
    definitions.RuntimeStaticsModule
    definitions.BoxesRunTimeModule
    definitions.BoxesRunTimeClass
    definitions.BoxedNumberClass
    definitions.BoxedCharacterClass
    definitions.BoxedBooleanClass
    definitions.BoxedByteClass
    definitions.BoxedShortClass
    definitions.BoxedIntClass
    definitions.BoxedLongClass
    definitions.BoxedFloatClass
    definitions.BoxedDoubleClass
    definitions.BoxedUnitClass
    definitions.BoxedUnitModule
    definitions.AnnotationClass
    definitions.ConstantAnnotationClass
    definitions.StaticAnnotationClass
    definitions.AnnotationRetentionAttr
    definitions.AnnotationRetentionPolicyAttr
    definitions.AnnotationRepeatableAttr
    definitions.ElidableMethodClass
    definitions.ImplicitNotFoundClass
    definitions.ImplicitAmbiguousClass
    definitions.MigrationAnnotationClass
    definitions.ScalaStrictFPAttr
    definitions.SwitchClass
    definitions.TailrecClass
    definitions.VarargsClass
    definitions.NowarnClass
    definitions.uncheckedStableClass
    definitions.uncheckedVarianceClass
    definitions.BeanPropertyAttr
    definitions.BooleanBeanPropertyAttr
    definitions.CompileTimeOnlyAttr
    definitions.DeprecatedAttr
    definitions.DeprecatedNameAttr
    definitions.DeprecatedInheritanceAttr
    definitions.DeprecatedOverridingAttr
    definitions.NativeAttr
    definitions.ScalaInlineClass
    definitions.ScalaNoInlineClass
    definitions.SerialVersionUIDAttr
    definitions.SerialVersionUIDAnnotation
    definitions.SpecializedClass
    definitions.ThrowsClass
    definitions.TransientAttr
    definitions.UncheckedClass
    definitions.UncheckedBoundsClass
    definitions.UnspecializedClass
    definitions.UnusedClass
    definitions.VolatileAttr
    definitions.JavaDeprecatedAttr
    definitions.FunctionalInterfaceClass
    definitions.BeanGetterTargetClass
    definitions.BeanSetterTargetClass
    definitions.FieldTargetClass
    definitions.GetterTargetClass
    definitions.ParamTargetClass
    definitions.SetterTargetClass
    definitions.ObjectTargetClass
    definitions.ClassTargetClass
    definitions.MethodTargetClass
    definitions.LanguageFeatureAnnot
    definitions.InheritedAttr
    definitions.JUnitAnnotations
    definitions.languageFeatureModule
    definitions.metaAnnotations
    definitions.AnnotationDefaultAttr
    definitions.isPhantomClass
    definitions.syntheticCoreClasses
    definitions.syntheticCoreMethods
    definitions.hijackedCoreClasses
    definitions.symbolsNotPresentInBytecode
    definitions.isPossibleSyntheticParent
    definitions.ShowAsInfixAnnotationClass
    definitions.abbrvTag
    definitions.numericWeight
    definitions.boxedModule
    definitions.boxedClass
    definitions.refClass
    definitions.volatileRefClass
    definitions.lazyHolders
    definitions.LazyRefClass
    definitions.LazyUnitClass
    definitions.allRefClasses
    definitions.UnitClass
    definitions.ByteClass
    definitions.ShortClass
    definitions.CharClass
    definitions.IntClass
    definitions.LongClass
    definitions.FloatClass
    definitions.DoubleClass
    definitions.BooleanClass
    definitions.UnitTpe
    definitions.ByteTpe
    definitions.ShortTpe
    definitions.CharTpe
    definitions.IntTpe
    definitions.LongTpe
    definitions.FloatTpe
    definitions.DoubleTpe
    definitions.BooleanTpe
    definitions.ScalaNumericValueClasses
    definitions.ScalaValueClassesNoUnit
    definitions.ScalaValueClasses
    definitions.ScalaValueClassesSet
    definitions.ScalaNumericValueClassesSet

    uncurry.VarargsSymbolAttachment
    uncurry.DesugaredParameterType
    erasure.GenericArray
    erasure.scalaErasure
    erasure.specialScalaErasure
    erasure.javaErasure
    erasure.verifiedJavaErasure
    erasure.boxingErasure
  }
}<|MERGE_RESOLUTION|>--- conflicted
+++ resolved
@@ -63,13 +63,10 @@
     this.UseInvokeSpecial
     this.TypeParamVarargsAttachment
     this.KnownDirectSubclassesCalled
-<<<<<<< HEAD
     this.ConstructorNeedsFence
     this.MultiargInfixAttachment
     this.NullaryOverrideAdapted
-=======
     this.ChangeOwnerAttachment
->>>>>>> 6e2f3364
     this.noPrint
     this.typeDebug
     // inaccessible: this.posAssigner
