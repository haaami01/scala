--- conflicted
+++ resolved
@@ -49,11 +49,7 @@
               && !dd.symbol.asTerm.isAccessor && !dd.symbol.asTerm.isSetter => dd.name
         }
     }.flatten
-<<<<<<< HEAD
-    defDefs.map(_.decoded.trim).toSet.toList.sorted mustStartWith (List("<init>", "apply", "foo$macro$", "resume"))
-=======
-    defDefs.map(_.decoded.trim).toSet mustBe (Set("foo$1", "apply", "<init>"))
->>>>>>> 41ae7075
+    defDefs.map(_.decoded.trim).toList mustStartWith (List("foo$macro$", "<init>", "apply", "apply"))
   }
 }
 
