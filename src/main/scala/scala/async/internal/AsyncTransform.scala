package scala.async.internal

trait AsyncTransform {
  self: AsyncMacro =>

  import c.universe._
  import c.internal._
  import decorators._

  val asyncBase: AsyncBase

  def asyncTransform[T](body: Tree, execContext: Tree)
                       (resultType: WeakTypeTag[T]): Tree = {

    // We annotate the type of the whole expression as `T @uncheckedBounds` so as not to introduce
    // warnings about non-conformant LUBs. See SI-7694
    // This implicit propagates the annotated type in the type tag.
    implicit val uncheckedBoundsResultTag: WeakTypeTag[T] = c.WeakTypeTag[T](uncheckedBounds(resultType.tpe))

    reportUnsupportedAwaits(body)

    // Transform to A-normal form:
    //  - no await calls in qualifiers or arguments,
    //  - if/match only used in statement position.
    val anfTree0: Block = anfTransform(body)

    val anfTree = futureSystemOps.postAnfTransform(anfTree0)

    val resumeFunTreeDummyBody = DefDef(Modifiers(), name.resume, Nil, List(Nil), Ident(definitions.UnitClass), Literal(Constant(())))

    val applyDefDefDummyBody: DefDef = {
      val applyVParamss = List(List(ValDef(Modifiers(Flag.PARAM), name.tr, TypeTree(futureSystemOps.tryType[Any]), EmptyTree)))
      DefDef(NoMods, name.apply, Nil, applyVParamss, TypeTree(definitions.UnitTpe), Literal(Constant(())))
    }

    // Create `ClassDef` of state machine with empty method bodies for `resume` and `apply`.
    val stateMachine: ClassDef = {
      val body: List[Tree] = {
        val stateVar = ValDef(Modifiers(Flag.MUTABLE | Flag.PRIVATE | Flag.LOCAL), name.state, TypeTree(definitions.IntTpe), Literal(Constant(0)))
        val result = ValDef(NoMods, name.result, TypeTree(futureSystemOps.promType[T](uncheckedBoundsResultTag)), futureSystemOps.createProm[T](uncheckedBoundsResultTag).tree)
        val execContextValDef = ValDef(NoMods, name.execContext, TypeTree(), execContext)

        val apply0DefDef: DefDef = {
          // We extend () => Unit so we can pass this class as the by-name argument to `Future.apply`.
          // See SI-1247 for the the optimization that avoids creatio
          DefDef(NoMods, name.apply, Nil, Nil, TypeTree(definitions.UnitTpe), Apply(Ident(name.resume), Nil))
        }
        val extraValDef: ValDef = {
          // We extend () => Unit so we can pass this class as the by-name argument to `Future.apply`.
          // See SI-1247 for the the optimization that avoids creatio
          ValDef(NoMods, newTermName("extra"), TypeTree(definitions.UnitTpe), Literal(Constant(())))
        }
        List(emptyConstructor, stateVar, result, execContextValDef) ++ List(resumeFunTreeDummyBody, applyDefDefDummyBody, apply0DefDef, extraValDef)
      }

      val tryToUnit = appliedType(definitions.FunctionClass(1), futureSystemOps.tryType[Any], typeOf[Unit])
      val template = Template(List(tryToUnit, typeOf[() => Unit]).map(TypeTree(_)), emptyValDef, body)

      val t = ClassDef(NoMods, name.stateMachineT, Nil, template)
      typecheckClassDef(t)
    }

    val stateMachineClass = stateMachine.symbol
    val asyncBlock: AsyncBlock = {
      val symLookup = new SymLookup(stateMachineClass, applyDefDefDummyBody.vparamss.head.head.symbol)
      buildAsyncBlock(anfTree, symLookup)
    }

    logDiagnostics(anfTree, asyncBlock.asyncStates.map(_.toString))

    val liftedFields: List[Tree] = liftables(asyncBlock.asyncStates)

    // live variables analysis
    // the result map indicates in which states a given field should be nulled out
    val assignsOf = fieldsToNullOut(asyncBlock.asyncStates, liftedFields)

    for ((state, flds) <- assignsOf) {
      val assigns = flds.map { fld =>
        val fieldSym = fld.symbol
        Block(
          List(
            asyncBase.nullOut(c.universe)(c.Expr[String](Literal(Constant(fieldSym.name.toString))), c.Expr[Any](Ident(fieldSym))).tree
          ),
<<<<<<< HEAD
          Assign(gen.mkAttributedStableRef(thisType(fieldSym.owner), fieldSym), gen.mkZero(fieldSym.info))
=======
          Assign(gen.mkAttributedStableRef(fieldSym.owner.thisType, fieldSym), mkZero(fieldSym.info))
>>>>>>> b420446c
        )
      }
      val asyncState = asyncBlock.asyncStates.find(_.state == state).get
      asyncState.stats = assigns ++ asyncState.stats
    }

    def startStateMachine: Tree = {
      val stateMachineSpliced: Tree = spliceMethodBodies(
        liftedFields,
        stateMachine,
        atMacroPos(asyncBlock.onCompleteHandler[T]),
        atMacroPos(asyncBlock.resumeFunTree[T].rhs)
      )

      def selectStateMachine(selection: TermName) = Select(Ident(name.stateMachine), selection)

      Block(List[Tree](
        stateMachineSpliced,
        ValDef(NoMods, name.stateMachine, TypeTree(), Apply(Select(New(Ident(stateMachine.symbol)), nme.CONSTRUCTOR), Nil)),
        futureSystemOps.spawn(Apply(selectStateMachine(name.apply), Nil), selectStateMachine(name.execContext))
      ),
      futureSystemOps.promiseToFuture(c.Expr[futureSystem.Prom[T]](selectStateMachine(name.result))).tree)
    }

    val isSimple = asyncBlock.asyncStates.size == 1
    if (isSimple)
      futureSystemOps.spawn(body, execContext) // generate lean code for the simple case of `async { 1 + 1 }`
    else
      startStateMachine
  }

  def logDiagnostics(anfTree: Tree, states: Seq[String]) {
    def location = try {
      macroPos.source.path
    } catch {
      case _: UnsupportedOperationException =>
        macroPos.toString
    }

    AsyncUtils.vprintln(s"In file '$location':")
    AsyncUtils.vprintln(s"${c.macroApplication}")
    AsyncUtils.vprintln(s"ANF transform expands to:\n $anfTree")
    states foreach (s => AsyncUtils.vprintln(s))
  }

  /**
   *  Build final `ClassDef` tree of state machine class.
   *
   *  @param  liftables  trees of definitions that are lifted to fields of the state machine class
   *  @param  tree       `ClassDef` tree of the state machine class
   *  @param  applyBody  tree of onComplete handler (`apply` method)
   *  @param  resumeBody RHS of definition tree of `resume` method
   *  @return            transformed `ClassDef` tree of the state machine class
   */
  def spliceMethodBodies(liftables: List[Tree], tree: ClassDef, applyBody: Tree, resumeBody: Tree): Tree = {
    val liftedSyms = liftables.map(_.symbol).toSet
    val stateMachineClass = tree.symbol
    liftedSyms.foreach {
      sym =>
        if (sym != null) {
          sym.setOwner(stateMachineClass)
          if (sym.isModule)
            sym.asModule.moduleClass.setOwner(stateMachineClass)
        }
    }
    // Replace the ValDefs in the splicee with Assigns to the corresponding lifted
    // fields. Similarly, replace references to them with references to the field.
    //
    // This transform will only be run on the RHS of `def foo`.
    val useFields: (Tree, TypingTransformApi) => Tree = (tree, api) => tree match {
      case _ if api.currentOwner == stateMachineClass          =>
        api.default(tree)
      case ValDef(_, _, _, rhs) if liftedSyms(tree.symbol) =>
        api.atOwner(api.currentOwner) {
          val fieldSym = tree.symbol
          val lhs = atPos(tree.pos) {
            gen.mkAttributedStableRef(thisType(fieldSym.owner.asClass), fieldSym)
          }
          treeCopy.Assign(tree, lhs, api.recur(rhs)).setType(definitions.UnitTpe).changeOwner(fieldSym, api.currentOwner)
        }
      case _: DefTree if liftedSyms(tree.symbol)           =>
        EmptyTree
      case Ident(name) if liftedSyms(tree.symbol)          =>
        val fieldSym = tree.symbol
        atPos(tree.pos) {
          gen.mkAttributedStableRef(thisType(fieldSym.owner.asClass), fieldSym).setType(tree.tpe)
        }
      case _                                               =>
        api.default(tree)
    }

    val liftablesUseFields = liftables.map {
      case vd: ValDef => vd
      case x          => typingTransform(x, stateMachineClass)(useFields)
    }

    tree.children.foreach(_.changeOwner(enclosingOwner, tree.symbol))
    val treeSubst = tree

    /* Fixes up DefDef: use lifted fields in `body` */
    def fixup(dd: DefDef, body: Tree, api: TypingTransformApi): Tree = {
      val spliceeAnfFixedOwnerSyms = body
      val newRhs = typingTransform(spliceeAnfFixedOwnerSyms, dd.symbol)(useFields)
      val newRhsTyped = api.atOwner(dd, dd.symbol)(api.typecheck(newRhs))
      treeCopy.DefDef(dd, dd.mods, dd.name, dd.tparams, dd.vparamss, dd.tpt, newRhsTyped)
    }

    liftablesUseFields.foreach(t => if (t.symbol != null) stateMachineClass.info.decls.enter(t.symbol))

    val result0 = transformAt(treeSubst) {
      case t@Template(parents, self, stats) =>
        (api: TypingTransformApi) => {
          treeCopy.Template(t, parents, self, liftablesUseFields ++ stats)
        }
    }
    val result = transformAt(result0) {
      case dd@DefDef(_, name.apply, _, List(List(_)), _, _) if dd.symbol.owner == stateMachineClass =>
        (api: TypingTransformApi) =>
          val typedTree = fixup(dd, applyBody.changeOwner(enclosingOwner, dd.symbol), api)
          typedTree

      case dd@DefDef(_, name.resume, _, _, _, _) if dd.symbol.owner == stateMachineClass =>
        (api: TypingTransformApi) =>
          val changed = resumeBody.changeOwner(enclosingOwner, dd.symbol)
          val res = fixup(dd, changed, api)
          res
    }
    result
  }

  def typecheckClassDef(cd: ClassDef): ClassDef = {
    val Block(cd1 :: Nil, _) = typingTransform(atPos(macroPos)(Block(cd :: Nil, Literal(Constant(())))))(
      (tree, api) =>
        api.typecheck(tree)
    )
    cd1.asInstanceOf[ClassDef]
  }
}<|MERGE_RESOLUTION|>--- conflicted
+++ resolved
@@ -81,11 +81,7 @@
           List(
             asyncBase.nullOut(c.universe)(c.Expr[String](Literal(Constant(fieldSym.name.toString))), c.Expr[Any](Ident(fieldSym))).tree
           ),
-<<<<<<< HEAD
-          Assign(gen.mkAttributedStableRef(thisType(fieldSym.owner), fieldSym), gen.mkZero(fieldSym.info))
-=======
-          Assign(gen.mkAttributedStableRef(fieldSym.owner.thisType, fieldSym), mkZero(fieldSym.info))
->>>>>>> b420446c
+          Assign(gen.mkAttributedStableRef(thisType(fieldSym.owner), fieldSym), mkZero(fieldSym.info))
         )
       }
       val asyncState = asyncBlock.asyncStates.find(_.state == state).get
