--- conflicted
+++ resolved
@@ -151,35 +151,16 @@
     // fields. Similarly, replace references to them with references to the field.
     //
     // This transform will only be run on the RHS of `def foo`.
-<<<<<<< HEAD
     val useFields: (Tree, TypingTransformApi) => Tree = (tree, api) => tree match {
       case _ if api.currentOwner == stateMachineClass          =>
         api.default(tree)
       case ValDef(_, _, _, rhs) if liftedSyms(tree.symbol) =>
         api.atOwner(api.currentOwner) {
-=======
-    class UseFields extends MacroTypingTransformer {
-      override def transform(tree: Tree): Tree = tree match {
-        case _ if currentOwner == stateMachineClass          =>
-          super.transform(tree)
-        case ValDef(_, _, _, rhs) if liftedSyms(tree.symbol) =>
-          atOwner(currentOwner) {
-            val fieldSym = tree.symbol
-            val lhs = atPos(tree.pos) {
-              gen.mkAttributedStableRef(fieldSym.owner.thisType, fieldSym)
-            }
-            val assign = treeCopy.Assign(tree, lhs, transform(rhs)).setType(definitions.UnitTpe)
-            changeOwner(assign, tree.symbol, currentOwner)
-            assign
+          val fieldSym = tree.symbol
+          val lhs = atPos(tree.pos) {
+            gen.mkAttributedStableRef(thisType(fieldSym.owner.asClass), fieldSym)
           }
-        case _: DefTree if liftedSyms(tree.symbol)           =>
-          EmptyTree
-        case Ident(name) if liftedSyms(tree.symbol)          =>
->>>>>>> 154a2d7d
-          val fieldSym = tree.symbol
-          val set = Assign(gen.mkAttributedStableRef(thisType(fieldSym.owner.asClass), fieldSym), api.recur(rhs))
-          set.changeOwner(tree.symbol, api.currentOwner)
-          api.typecheck(atPos(tree.pos)(set))
+          treeCopy.Assign(tree, lhs, api.recur(rhs)).setType(definitions.UnitTpe).changeOwner(fieldSym, api.currentOwner)
         }
       case _: DefTree if liftedSyms(tree.symbol)           =>
         EmptyTree
