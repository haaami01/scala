--- conflicted
+++ resolved
@@ -881,15 +881,6 @@
    *  @return true if successful
    */
   def process(settings: Settings): Boolean = savingContextLoader {
-
-<<<<<<< HEAD
-    // sets in to some kind of reader depending on environmental cues
-    in = in0.fold(chooseReader(settings))(r => SimpleReader(r, out, interactive = true))
-    globalFuture = Future {
-      intp.initializeSynchronous()
-      loopPostInit()
-      !intp.reporter.hasErrors
-=======
     def newReader = in0.fold(chooseReader(settings))(r => SimpleReader(r, out, interactive = true))
 
     /** Reader to use before interpreter is online. */
@@ -900,7 +891,6 @@
       }
       in = sr
       SplashLoop(sr, prompt)
->>>>>>> 90215ce2
     }
 
     /* Actions to cram in parallel while collecting first user input at prompt.
