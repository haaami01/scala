--- conflicted
+++ resolved
@@ -62,12 +62,8 @@
  *     def surfaceGravity: Double = Planet.G * mass / (radius * radius)
  *     def surfaceWeight(otherMass: Double): Double = otherMass * surfaceGravity
  *   }
-<<<<<<< HEAD
  *   import scala.language.implicitConversions
- *   implicit def valueToPlanetVal(x: Value): Val = x.asInstanceOf[Val]
-=======
  *   implicit def valueToPlanetVal(x: Value): PlanetVal = x.asInstanceOf[PlanetVal]
->>>>>>> d057f622
  *
  *   val G: Double = 6.67300E-11
  *   val Mercury = PlanetVal(3.303e+23, 2.4397e6)
