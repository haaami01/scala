--- conflicted
+++ resolved
@@ -620,27 +620,10 @@
 
   private[concurrent] def string(lev: Int): String = "CNode %x\n%s".format(bitmap, array.map(_.string(lev + 1)).mkString("\n"))
 
-<<<<<<< HEAD
-  /* quiescently consistent - don't call concurrently to anything involving a GCAS!! */
-  private def collectElems: Seq[(K, V)] = array.flatMap({
-    case sn: SNode[K, V] => Iterable.single(sn.kvPair)
-    case in: INode[K, V] => in.mainnode match {
-      case tn: TNode[K, V] => Iterable.single(tn.kvPair)
-      case ln: LNode[K, V] => ln.entries.to(immutable.List)
-      case cn: CNode[K, V] => cn.collectElems
-    }
-  })
-
   private def collectLocalElems: Seq[String] = array.flatMap({
     case sn: SNode[K, V] => Iterable.single(sn.kvPair._2.toString)
     case in: INode[K, V] => Iterable.single(scala.Predef.augmentString(in.toString).drop(14) + "(" + in.gen + ")")
   })
-=======
-  private def collectLocalElems: Seq[String] = array flatMap {
-    case sn: SNode[K, V] => Some(sn.kvPair._2.toString)
-    case in: INode[K, V] => Some(in.toString.drop(14) + "(" + in.gen + ")")
-  }
->>>>>>> ddcbd881
 
   override def toString = {
     val elems = collectLocalElems
