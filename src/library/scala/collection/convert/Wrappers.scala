--- conflicted
+++ resolved
@@ -113,11 +113,7 @@
       var prev: Option[A] = None
       def hasNext = ui.hasNext
       def next = { val e = ui.next(); prev = Some(e); e }
-<<<<<<< HEAD
-      override def remove = prev match {
-=======
       override def remove() = prev match {
->>>>>>> 9f067667
         case Some(e) =>
           underlying match {
             case ms: mutable.Set[a] =>
