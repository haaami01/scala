--- conflicted
+++ resolved
@@ -188,16 +188,11 @@
   class Drop[A](underlying: SomeIterableOps[A], n: Int) extends AbstractView[A] {
     def iterator = underlying.iterator.drop(n)
     protected val normN = n max 0
-<<<<<<< HEAD
-    override def knownSize =
-      if (underlying.knownSize >= 0) (underlying.knownSize - normN) max 0 else -1
-    override def isEmpty: Boolean = iterator.isEmpty
-=======
     override def knownSize = {
       val size = underlying.knownSize
       if (size >= 0) (size - normN) max 0 else -1
     }
->>>>>>> 329c477c
+    override def isEmpty: Boolean = iterator.isEmpty
   }
 
   @SerialVersionUID(3L)
@@ -212,16 +207,11 @@
   class Take[+A](underlying: SomeIterableOps[A], n: Int) extends AbstractView[A] {
     def iterator = underlying.iterator.take(n)
     protected val normN = n max 0
-<<<<<<< HEAD
-    override def knownSize =
-      if (underlying.knownSize >= 0) underlying.knownSize min normN else -1
-    override def isEmpty: Boolean = iterator.isEmpty
-=======
     override def knownSize = {
       val size = underlying.knownSize
       if (size >= 0) size min normN else -1
     }
->>>>>>> 329c477c
+    override def isEmpty: Boolean = iterator.isEmpty
   }
 
   @SerialVersionUID(3L)
@@ -234,16 +224,11 @@
   @SerialVersionUID(3L)
   class ScanLeft[+A, +B](underlying: SomeIterableOps[A], z: B, op: (B, A) => B) extends AbstractView[B] {
     def iterator: Iterator[B] = underlying.iterator.scanLeft(z)(op)
-<<<<<<< HEAD
-    override def knownSize: Int =
-      if (underlying.knownSize >= 0) underlying.knownSize + 1 else -1
-    override def isEmpty: Boolean = iterator.isEmpty
-=======
     override def knownSize: Int = {
       val size = underlying.knownSize
       if (size >= 0) size + 1 else -1
     }
->>>>>>> 329c477c
+    override def isEmpty: Boolean = iterator.isEmpty
   }
 
   /** A view that maps elements of the underlying collection. */
@@ -282,11 +267,8 @@
         else -1
       }
       else -1
-<<<<<<< HEAD
+    }
     override def isEmpty: Boolean = prefix.isEmpty && suffix.isEmpty
-=======
-    }
->>>>>>> 329c477c
   }
 
   /** A view that zips elements of the underlying collection with the elements
@@ -320,30 +302,22 @@
   @SerialVersionUID(3L)
   class Appended[A](underlying: SomeIterableOps[A], elem: A) extends AbstractView[A] {
     def iterator: Iterator[A] = new Concat(underlying, new View.Single(elem)).iterator
-<<<<<<< HEAD
-    override def knownSize: Int = if (underlying.knownSize >= 0) underlying.knownSize + 1 else -1
+    override def knownSize: Int = {
+      val size = underlying.knownSize
+      if (size >= 0) size + 1 else -1
+    }
     override def isEmpty: Boolean = false
-=======
-    override def knownSize: Int = {
-      val size = underlying.knownSize
-      if (size >= 0) size + 1 else -1
-    }
->>>>>>> 329c477c
   }
 
   /** A view that prepends an element to its elements */
   @SerialVersionUID(3L)
   class Prepended[+A](elem: A, underlying: SomeIterableOps[A]) extends AbstractView[A] {
     def iterator: Iterator[A] = new Concat(new View.Single(elem), underlying).iterator
-<<<<<<< HEAD
-    override def knownSize: Int = if (underlying.knownSize >= 0) underlying.knownSize + 1 else -1
+    override def knownSize: Int = {
+      val size = underlying.knownSize
+      if (size >= 0) size + 1 else -1
+    }
     override def isEmpty: Boolean = false
-=======
-    override def knownSize: Int = {
-      val size = underlying.knownSize
-      if (size >= 0) size + 1 else -1
-    }
->>>>>>> 329c477c
   }
 
   @SerialVersionUID(3L)
@@ -393,15 +367,11 @@
   class PadTo[A](underlying: SomeIterableOps[A], len: Int, elem: A) extends AbstractView[A] {
     def iterator: Iterator[A] = underlying.iterator.padTo(len, elem)
 
-<<<<<<< HEAD
-    override def knownSize: Int = if (underlying.knownSize >= 0) underlying.knownSize max len else -1
+    override def knownSize: Int = {
+      val size = underlying.knownSize
+      if (size >= 0) size max len else -1
+    }
     override def isEmpty: Boolean = underlying.isEmpty && len <= 0
-=======
-    override def knownSize: Int = {
-      val size = underlying.knownSize
-      if (size >= 0) size max len else -1
-    }
->>>>>>> 329c477c
   }
 
   // scalac generates a `readReplace` method to discard the deserialized state (see https://github.com/scala/bug/issues/10412).
