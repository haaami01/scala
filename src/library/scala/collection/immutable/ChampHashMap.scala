--- conflicted
+++ resolved
@@ -1098,12 +1098,7 @@
   override def clear(): Unit = {
     aliased = false
     if (rootNode.size > 0) {
-<<<<<<< HEAD
-      // if rootNode is empty, we will not have given it away anyways, we instead give out the reused Map.empty
-      rootNode = new BitmapIndexedMapNode[K, V](0, 0, Array(), Array(), 0)
-=======
       rootNode = newEmptyRootNode
->>>>>>> 9caadb36
     }
     hash = 0
   }
