/*
 * Scala (https://www.scala-lang.org)
 *
 * Copyright EPFL and Lightbend, Inc.
 *
 * Licensed under Apache License 2.0
 * (http://www.apache.org/licenses/LICENSE-2.0).
 *
 * See the NOTICE file distributed with this work for
 * additional information regarding copyright ownership.
 */

package scala.tools.nsc.transform.async

import scala.collection.mutable
import scala.collection.mutable.ListBuffer

trait ExprBuilder extends TransformUtils with AsyncAnalysis {
  import global._

  private def stateAssigner  = currentTransformState.stateAssigner
  private def labelDefStates = currentTransformState.labelDefStates

  private object replaceResidualJumpsWithStateTransitions extends Transformer {
    override def transform(tree: Tree): Tree = {
      // TODO: This is only needed for Scala.js compatibility.
      //       See https://github.com/scala/scala/pull/8816#issuecomment-640725321
      //       Perhaps make it conditional?
      // if (global.currentRun.phaseNamed("jscode") != NoPhase) tree else

      super.transform(tree) match {
        case ap @ Apply(i @ Ident(_), Nil) if isCaseLabel(i.symbol) || isMatchEndLabel(i.symbol) =>
          currentTransformState.labelDefStates.get(i.symbol) match {
            case Some(state) =>
              Block(StateTransitionStyle.UpdateAndContinue.trees(state, new StateSet), typed(literalUnit)).setType(definitions.UnitTpe)
            case None => ap
          }
        case tree => tree
      }
    }
  }
  final class AsyncState(var stats: List[Tree], val state: Int, var nextStates: Array[Int], val isEmpty: Boolean) {
    def mkHandlerCaseForState: CaseDef = {
      replaceResidualJumpsWithStateTransitions.transform(CaseDef(Literal(Constant(state)), EmptyTree, adaptToUnit(stats))).asInstanceOf[CaseDef]
    }

    private def mkToString = s"AsyncState #$state, next = ${nextStates.toList}"
    override def toString: String = mkToString //+ " (was: " + initToString + ")"
    // private val initToString = mkToString
    def insertNullAssignments(preNulls: Iterator[Symbol], postNulls: Iterator[Symbol]): Unit = {
      val stats1 = mutable.ListBuffer[Tree]()
      def addNullAssigments(syms: Iterator[Symbol]): Unit = {
        for (fieldSym <- syms) {
          stats1 += typed(Assign(currentTransformState.memberRef(fieldSym), gen.mkZero(fieldSym.info)))
        }
      }
      // Add pre-state null assigments at the beginning.
      addNullAssigments(preNulls)
      var foundStateTransition = false
      stats.foreach {
        stat =>
          stats1 += stat
          if (stat.attachments.containsElement(StateTransitionTree)) {
            assert(!foundStateTransition)
            foundStateTransition = true
            // Insert post-state null assignments immediately after the state transition
            addNullAssigments(postNulls)
          }
      }
      if (!foundStateTransition) {
        addNullAssigments(postNulls)
      }
      stats = stats1.toList
    }
  }

  /*
   * Builder for a single state of an async expression.
   */
  private final class AsyncStateBuilder(val state: Int, val owner: AsyncBlockBuilder) {
    /* Statements preceding an await call. */
    val stats                      = ListBuffer[Tree]()

    val nextStates: StateSet = new StateSet
    private val jumpReplacer = new JumpReplacer(nextStates, shouldReplace(_))

    private def shouldReplace(target: Symbol): Boolean = labelDefStates.contains(target) || {
      val patternOwnerOption = owner.outerIterator.find(_.patternSyms.contains(target))
      patternOwnerOption match {
        case Some(patternOwner) =>
          // The target of this jump is owned by an enclosing block builder

          if (patternOwner != owner && patternOwner.currState == owner.currState) {
            assert(owner.currState == owner.startState, (owner.currState, owner.startState))
            // .. but we are still in our first state which is also the current state of the
            // enclosing, then the current section of code will be `incorporate`d
            // into a branch of normal control flow in the enclosing builder, at which
            // point we need can reach the jump target without a state transition.
            false
          } else {
            // ... otherwise, indicate that this case symbol needs to be addressable as a state
            // and that this label jump should be replaced by a state transition.
            true
          }
        case _ => false
      }
    }

    def +=(stat: Tree): this.type = {
      stats ++= jumpReplacer.atOwner(currentTransformState.localTyper.context.owner) {
        jumpReplacer.apply(stat)
      }
      this
    }

    private[this] var built: Boolean = false
    /** Build the state using the accumulated `stats` followed by a state transition. */
    def build(nextState: Int, style: StateTransitionStyle): AsyncState = {
      assert(!built)
      built = true
      // Record whether this state was free of meaningful stats (excluding unit literals which creep in after
      // the ANF and state machine transforms and the state transition code added below.
      //
      // Empty stats that have a single successor state will be eliminated in `filterStates`.
      val isEmpty = !style.isInstanceOf[StateTransitionStyle.UpdateAndAwait] && stats.forall(isLiteralUnit)
      val allNextStates = new StateSet
      val concludesWithJump = stats.lastOption match {
        case Some(Apply(fun, args)) if isLabel(fun.symbol) => true
        case _ => false
      }
      def completeAsyncBlock(): Unit = {
        if (isUnitType(currentTransformState.asyncType)) {
          stats += completeSuccess(literalBoxedUnit)
        } else if (currentTransformState.asyncType.typeSymbol == definitions.NothingClass) {
          // An exception should bubble out to the enclosing handler, don't insert a complete call.
        } else {
          val expr = stats.remove(stats.size - 1)
          stats += completeSuccess(expr)
        }

        allNextStates += nextState
        stats += typed(Return(literalUnit).setSymbol(currentTransformState.applySym))
      }
      if (state == StateAssigner.Terminal) {
        // noop
      } else if (nextState == StateAssigner.Terminal)
        completeAsyncBlock()
      else if (!concludesWithJump)
        stats ++= style.trees(nextState, allNextStates)

      nextStates.foreach(allNextStates += _)
      new AsyncState(stats.toList, state, allNextStates.toArray, isEmpty)
    }

    override def toString: String = {
      val statsBeforeAwait = stats.mkString("\n")
      s"ASYNC STATE:\n$statsBeforeAwait"
    }
  }

  /**
   * An `AsyncBlockBuilder` builds a `ListBuffer[AsyncState]` based on the expressions of a `Block(stats, expr)` (see `Async.asyncImpl`).
   *
   * @param stats       a list of expressions
   * @param expr        the last expression of the block
   * @param startState  the start state
   * @param endState    the state to continue with
   * @param outer       the enclosing block buildemr or `None` if this is the root builder.
   */
  final private class AsyncBlockBuilder(stats: List[Tree], expr: Tree, val startState: Int, val endState: Int,
                                        startToEndUpdateStyle: StateTransitionStyle,
                                        val outer: Option[AsyncBlockBuilder] = None) {
    val patternSyms: Set[Symbol] = (expr :: stats).collect {
      case ld: LabelDef if isMatchEndLabel(ld.symbol) || isCaseLabel(ld.symbol) => ld.symbol
    }.toSet
    private var stateBuilder = new AsyncStateBuilder(startState, this)
    private val statesMap = mutable.LinkedHashMap[Int, AsyncState]()
    private var building = true

    def build: List[AsyncState] = {
      val result =
        try statesMap.values.toList
        finally building = false
      result
    }

    def outerIterator: Iterator[AsyncBlockBuilder] = Iterator.iterate(this)(_.outer.orNull).takeWhile(_ ne null)
    def currState: Int = stateBuilder.state

    addStats()

    private def addState(state: AsyncState): AsyncState = {
      assert(building)
      assert(!statesMap.contains(state.state), "Duplicate state: " + state)
      statesMap(state.state) = state
      state
    }
    def isRoot = outer.isEmpty

    private def addStats(): Unit = {
      stats.foreach(stat => add(stat, isExpr = false))
      add(expr, isExpr = true)
      if (!stateBuilder.stats.isEmpty || isRoot) {
        val style = if (currState == startState) startToEndUpdateStyle else StateTransitionStyle.UpdateAndContinue
        addState(stateBuilder.build(endState, style = style))
      }
      if (isRoot && currState != endState) {
        addState(new AsyncState(Nil, endState, Array(), true))
      }
    }

    private def add(stat: Tree, isExpr: Boolean): Unit = {
      def afterState() = if (isExpr) endState else stateAssigner.nextState()
      currentTransformState.currentPos = stat.pos
      stat match {
        case vd @ ValDef(mods, name, tpt, UnwrapBoxedUnit(Apply(fun, arg :: Nil))) if isAwait(fun) =>
          // The val await$0 = await(someFuture) pattern. The ANF tranform makes sure this is
          // always in statement position.
          //
          // Spawn a new state and transition to asynchronously it with `UpdateAndAwait` (ie an onComplete call)
          val afterAwaitState = stateAssigner.nextState()
          val transition = StateTransitionStyle.UpdateAndAwait(arg.changeOwner(vd.symbol, vd.symbol.owner))
          buildStateAndOpenNextState(afterAwaitState, style = transition)

          stateBuilder.stats += resumeTree(vd)

        case If(cond, thenp, elsep) if containsAwait(stat) =>
          // Emit a modified `If` in this state with each branch incorprating the
          // first state from the nested block builder.
          //
          // The pragram point after the if will be the start of a new state if either of the branches
          // contains an async boundary that falls through to that point.
          checkForUnsupportedAwait(cond)

          val afterIfState = afterState()
          var needAfterIfState = false
          def mkBranch(tree: Tree): Tree = {
            val (inlinedState, nestedStates) = buildNestedStatesFirstForInlining(tree,  afterIfState)
            val branchNeedsAfterIfState = incorporate(nestedStates, afterIfState)
            needAfterIfState ||= branchNeedsAfterIfState
            adaptToUnit(inlinedState.stats)
          }
          stateBuilder.stats += treeCopy.If(stat, cond, mkBranch(thenp), mkBranch(elsep))
          if (needAfterIfState) {
            stateBuilder.nextStates += afterIfState
            buildStateAndOpenNextState(afterIfState, style = StateTransitionStyle.UpdateAndContinue)
          }

        case Match(scrutinee, cases) if containsAwait(stat) =>
          // This code path is now only used for patterns which a `@switch`-able scrutinee type.
          // Translation is the same as `If`, just with more branches.

          checkForUnsupportedAwait(scrutinee)

          val afterMatchState = afterState()
          var needAfterMatchState = false
          def mkBranch(tree: Tree): Tree = {
            val (inlinedState, nestedStates) = buildNestedStatesFirstForInlining(tree,  afterMatchState)
            val branchNeedsAfterMatchState = incorporate(nestedStates, afterMatchState)
            needAfterMatchState ||= branchNeedsAfterMatchState
            adaptToUnit(inlinedState.stats)
          }

          val newCases = cases.map {
            case cd @ CaseDef(pat, guard, rhs) =>
              checkForUnsupportedAwait(guard)
              treeCopy.CaseDef(cd, pat, guard, mkBranch(rhs))
          }
          stateBuilder.stats += treeCopy.Match(stat, scrutinee, newCases)

          if (needAfterMatchState) {
            stateBuilder.nextStates += afterMatchState
            buildStateAndOpenNextState(afterMatchState, StateTransitionStyle.UpdateAndContinue)
          }

        case ld @ LabelDef(name, params, rhs) =>
          if (isCaseLabel(ld.symbol) || (isMatchEndLabel(ld.symbol) && labelDefStates.contains(ld.symbol))) {
            // LabelDefs from patterns are a bit trickier as they can (forward) branch to each other.

            labelDefStates.get(ld.symbol).foreach { startLabelState =>
              // While processing a prior `stat`, `JumpReplacer` detected that that this label was the target
              // of a jump from some code that followed an async boundary. That's common for matchEnd but
              // could also be true for a "case" label when the preceding pattern had an
              // async guard or extractor.
              //
              // We rely on the fact that the patterm matcher only emits forward branches.
              // This allows analysis and transformation to occur in one pass.
              stateBuilder.nextStates += startLabelState
              buildStateAndOpenNextState(startLabelState, StateTransitionStyle.Update)
            }

            val afterLabelState = afterState()
            val (inlinedState, nestedStates) = buildNestedStatesFirstForInlining(rhs, afterLabelState)

            // Leave this label here for synchronous jumps from previous cases. This is
            // allowed even if this case has its own state (ie if there is an asynchrounous path
            // from the start of the pattern to this case/matchEnd)
            ld.symbol.setInfo(MethodType(Nil, definitions.UnitTpe))
            stateBuilder.stats += treeCopy.LabelDef(ld, ld.name, ld.params, adaptToUnit(inlinedState.stats))

            val needsAfterLabelState = incorporate(nestedStates, afterLabelState)
            if (needsAfterLabelState) {
              buildStateAndOpenNextState(afterLabelState, style = StateTransitionStyle.None)
            }
          } else if (containsAwait(rhs)) {
            // A while loop containg an await. We assuming that the the backward branch is reachable across the async
            // code path and create a state for the `while` label.
            //
            // In theory we could avoid creating this state in code like:
            //
            //   while (cond) { if (z) { await(f); return }; i += 1 }
            //
            val startLabelState = addLabelState(ld.symbol)
            val afterLabelState = afterState()
            val nestedStates = buildNestedStates(rhs, startLabelState, afterLabelState)
            nestedStates.foreach(addState)
            buildStateAndOpenNextState(startLabelState, afterLabelState, StateTransitionStyle.UpdateAndContinue)
          } else {
            checkForUnsupportedAwait(stat)
            stateBuilder += stat
          }
        case _ =>
          checkForUnsupportedAwait(stat)
          stateBuilder += stat
      }
    }

    private def buildNestedStatesFirstForInlining(nestedTree: Tree, endState: Int): (AsyncState, List[AsyncState]) = {
      val (nestedStats, nestedExpr) = statsAndExpr(nestedTree)
      val nestedBuilder = new AsyncBlockBuilder(nestedStats, nestedExpr, currState, endState, StateTransitionStyle.None, Some(this))
      val ((inlinedState :: Nil), nestedStates) = nestedBuilder.build.partition(_.state == currState)
      inlinedState.nextStates.foreach(stateBuilder.nextStates += _)
      (inlinedState, nestedStates)
    }
    private def buildNestedStates(nestedTree: Tree, startState: Int, endState: Int): List[AsyncState] = {
      val (nestedStats, nestedExpr) = statsAndExpr(nestedTree)
      val nestedBuilder = new AsyncBlockBuilder(nestedStats, nestedExpr, startState, endState, StateTransitionStyle.Update, Some(this))
      nestedBuilder.build
    }

    private def buildStateAndOpenNextState(nextState: Int, style: StateTransitionStyle): Unit =
      buildStateAndOpenNextState(nextState, nextState, style)
    private def buildStateAndOpenNextState(toState: Int, nextState: Int, style: StateTransitionStyle): Unit = {
      addState(stateBuilder.build(toState, style))
      stateBuilder = new AsyncStateBuilder(nextState, this)
    }

    private def checkForUnsupportedAwait(tree: Tree) = if (containsAwait(tree)) {
      reportUnsupportedAwaits(tree)
    }

    /** Copy these states into the current block builder's async stats updating the open state builder's
     *  next states
     *
     *  @return true if any of the nested states includes `afterState` as a next state.
     */
    private def incorporate(nestedStates: List[AsyncState], afterState: Int): Boolean = {
      def loop(states: List[AsyncState], needsAfterState: Boolean): Boolean = states match {
        case Nil => needsAfterState
        case state :: rest =>
          addState(state)
          loop(rest, needsAfterState || state.nextStates.contains(afterState))
      }
      loop(nestedStates, false)
    }
  }

  trait AsyncBlock {
    def asyncStates: List[AsyncState]

    def onCompleteHandler: Tree

    def toDot: String
  }

  /**
   * Uses `AsyncBlockBuilder` to create an instance of `AsyncBlock`.
   *
   * @param  block      a `Block` tree in ANF
   * @return            an `AsyncBlock`
   */
  def buildAsyncBlock(block: Block): AsyncBlock = {
    val Block(stats, expr) = block
    val startState = stateAssigner.nextState()
    val endState = StateAssigner.Terminal

    val blockBuilder = new AsyncBlockBuilder(stats, expr, startState, endState, startToEndUpdateStyle = StateTransitionStyle.Update)

    new AsyncBlock {
      private val switchIds = mutable.AnyRefMap[Integer, Integer]()
      private val emptyReplacements = mutable.AnyRefMap[Integer, Integer]()
      private def switchIdOf(state: Integer) = switchIds(emptyReplacements.getOrElse(state, state))

      // render with http://graphviz.it/#/new
      def toDot: String = {
        val states = asyncStates
        def toHtmlLabel(label: String, preText: String, builder: StringBuilder): Unit = {
          val br = "<br align=\"left\"/>"
          builder.append("<b>").append(label).append("</b>").append("<br/>")
          builder.append("<font face=\"Courier\">")
          preText.split("\n").foreach {
            (line: String) =>
              builder.append(br)
              // TODO Wrap with CDATA instead?
              builder.append(line.replaceAllLiterally("&", "&amp;").replaceAllLiterally("\"", "&quot;").replaceAllLiterally("<", "&lt;").replaceAllLiterally(">", "&gt;").replaceAllLiterally(" ", "&nbsp;"))
          }
          builder.append(br)
          builder.append("</font>")
        }
        val dotBuilder = new StringBuilder()
        dotBuilder.append("digraph {\n")
        def stateLabel(s: Int) = {
          if (s == 0) "INITIAL" else if (s == StateAssigner.Terminal) "TERMINAL" else (if (compactStates) switchIdOf(s) else s).toString
        }
        val length = states.size
        for ((state, i) <- asyncStates.zipWithIndex) {
          dotBuilder.append(s"""${stateLabel(state.state)} [label=""").append("<")
          def show(t: Tree): String = {
            (t match {
              case Block(stats, expr) => stats ::: expr :: Nil
              case t => t :: Nil
            }).iterator.map(t => global.show(t)).mkString("\n")
          }
          val CaseDef(_, _, body) = state.mkHandlerCaseForState
          toHtmlLabel(stateLabel(state.state), show(compactStateTransform.transform(body)), dotBuilder)
          dotBuilder.append("> ]\n")
        }
        for (state <- states) {
          for (succ <- state.nextStates) {
            val style = ""
            dotBuilder.append(s"""${stateLabel(state.state)} -> ${stateLabel(succ)} $style""")
            dotBuilder.append("\n")
          }
        }
        dotBuilder.append("}\n")
        dotBuilder.toString
      }

      lazy val asyncStates: List[AsyncState] = filterStates(blockBuilder.build) // drop the terminal state which contains no code

      /**
       * Builds the definition of the `apply(tr: Try)` method.
       */
      def onCompleteHandler: Tree = {
        val transformState = currentTransformState
        def stateMemberRef = gen.mkApplyIfNeeded(transformState.memberRef(transformState.stateGetter))

        val asyncStatesInit = asyncStates.init // drop the terminal state which has no code.
        val throww          = Throw(Apply(Select(New(Ident(IllegalStateExceptionClass)), IllegalStateExceptionClass_NEW_String), List(gen.mkMethodCall(currentRun.runDefinitions.String_valueOf_Int, stateMemberRef :: Nil))))
        val body            =
          typed(Match(stateMemberRef,
                      asyncStatesInit.map(_.mkHandlerCaseForState) ++
                        List(CaseDef(Ident(nme.WILDCARD), EmptyTree,
                                     throww))))
        val body1      = compactStates(body.asInstanceOf[Match])
        val stateMatch = if (transformState.allowExceptionsToPropagate) {
          body1
        } else {
          Try(
            body1,
            List(
              CaseDef(
                Bind(nme.t, Typed(Ident(nme.WILDCARD), Ident(definitions.ThrowableClass))),
                EmptyTree,
                Block(Apply(currentTransformState.memberRef(currentTransformState.stateCompleteFailure), Ident(nme.t) :: Nil) :: Nil, Return(literalUnit))
                )
              ), EmptyTree)
        }
        typed(LabelDef(transformState.whileLabel, Nil, Block(stateMatch :: Nil, Apply(Ident(transformState.whileLabel), Nil))))
      }

      private def compactStates = true

      // Filter out dead or trivial states.
      private def filterStates(all: List[AsyncState]): List[AsyncState] = if (compactStates) {
        val ((initial :: Nil), rest) = all.partition(_.state == blockBuilder.startState)
        val map = all.iterator.map(x => (x.state, x)).toMap
        val seen = mutable.HashSet[Int]()
        seen.add(all.last.state)
        def followEmptyState(state: AsyncState): AsyncState = if (state.isEmpty && state.nextStates.size == 1) {
          val next = state.nextStates(0)
          if (next == blockBuilder.endState) state
          else followEmptyState(map(next))
        } else state
        all.foreach {state =>
          val state1 = followEmptyState(state)
          if ((state1 ne state) && state.state != StateAssigner.Initial)
            emptyReplacements(state.state) = state1.state
        }
        all.foreach {
          state => state.nextStates = state.nextStates.map(s => emptyReplacements.getOrElse[Integer](s, s).toInt).distinct
        }
        def loop(state: AsyncState): Unit = {
          if (!emptyReplacements.contains(state.state))
            seen.add(state.state)
          for (i <- state.nextStates if !seen.contains(i) && i != StateAssigner.Terminal) {
            loop(map(i))
          }
        }
        loop(initial)
        val live = initial :: rest.filter(state => seen(state.state))
        var nextSwitchId = 0
        live.foreach { state =>
          val switchId = nextSwitchId
          switchIds(state.state) = switchId
          nextSwitchId += 1
        }
        live
      } else all

      private val compactStateTransform = new Transformer {
        val transformState = currentTransformState
        override def transform(tree: Tree): Tree = tree match {
          case as @ Apply(qual: Select, (lit @ Literal(Constant(i: Integer))) :: Nil) if qual.symbol == transformState.stateSetter && compactStates =>
            val replacement = switchIdOf(i)
            treeCopy.Apply(tree, qual, treeCopy.Literal(lit, Constant(replacement)):: Nil)
          case _: Match | _: CaseDef | _: Block | _: If | _: LabelDef =>
            super.transform(tree)
          case _ => tree
        }
      }

      private def compactStates(m: Match): Tree = if (!compactStates) m else {
        val casesAndReplacementIds: List[(Integer, CaseDef)] = m.cases.map {
          case cd @ CaseDef(lit @ Literal(Constant(i: Integer)), EmptyTree, rhs) =>
            val replacement = switchIdOf(i)
            val rhs1 = compactStateTransform.transform(rhs)
            (replacement, treeCopy.CaseDef(cd, treeCopy.Literal(lit, Constant(replacement)), EmptyTree, rhs1))
          case cd =>
            (Int.box(Int.MaxValue), cd) // sort the default case to the end.
        }
        val cases1: List[CaseDef] = casesAndReplacementIds.sortBy(_._1).map(_._2)
        treeCopy.Match(m, m.selector, cases1)
      }
    }
  }
  // Resume execution by extracting the successful value and assigining it to the `awaitable.resultValDef`
  private def resumeTree(awaitableResult: ValDef): Tree = {
    def tryyReference = gen.mkAttributedIdent(currentTransformState.applyTrParam)
    deriveValDef(awaitableResult) { _ =>
      val temp = awaitableResult.symbol.newTermSymbol(nme.trGetResult).setInfo(definitions.ObjectTpe)
      val tempVd = ValDef(temp, gen.mkMethodCall(currentTransformState.memberRef(currentTransformState.stateTryGet), tryyReference :: Nil))
      typed(Block(
        tempVd :: Nil,
<<<<<<< HEAD
        If(Apply(gen.mkAttributedSelect(gen.mkAttributedThis(currentTransformState.stateMachineClass), definitions.Object_eq), gen.mkAttributedIdent(temp) :: Nil),
=======
        If(Apply(gen.mkAttributedSelect(currentTransformState.stateMachineRef(), definitions.Any_==), gen.mkAttributedIdent(temp) :: Nil),
>>>>>>> c4b62af7
          Return(literalUnit),
          gen.mkCast(gen.mkAttributedIdent(temp), tempVd.symbol.info)
        )
      ))
    }
  }

  // Comlete the Promise in the `result` field with the final successful result of this async block.
  private def completeSuccess(expr: Tree): Tree = {
    deriveTree(expr, definitions.UnitTpe) { expr =>
      typed(Apply(currentTransformState.memberRef(currentTransformState.stateCompleteSuccess), expr :: Nil))
    }
  }

  /** What trailing statements should be added to the code for this state to transition to the nest state? */
  private sealed abstract class StateTransitionStyle {
    def trees(next: Int, stateSet: StateSet): List[Tree]
    protected def mkStateTree(nextState: Int): Tree = {
      val transformState = currentTransformState
      val callSetter = Apply(transformState.memberRef(transformState.stateSetter), Literal(Constant(nextState)) :: Nil)
      typed(callSetter.updateAttachment(StateTransitionTree))
    }
  }

  private object StateTransitionStyle {
    /** Do not update the state variable  */
    case object None extends StateTransitionStyle {
      def trees(nextState: Int, stateSet: StateSet): List[Tree] = Nil
    }
    /** Update the state variable, */
    case object Update extends StateTransitionStyle {
      def trees(nextState: Int, stateSet: StateSet): List[Tree] = {
        stateSet += nextState
        List(mkStateTree(nextState))
      }
    }
    /** Update the state variable and the await completion of `awaitble.expr`. */
    case class UpdateAndAwait(awaitable: Tree) extends StateTransitionStyle {
      def trees(nextState: Int, stateSet: StateSet): List[Tree] = {
        stateSet += nextState
        val transformState = currentTransformState

        // Suspend execution by calling `onComplete` with the state machine itself as a callback.
        //
        // If the state machine contains a member `getCompleted`, this first be called to see if
        // an already-completed result is avaialble. If so, execution will continue on this thread
        // (_without_ consuming an extra stack frome!)

        def callOnComplete(fut: Tree): Tree =
          Apply(currentTransformState.memberRef(transformState.stateOnComplete), fut :: Nil)

        val runCompletedOnSameThread = transformState.stateGetCompleted != NoSymbol
        if (runCompletedOnSameThread) {
          val tempAwaitableSym = transformState.applyTrParam.owner.newTermSymbol(nme.awaitable).setInfo(awaitable.tpe)
          val initAwaitableTemp = ValDef(tempAwaitableSym, awaitable)
          val initTempCompleted = Assign(
            gen.mkAttributedIdent(transformState.applyTrParam),
            gen.mkMethodCall(transformState.memberRef(transformState.stateGetCompleted), gen.mkAttributedIdent(tempAwaitableSym) :: Nil)
          )
          val null_ne = gen.mkAttributedSelect(Literal(Constant(null)).setType(definitions.NullTpe), definitions.Any_!=)
          val ifTree =
            If(Apply(null_ne, Ident(transformState.applyTrParam) :: Nil),
              Apply(Ident(transformState.whileLabel), Nil),
              Block(toStats(callOnComplete(gen.mkAttributedIdent(tempAwaitableSym))), Return(literalUnit).setSymbol(transformState.applySym)))
          typed(initAwaitableTemp) :: typed(initTempCompleted) :: mkStateTree(nextState) :: typed(ifTree) :: Nil
        } else {
          mkStateTree(nextState) :: toStats(typed(callOnComplete(awaitable))) ::: typed(Return(literalUnit)) :: Nil
        }
      }
    }

    /** Update the state variable and jump to the the while loop that encloses the state machine. */
    case object UpdateAndContinue extends StateTransitionStyle {
      def trees(nextState: Int, stateSet: StateSet): List[Tree] = {
        stateSet += nextState
        List(mkStateTree(nextState), typed(Apply(Ident(currentTransformState.whileLabel), Nil)))
      }
    }
  }

  private def toStats(tree: Tree): List[Tree] = tree match {
    case Block(stats, expr) if isLiteralUnit(expr) => stats
    case Block(stats, expr) => stats ::: (expr :: Nil)
    case _ => tree :: Nil
  }

  def addLabelState(label: Symbol): Int =
    labelDefStates.getOrElseUpdate(label, StateAssigner.stateIdForLabel(label))

  // Replace jumps to qualifying labels as a state transition.
  private class JumpReplacer(states: StateSet, shouldReplace: global.Symbol => Boolean)
    extends ThicketTransformer(currentTransformState.localTyper) {
    val initOwner = currentTransformState.localTyper.context.owner
    override def transform(tree: Tree): Tree = tree match {
      case _ if initOwner != currentOwner.enclMethod => tree
      case Apply(fun, args) if isLabel(fun.symbol) =>
        if (shouldReplace(fun.symbol)) {
          val nextState = addLabelState(fun.symbol)
          val trees = StateTransitionStyle.UpdateAndContinue.trees(nextState, states)
          localTyper.typed(Thicket(listToBlock(trees)))
        } else {
          super.transform(tree)
        }
      case _ =>
        super.transform(tree)
    }
  }
}<|MERGE_RESOLUTION|>--- conflicted
+++ resolved
@@ -542,11 +542,7 @@
       val tempVd = ValDef(temp, gen.mkMethodCall(currentTransformState.memberRef(currentTransformState.stateTryGet), tryyReference :: Nil))
       typed(Block(
         tempVd :: Nil,
-<<<<<<< HEAD
-        If(Apply(gen.mkAttributedSelect(gen.mkAttributedThis(currentTransformState.stateMachineClass), definitions.Object_eq), gen.mkAttributedIdent(temp) :: Nil),
-=======
-        If(Apply(gen.mkAttributedSelect(currentTransformState.stateMachineRef(), definitions.Any_==), gen.mkAttributedIdent(temp) :: Nil),
->>>>>>> c4b62af7
+        If(Apply(gen.mkAttributedSelect(currentTransformState.stateMachineRef(), definitions.Object_eq), gen.mkAttributedIdent(temp) :: Nil),
           Return(literalUnit),
           gen.mkCast(gen.mkAttributedIdent(temp), tempVd.symbol.info)
         )
