/*
 * Scala (https://www.scala-lang.org)
 *
 * Copyright EPFL and Lightbend, Inc.
 *
 * Licensed under Apache License 2.0
 * (http://www.apache.org/licenses/LICENSE-2.0).
 *
 * See the NOTICE file distributed with this work for
 * additional information regarding copyright ownership.
 */

package scala.tools.nsc.transform.async

import scala.collection.mutable
import scala.tools.nsc.transform.{Transform, TypingTransformers}
import scala.reflect.internal.util.{SourceFile, NoSourceFile}

abstract class AsyncPhase extends Transform with TypingTransformers with AnfTransform with Lifter with LiveVariables {
  self =>
  import global._

  private[async] var currentTransformState: AsyncTransformState = _
  private[async] val asyncNames = new AsyncNames[global.type](global)
  protected[async] val tracing = new Tracing

  val phaseName: String = "async"
  override def enabled: Boolean = settings.async

  private final case class AsyncAttachment(awaitSymbol: Symbol, postAnfTransform: Block => Block,
                                           stateDiagram: ((Symbol, Tree) => Option[String => Unit]),
                                           allowExceptionsToPropagate: Boolean) extends PlainAttachment

  // Optimization: avoid the transform altogether if there are no async blocks in a unit.
  private val sourceFilesToTransform = perRunCaches.newSet[SourceFile]()
  private val awaits: mutable.Set[Symbol] = perRunCaches.newSet[Symbol]()

  /**
   * Mark the given method as requiring an async transform.
   * Refer to documentation in the public API that forwards to this method in src/reflect/scala/reflect/api/Internals.scala
   */
  final def markForAsyncTransform(owner: Symbol, method: DefDef, awaitMethod: Symbol,
                                  config: Map[String, AnyRef]): DefDef = {
    val pos = owner.pos
    if (!settings.async)
      reporter.warning(pos, s"${settings.async.name} must be enabled for async transformation.")
    sourceFilesToTransform += pos.source
    val postAnfTransform = config.getOrElse("postAnfTransform", (x: Block) => x).asInstanceOf[Block => Block]
    val stateDiagram = config.getOrElse("stateDiagram", (sym: Symbol, tree: Tree) => None).asInstanceOf[(Symbol, Tree) => Option[String => Unit]]
    val allowExceptionsToPropagate = config.contains("allowExceptionsToPropagate")
    method.updateAttachment(new AsyncAttachment(awaitMethod, postAnfTransform, stateDiagram, allowExceptionsToPropagate))
    // Wrap in `{ expr: Any }` to force value class boxing before calling `completeSuccess`, see test/async/run/value-class.scala
    deriveDefDef(method) { rhs =>
      Block(Apply(gen.mkAttributedRef(definitions.Predef_locally), rhs :: Nil), Literal(Constant(())))
    }.updateAttachment(ChangeOwnerAttachment(owner))
  }

  def newTransformer(unit: CompilationUnit): Transformer = new AsyncTransformer(unit)

  private def compileTimeOnlyPrefix: String = "[async] "

  /** Should refchecks defer reporting `@compileTimeOnly` errors for `sym` and instead let this phase issue the warning
   *  if they survive the async tranform? */
  private[scala] def deferCompileTimeOnlyError(sym: Symbol): Boolean = settings.async && {
    awaits.contains(sym) || {
      val msg = sym.compileTimeOnlyMessage.getOrElse("")
      val shouldDefer =
        msg.startsWith(compileTimeOnlyPrefix) || (sym.name == nme.await) && msg.contains("must be enclosed") && sym.owner.info.member(nme.async) != NoSymbol
      if (shouldDefer) awaits += sym
      shouldDefer
    }
  }

  // TOOD: figure out how to make the root-level async built-in macro sufficiently configurable:
  //       replace the ExecutionContext implicit arg with an AsyncContext implicit that also specifies the type of the Future/Awaitable/Node/...?
  final class AsyncTransformer(unit: CompilationUnit) extends TypingTransformer(unit) {
    private lazy val liftableMap = new mutable.AnyRefMap[Symbol, (Symbol, List[Tree])]()

    override def transformUnit(unit: CompilationUnit): Unit = {
      if (settings.async) {
        // NoSourceFile can happen for, e.g., toolbox compilation; overestimate by always transforming them. See test/async/jvm/toolbox.scala
        val shouldTransform = unit.source == NoSourceFile || sourceFilesToTransform.contains(unit.source)
        if (shouldTransform) super.transformUnit(unit)
        if (awaits.exists(_.isInitialized)) {
          unit.body.foreach {
            case tree: RefTree if tree.symbol != null && awaits.contains(tree.symbol) =>
              val sym = tree.symbol
              val msg = sym.compileTimeOnlyMessage.getOrElse(s"`${sym.decodedName}` must be enclosed in an `async` block").stripPrefix(compileTimeOnlyPrefix)
              global.reporter.error(tree.pos, msg)
            case _ =>
          }
        }
      }
    }

    // Together, these transforms below target this tree shaps
    // {
    //    class $STATE_MACHINE extends ... {
    //      def $APPLY_METHOD(....) = {
    //      ...
    //      }.updateAttachment(AsyncAttachment(...))
    //    }
    // }
    //
    // The RHS of the method is transformed into a state machine with that transformation tailored by the
    // attached `FutureSystem`. Local val/var/def/class/object trees that are referred to from multiple states
    // are lifted into members of the enclosing class.
    override def transform(tree: Tree): Tree =
      super.transform(tree) match {
        case cd: ClassDef if liftableMap.contains(cd.symbol) =>
          val (applySym, liftedTrees) = liftableMap.remove(cd.symbol).get
          val liftedSyms = liftedTrees.iterator.map(_.symbol).toSet
          val cd1 = atOwner(cd.symbol) {
            deriveClassDef(cd)(impl => {
              deriveTemplate(impl)(liftedTrees ::: _)
            })
          }
          assert(localTyper.context.owner == cd.symbol.owner)
          val withFields = new UseFields(localTyper, cd.symbol, applySym, liftedSyms, NoSymbol).transform(cd1)
          withFields

        case dd: DefDef if dd.hasAttachment[AsyncAttachment] =>
          val asyncAttachment = dd.getAndRemoveAttachment[AsyncAttachment].get
          val asyncBody = (dd.rhs: @unchecked) match {
            case blk@Block(Apply(qual, body :: Nil) :: Nil, Literal(Constant(()))) => body
          }

          atOwner(dd, dd.symbol) {
            val trSym = dd.vparamss.head.last.symbol
            val selfSym = if (dd.symbol.owner.isTerm) dd.vparamss.head.head.symbol else NoSymbol
            val saved = currentTransformState
<<<<<<< HEAD
            currentTransformState = new AsyncTransformState(
              asyncAttachment.awaitSymbol,
              asyncAttachment.postAnfTransform,
              asyncAttachment.stateDiagram,
              asyncAttachment.allowExceptionsToPropagate,
              this,
              trSym,
              asyncBody.tpe,
              asyncNames)
=======
            currentTransformState = new AsyncTransformState(asyncAttachment.awaitSymbol,
              asyncAttachment.postAnfTransform, asyncAttachment.stateDiagram, this, selfSym, trSym, asyncBody.tpe, asyncNames)
>>>>>>> c4b62af7
            try {
              val (newRhs, liftedTrees) = asyncTransform(asyncBody)
              liftableMap(currentTransformState.stateMachineClass) = (dd.symbol, liftedTrees)
              val liftedSyms = liftedTrees.iterator.map(_.symbol).toSet
              val withFields = new UseFields(localTyper, currentTransformState.stateMachineClass, dd.symbol, liftedSyms, selfSym).transform(newRhs)
              deriveDefDef(dd)(_ => withFields)
            } finally {
              currentTransformState = saved
            }
          }
        case tree =>
          tree
      }

    private def asyncTransform(asyncBody: Tree): (Tree, List[Tree]) = {
      val transformState = currentTransformState
      import transformState.applySym

      val asyncPos = asyncBody.pos

      // We mark whether each sub-tree of `asyncBody` that do or do not contain an await in thus pre-processing pass.
      // The ANF transform can then efficiently query this to selectively transform the tree.
      markContainsAwait(asyncBody)

      // Transform to A-normal form:
      //  - no await calls in qualifiers or arguments,
      //  - if/match only used in statement position.
      val anfTree: Block = transformState.postAnfTransform(new AnfTransformer(localTyper).apply(asyncBody))

      // The ANF transform re-parents some trees, so the previous traversal to mark ancestors of
      // await is no longer reliable. Clear previous results and run it again for use in the `buildAsyncBlock`.
      cleanupContainsAwaitAttachments(anfTree)
      markContainsAwait(anfTree)

      val asyncBlock = buildAsyncBlock(anfTree)

      val liftedFields: List[Tree] = liftables(asyncBlock.asyncStates)

      // Null out lifted fields become unreachable at each state.
      val nullOut = true
      if (nullOut) {
        for ((state, (preNulls, postNulls)) <- fieldsToNullOut(asyncBlock.asyncStates, asyncBlock.asyncStates.last, liftedFields)) {
          val asyncState = asyncBlock.asyncStates.find(_.state == state).get
          if (asyncState.nextStates.nonEmpty)
            asyncState.insertNullAssignments(preNulls.iterator, postNulls.iterator)
        }
      }

      // Assemble the body of the apply method, which is dispactches on the current state id.
      val applyBody = atPos(asyncPos)(asyncBlock.onCompleteHandler)

      // Logging
      if ((settings.debug.value && shouldLogAtThisPhase))
        logDiagnostics(anfTree, asyncBlock, asyncBlock.asyncStates.map(_.toString))
      // Offer async frontends a change to produce the .dot diagram
      transformState.dotDiagram(applySym, asyncBody).foreach(f => f(asyncBlock.toDot))

      cleanupContainsAwaitAttachments(applyBody)

      (applyBody, liftedFields)
    }

    // Adjust the tree to:
    //   - lifted local variables are entered into the scope of the state machine class
    //   - references to them are rewritten as referencs to the fields.
    //   - the rhs of ValDefs that initialize such fields is turned into an assignment to the field
    private class UseFields(initLocalTyper: analyzer.Typer, stateMachineClass: Symbol,
                            applySym: Symbol, liftedSyms: Set[Symbol], selfSym: Symbol) extends explicitOuter.OuterPathTransformer(initLocalTyper) {
      private def fieldSel(tree: Tree) = {
        assert(currentOwner != NoSymbol)
        val outerOrThis =
          if (selfSym != NoSymbol)
            gen.mkAttributedIdent(selfSym)
          else if (stateMachineClass == currentClass)
            gen.mkAttributedThis(stateMachineClass)
          else {
            // These references need to be selected from an outer reference, because explicitouter
            // has already run we must perform this transform explicitly here.
            tree.symbol.makeNotPrivate(tree.symbol.owner)
            outerPath(outerValue, currentClass.outerClass, stateMachineClass)
          }
        atPos(tree.pos)(Select(outerOrThis.setType(stateMachineClass.tpe), tree.symbol).setType(tree.symbol.tpe))
      }
      override def transform(tree: Tree): Tree = tree match {
        case ValDef(_, _, _, rhs) if liftedSyms(tree.symbol) && currentOwner == applySym =>
          // Drop the lifted definitions from the apply method
          val rhs1 = transform(rhs.changeOwner(tree.symbol, currentOwner))
          deriveTree(rhs1, definitions.UnitTpe)(t => treeCopy.Assign(rhs1, fieldSel(tree), adapt(t, tree.symbol.tpe)))
        case _: DefTree if liftedSyms(tree.symbol) && currentOwner == applySym =>
          // Drop the lifted definitions from the apply method
          EmptyTree
        case md: MemberDef =>
          if (currentOwner == stateMachineClass) {
            if (liftedSyms(tree.symbol)) {
              stateMachineClass.info.decls.enter(md.symbol)
              super.transform(tree)
            } else if (md.symbol == applySym || md.symbol == stateMachineClass) {
              super.transform(tree)
            } else tree
          } else super.transform(tree)
        case Assign(i @ Ident(name), rhs) if liftedSyms(i.symbol) =>
          treeCopy.Assign(tree, fieldSel(i), adapt(transform(rhs), i.symbol.tpe))
        case Ident(name) if liftedSyms(tree.symbol) =>
          fieldSel(tree).setType(tree.tpe)
        case _: TypeTree =>
          tree
        case _ =>
          super.transform(tree)
      }

      // Use localTyper to adapt () to BoxedUnit in `val ifRes: Object; if (cond) "" else ()`
      private def adapt(tree: Tree, pt: Type): Tree = localTyper.typed(tree, pt)
    }

    private def logDiagnostics(anfTree: Tree, block: AsyncBlock, states: Seq[String]): Unit = {
      val pos = currentTransformState.applySym.pos
      val location = try pos.source.path catch { case _: UnsupportedOperationException => pos.toString }
      inform(s"In file '$location':")
      inform(s"ANF transform expands to:\n $anfTree")
      states foreach (s => inform(s))
      inform("===== DOT =====")
      inform(block.toDot)
    }
  }
}<|MERGE_RESOLUTION|>--- conflicted
+++ resolved
@@ -129,20 +129,16 @@
             val trSym = dd.vparamss.head.last.symbol
             val selfSym = if (dd.symbol.owner.isTerm) dd.vparamss.head.head.symbol else NoSymbol
             val saved = currentTransformState
-<<<<<<< HEAD
             currentTransformState = new AsyncTransformState(
               asyncAttachment.awaitSymbol,
               asyncAttachment.postAnfTransform,
               asyncAttachment.stateDiagram,
               asyncAttachment.allowExceptionsToPropagate,
               this,
+              selfSym,
               trSym,
               asyncBody.tpe,
               asyncNames)
-=======
-            currentTransformState = new AsyncTransformState(asyncAttachment.awaitSymbol,
-              asyncAttachment.postAnfTransform, asyncAttachment.stateDiagram, this, selfSym, trSym, asyncBody.tpe, asyncNames)
->>>>>>> c4b62af7
             try {
               val (newRhs, liftedTrees) = asyncTransform(asyncBody)
               liftableMap(currentTransformState.stateMachineClass) = (dd.symbol, liftedTrees)
