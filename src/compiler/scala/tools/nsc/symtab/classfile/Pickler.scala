/*
 * Scala (https://www.scala-lang.org)
 *
 * Copyright EPFL and Lightbend, Inc.
 *
 * Licensed under Apache License 2.0
 * (http://www.apache.org/licenses/LICENSE-2.0).
 *
 * See the NOTICE file distributed with this work for
 * additional information regarding copyright ownership.
 */

package scala.tools.nsc
package symtab
package classfile

import java.lang.Float.floatToIntBits
import java.lang.Double.doubleToLongBits
import java.util.Arrays.fill

import scala.io.Codec
import scala.reflect.internal.pickling.{PickleBuffer, PickleFormat}
import scala.reflect.internal.util.shortClassOfInstance
import scala.collection.mutable
import PickleFormat._
import Flags._
<<<<<<< HEAD
import scala.annotation.tailrec
import scala.reflect.io.PlainFile
=======
>>>>>>> 0efdbf75

/**
 * Serialize a top-level module and/or class.
 *
 * @see [[scala.reflect.internal.pickling.PickleFormat PickleFormat]] for symbol table attribute format.
 *
 * @author Martin Odersky
 */
abstract class Pickler extends SubComponent {
  import global._

  val phaseName = "pickler"

  def newPhase(prev: Phase): StdPhase = new PicklePhase(prev)

  final def pickle(sym: Symbol, companion: Symbol, noPrivates: Boolean): Pickle = {
    initPickle(sym, noPrivates) { pickle =>
      def reserveDeclEntries(sym: Symbol): Unit = {
        if (pickle.reserveEntry(sym)) {
          if (sym.isClass) sym.info.decls.foreach(reserveDeclEntries)
          else if (sym.isModule) reserveDeclEntries(sym.moduleClass)
        }
      }

      val syms = sym :: (if (companion != NoSymbol) companion :: Nil else Nil)
      syms.foreach(reserveDeclEntries)
      syms.foreach { sym =>
        pickle.putDecl(sym)
      }
    }
  }

  class PicklePhase(prev: Phase) extends StdPhase(prev) {
    import global.genBCode.postProcessor.classfileWriters.FileWriter
    private lazy val sigWriter: Option[FileWriter] =
      if (settings.YpickleWrite.isSetByUser && !settings.YpickleWrite.value.isEmpty) {
        val file = settings.pathFactory.getFile(settings.YpickleWrite.value) // might be a JAR (possibly still to be created) or a directory
        Some(FileWriter(global, file, None))
      }
      else
        None

    def apply(unit: CompilationUnit): Unit = {
      def pickle(tree: Tree): Unit = {
        tree match {
          case PackageDef(_, stats) =>
            stats foreach pickle
          case ClassDef(_, _, _, _) | ModuleDef(_, _, _) =>
            val sym = tree.symbol
            def shouldPickle(sym: Symbol) = currentRun.compiles(sym) && !currentRun.symData.contains(sym)
            if (shouldPickle(sym)) {
              def pickle(noPrivates: Boolean, writeToSymData: Boolean, writeToSigFile: Boolean): Unit = {
                val companion = sym.companionSymbol.filter(_.owner == sym.owner).filter(shouldPickle) // exclude companionship between package- and package object-owned symbols.
                val pickle = Pickler.this.pickle(sym, companion, noPrivates)
                if (writeToSymData) {
                  currentRun.symData(sym) = pickle
                  companion.andAlso(sym => currentRun.symData(sym) = pickle)
                  currentRun registerPickle sym
                }
                if (writeToSigFile)
                  writeSigFile(sym, pickle)
              }
              if (sigWriter.isDefined && settings.YpickleWriteApiOnly) {
                pickle(noPrivates = false, writeToSymData = true, writeToSigFile = false)
                pickle(noPrivates = true, writeToSymData = false, writeToSigFile = true)
              } else {
                pickle(noPrivates = false, writeToSymData = true, writeToSigFile = true)
              }
            }
          case _ =>
        }
      }

      try {
        pickle(unit.body)
      } catch {
        case e: FatalError =>
          for (t <- unit.body) {
            // If there are any erroneous types in the tree, then we will crash
            // when we pickle it: so let's report an error instead.  We know next
            // to nothing about what happened, but our supposition is a lot better
            // than "bad type: <error>" in terms of explanatory power.
            //
            // OPT: do this only as a recovery after fatal error. Checking in advance was expensive.
            if (t.isErroneous) {
              if (settings.debug) e.printStackTrace()
              reporter.error(t.pos, "erroneous or inaccessible type")
              return
            }
          }
          throw e
      }
    }

    override def run(): Unit = {
      try super.run()
      finally {
        closeSigWriter()
        _index = null
        _entries = null
      }
    }

    private def writeSigFile(sym: Symbol, pickle: PickleBuffer): Unit = {
      sigWriter.foreach { writer =>
        val binaryName = sym.javaBinaryNameString
        val binaryClassName = if (sym.isModule) binaryName.stripSuffix(nme.MODULE_SUFFIX_STRING) else binaryName
        val relativePath = binaryClassName + ".sig"
        val data = pickle.bytes.take(pickle.writeIndex)
        writer.writeFile(relativePath, data)
      }
    }
    private def closeSigWriter(): Unit = {
      sigWriter.foreach { writer =>
        writer.close()
        if (settings.verbose)
          reporter.echo(NoPosition, "[sig files written]")
      }
    }

    override protected def shouldSkipThisPhaseForJava: Boolean = !settings.YpickleJava.value
  }

  type Index   = mutable.AnyRefMap[AnyRef, Int] // a map from objects (symbols, types, names, ...) to indices into Entries
  type Entries = Array[AnyRef]

  final val InitEntriesSize = 256
  private[this] var _index: Index = _
  private[this] var _entries: Entries = _

  final def initPickle(root: Symbol, noPrivates: Boolean)(f: Pickle => Unit): Pickle = {
    if (_index eq null)   { _index   = new Index(InitEntriesSize) }
    if (_entries eq null) { _entries = new Entries(InitEntriesSize) }
    val pickle = new Pickle(root, _index, _entries, noPrivates)
    try f(pickle) finally { pickle.close(); _index.clear(); fill(_entries, null) }
    pickle
  }

  class Pickle private[Pickler](root: Symbol, private var index: Index, private var entries: Entries, noPrivates: Boolean)
      extends PickleBuffer(new Array[Byte](4096), -1, 0) {
    private val rootName  = root.name.toTermName
    private val rootOwner = root.owner
    private var ep        = 0
    private lazy val nonClassRoot = findSymbol(root.ownersIterator)(!_.isClass)
    def include(sym: Symbol) = !noPrivates || !sym.isPrivate || (sym.owner.isTrait && sym.isAccessor)

    def close(): Unit = { writeArray(); index = null; entries = null }

    private def isRootSym(sym: Symbol) =
      sym.name.toTermName == rootName && sym.owner == rootOwner

    /** Usually `sym.owner`, except when `sym` is pickle-local, while `sym.owner` is not.
      *
      * In the latter case, the alternative owner is the pickle root,
      * or a non-class owner of root (so that term-owned parameters remain term-owned).
      *
      * Note: tree pickling also finds its way here; e.g. in scala/bug#7501 the pickling
      * of trees in annotation arguments considers the parameter symbol of a method
      * called in such a tree as "local". The condition `sym.isValueParameter` was
      * added to fix that bug, but there may be a better way.
      */
    private def localizedOwner(sym: Symbol) =
      if (isLocalToPickle(sym) && !isRootSym(sym) && !isLocalToPickle(sym.owner))
        // don't use a class as the localized owner for type parameters that are not owned by a class: those are not instantiated by asSeenFrom
        // however, they would suddenly be considered by asSeenFrom if their localized owner became a class (causing the crashes of #4079, #2741)
        (if ((sym.isTypeParameter || sym.isValueParameter) && !sym.owner.isClass) nonClassRoot
         else root)
      else sym.owner

    /** Is root in symbol.owner*, or should it be treated as a local symbol
     *  anyway? This is the case if symbol is a refinement class,
     *  an existentially bound variable, or a higher-order type parameter.
     */
    @tailrec
    private def isLocalToPickle(sym: Symbol): Boolean = (sym != NoSymbol) && !sym.isPackageClass && (
         isRootSym(sym)
      || sym.isRefinementClass
      || sym.isAbstractType && sym.hasFlag(EXISTENTIAL) // existential param
      || sym.isParameter
      || isLocalToPickle(sym.owner)
    )
    private def isExternalSymbol(sym: Symbol): Boolean = (sym != NoSymbol) && !isLocalToPickle(sym)

    // Phase 1 methods: Populate entries/index ------------------------------------
    private val reserved = mutable.BitSet()
    final def reserveEntry(sym: Symbol): Boolean = {
      if (include(sym)) {
        reserved(ep) = true
        putEntry(sym)
        true
      } else false
    }

    /** Store entry e in index at next available position unless
     *  it is already there.
     *
     *  @return      true iff entry is new.
     */
    private def putEntry(entry: AnyRef): Boolean = {
      assert(index ne null, this)
      index.get(entry) match {
        case Some(i) =>
          reserved.remove(i)
        case None =>
          if (ep == entries.length) {
            val entries1 = new Array[AnyRef](ep * 2)
            System.arraycopy(entries, 0, entries1, 0, ep)
            entries = entries1
          }
          entries(ep) = entry
          index(entry) = ep
          ep = ep + 1
          true
      }
    }

    private def deskolemizeTypeSymbols(ref: AnyRef): AnyRef = ref match {
      case sym: Symbol => deskolemize(sym)
      case _           => ref
    }

    /** If the symbol is a type skolem, deskolemize and log it.
     *  If we fail to deskolemize, in a method like
     *    trait Trait[+A] { def f[CC[X]] : CC[A] }
     *  the applied type CC[A] will hold a different CC symbol
     *  than the type-constructor type-parameter CC.
     */
    private def deskolemize(sym: Symbol): Symbol = {
      if (sym.isTypeSkolem) {
        val sym1 = sym.deSkolemize
        log({
          val what0 = sym.defString
          val what = sym1.defString match {
            case `what0` => what0
            case other   => what0 + "->" + other
          }
          val where = sym.enclMethod.fullLocationString
          s"deskolemizing $what in $where"
        })
        sym1
      }
      else sym
    }

    def putDecl(sym: Symbol): Unit = if (include(sym)) putSymbol(sym)

    /** Store symbol in index. If symbol is local, also store everything it references.
     */
    def putSymbol(sym0: Symbol): Unit = {
      val sym = deskolemize(sym0)

      if (putEntry(sym)) {
        if (isLocalToPickle(sym)) {
          putEntry(sym.name)
          putSymbol(sym.owner)
          putSymbol(sym.privateWithin)
          putType(sym.info)
          if (sym.hasSelfType)
            putType(sym.typeOfThis)
          putSymbol(sym.alias)
          if (!sym.children.isEmpty) {
            val (locals, globals) = sym.children partition (_.isLocalClass)
            val children =
              if (locals.isEmpty) globals
              else {
                // The LOCAL_CHILD was introduced in 12a2b3b to fix Aladdin bug 1055. When a sealed
                // class/trait has local subclasses, a single <local child> class symbol is added
                // as pickled child (instead of a reference to the anonymous class; that was done
                // initially, but seems not to work, as the bug shows).
                // Adding the LOCAL_CHILD is necessary to retain exhaustivity warnings under separate
                // compilation. See test neg/aladdin1055.
                val parents = if (sym.isTrait) List(definitions.ObjectTpe, sym.tpe) else List(sym.tpe)
                globals + sym.newClassWithInfo(tpnme.LOCAL_CHILD, parents, EmptyScope, pos = sym.pos)
              }

            putChildren(sym, children.toList sortBy (_.sealedSortName))
          }
          for (annot <- (sym.annotations filter (ann => ann.isStatic && !ann.isErroneous)).reverse)
            putAnnotation(sym, annot)
        }
        else if (sym != NoSymbol) {
          putEntry(if (sym.isModuleClass) sym.name.toTermName else sym.name)
          if (!sym.owner.isRoot) putSymbol(sym.owner)
        }
      }
    }

    private def putSymbols(syms: List[Symbol]) =
      syms foreach putSymbol

    /** Store type and everything it refers to in map index.
     */
    private def putType(tp: Type): Unit = if (putEntry(tp)) {
      tp match {
        case NoType | NoPrefix =>
          ;
        case ThisType(sym) =>
          putSymbol(sym)
        case SingleType(pre, sym) =>
          putType(pre)
          putSymbol(sym)
        case SuperType(thistpe, supertpe) =>
          putType(thistpe)
          putType(supertpe)
        case ConstantType(value) =>
          putConstant(value)
        case TypeRef(pre, sym, args) =>
          putType(pre)
          putSymbol(sym)
          putTypes(args)
        case TypeBounds(lo, hi) =>
          putType(lo)
          putType(hi)
        case tp: CompoundType =>
          putSymbol(tp.typeSymbol)
          putTypes(tp.parents)
          tp.decls.toList.foreach(putDecl)
        case MethodType(params, restpe) =>
          putType(restpe)
          putSymbols(params)
        case NullaryMethodType(restpe) =>
          putType(restpe)
        case PolyType(tparams, restpe) =>
          putType(restpe)
          putSymbols(tparams)
        case ExistentialType(tparams, restpe) =>
          putType(restpe)
          putSymbols(tparams)
        case AnnotatedType(_, underlying) =>
          putType(underlying)
          tp.staticAnnotations foreach putAnnotation
        case _ =>
          throw new FatalError("bad type: " + tp + "(" + tp.getClass + ")")
      }
    }
    private def putTypes(tps: List[Type]): Unit = { tps foreach putType }

    private object putTreeTraverser extends Traverser {
      // Only used when pickling trees, i.e. in an argument of some Annotation
      // annotations in Modifiers are removed by the typechecker
      override def traverseModifiers(mods: Modifiers): Unit = if (putEntry(mods)) putEntry(mods.privateWithin)
      override def traverseName(name: Name): Unit           = putEntry(name)
      override def traverseConstant(const: Constant): Unit  = putEntry(const)
      override def traverse(tree: Tree): Unit               = putTree(tree)

      def put(tree: Tree): Unit = {
        if (tree.canHaveAttrs)
          putType(tree.tpe)
        if (tree.hasSymbolField)
          putSymbol(tree.symbol)

        super.traverse(tree)
      }
    }
    private def putTree(tree: Tree): Unit = {
      if (putEntry(tree))
        putTreeTraverser put tree
    }

    /** Store a constant in map index, along with anything it references.
     */
    private def putConstant(c: Constant): Unit = {
      if (putEntry(c)) {
        if (c.tag == StringTag) putEntry(newTermName(c.stringValue))
        else if (c.tag == ClazzTag) putType(c.typeValue)
        else if (c.tag == EnumTag) putSymbol(c.symbolValue)
      }
    }

    private def putChildren(sym: Symbol, children: List[Symbol]): Unit = {
      putEntry(sym -> children)
      children foreach putSymbol
    }

    /** used in putSymbol only, i.e. annotations on definitions, not on types */
    private def putAnnotation(sym: Symbol, annot: AnnotationInfo): Unit = {
      // if an annotation with the same arguments is applied to the
      // same symbol multiple times, it's only pickled once.
      if (putEntry(sym -> annot))
        putAnnotationBody(annot)
    }

    private def putAnnotation(annot: AnnotationInfo): Unit = {
      if (putEntry(annot))
        putAnnotationBody(annot)
    }

    /** Puts the members of an AnnotationInfo */
    private def putAnnotationBody(annot: AnnotationInfo): Unit = {
      def putAnnotArg(arg: Tree): Unit = {
        arg match {
          case Literal(c) => putConstant(c)
          case _ => putTree(arg)
        }
      }
      def putClassfileAnnotArg(carg: ClassfileAnnotArg): Unit = {
        (carg: @unchecked) match {
          case LiteralAnnotArg(const)  => putConstant(const)
          case ArrayAnnotArg(args)     => if (putEntry(carg)) args foreach putClassfileAnnotArg
          case NestedAnnotArg(annInfo) => putAnnotation(annInfo)
        }
      }
      val AnnotationInfo(tpe, args, assocs) = annot
      putType(tpe)
      args foreach putAnnotArg
      assocs foreach { asc =>
        putEntry(asc._1)
        putClassfileAnnotArg(asc._2)
      }
    }

    // Phase 2 methods: Write all entries to byte array ------------------------------

    /** Write a reference to object, i.e., the object's number in the map index.
     */
    private def writeRef(ref: AnyRef): Unit = {
      assert(index ne null, this)
      writeNat(index(deskolemizeTypeSymbols(ref)))
    }
    private def writeRefs(refs: List[AnyRef]): Unit = refs foreach writeRef

    private def writeRefsWithLength(refs: List[AnyRef]): Unit = {
      writeNat(refs.length)
      writeRefs(refs)
    }

    /** Write name, owner, flags, and info of a symbol.
     */
    private def writeSymInfo(sym: Symbol): Unit = {
      writeRef(sym.name)
      writeRef(localizedOwner(sym))
      writeLongNat((rawToPickledFlags(sym.rawflags & PickledFlags)))
      if (sym.hasAccessBoundary) writeRef(sym.privateWithin)
      writeRef(sym.info)
    }

    /** Write a name in UTF8 format. */
    private def writeName(name: Name): Unit = {
      ensureCapacity(name.length * 3)
      val utfBytes = Codec toUTF8 name.toString
      System.arraycopy(utfBytes, 0, bytes, writeIndex, utfBytes.length)
      writeIndex += utfBytes.length
    }

    /** Write an annotation */
    private def writeAnnotation(annot: AnnotationInfo): Unit = {
      def writeAnnotArg(arg: Tree): Unit = {
        arg match {
          case Literal(c) => writeRef(c)
          case _ => writeRef(arg)
        }
      }

      writeRef(annot.atp)
      annot.args foreach writeAnnotArg
      annot.assocs foreach { asc =>
        writeRef(asc._1)
        writeClassfileAnnotArg(asc._2)
      }
    }

    /** Write a ClassfileAnnotArg (argument to classfile annotation) */
    def writeClassfileAnnotArg(carg: ClassfileAnnotArg): Unit = {
      (carg: @unchecked) match {
        case LiteralAnnotArg(const)  => writeRef(const)
        case ArrayAnnotArg(args)     => writeRef(carg)
        case NestedAnnotArg(annInfo) => writeRef(annInfo)
      }
    }

    private object writeTreeBodyTraverser extends Traverser {
      private var refs = false
      @inline private def asRefs[T](body: => T): T = {
        val saved = refs
        refs = true
        try body finally refs = saved
      }
      override def traverseModifiers(mods: Modifiers): Unit          = if (refs) writeRef(mods) else super.traverseModifiers(mods)
      override def traverseName(name: Name): Unit                    = writeRef(name)
      override def traverseConstant(const: Constant): Unit           = writeRef(const)
      override def traverseParams(params: List[Tree]): Unit          = writeRefsWithLength(params)
      override def traverseParamss(vparamss: List[List[Tree]]): Unit = {
        writeNat(vparamss.length)
        super.traverseParamss(vparamss)
      }
      override def traverse(tree: Tree): Unit = {
        if (refs)
          writeRef(tree)
        else {
          writeRef(tree.tpe)
          if (tree.hasSymbolField)
            writeRef(tree.symbol)

          asRefs(super.traverse(tree))
        }
      }
    }

    /** Write an entry */
    private def writeEntry(entry: AnyRef): Unit = {
      def writeLocalSymbolBody(sym: Symbol): Unit = {
        writeSymInfo(sym)
        sym match {
          case _: ClassSymbol if sym.hasSelfType => writeRef(sym.typeOfThis)
          case _: TermSymbol if sym.alias.exists => writeRef(sym.alias)
          case _                                 =>
        }
      }
      def writeExtSymbolBody(sym: Symbol): Unit = {
        val name = if (sym.isModuleClass) sym.name.toTermName else sym.name
        writeRef(name)
        if (!sym.owner.isRoot)
          writeRef(sym.owner)
      }
      def writeSymbolBody(sym: Symbol): Unit = {
        if (sym ne NoSymbol) {
          if (isLocalToPickle(sym))
            writeLocalSymbolBody(sym)
          else
            writeExtSymbolBody(sym)
        }
      }

      // NullaryMethodType reuses POLYtpe since those can never have an empty list of tparams.
      // TODO: is there any way this can come back and bite us in the bottom?
      // ugliness and thrift aside, this should make this somewhat more backward compatible
      // (I'm not sure how old scalac's would deal with nested PolyTypes, as these used to be folded into one)
      def writeTypeBody(tpe: Type): Unit = tpe match {
        case NoType | NoPrefix                   =>
        case ThisType(sym)                       => writeRef(sym)
        case SingleType(pre, sym)                => writeRef(pre) ; writeRef(sym)
        case SuperType(thistpe, supertpe)        => writeRef(thistpe) ; writeRef(supertpe)
        case ConstantType(value)                 => writeRef(value)
        case TypeBounds(lo, hi)                  => writeRef(lo) ; writeRef(hi)
        case TypeRef(pre, sym, args)             => writeRef(pre) ; writeRef(sym); writeRefs(args)
        case MethodType(formals, restpe)         => writeRef(restpe) ; writeRefs(formals)
        case NullaryMethodType(restpe)           => writeRef(restpe); writeRefs(Nil)
        case PolyType(tparams, restpe)           => writeRef(restpe); writeRefs(tparams)
        case ExistentialType(tparams, restpe)    => writeRef(restpe); writeRefs(tparams)
        case StaticallyAnnotatedType(annots, tp) => writeRef(tp) ; writeRefs(annots)
        case AnnotatedType(_, tp)                => writeTypeBody(tp) // write the underlying type if there are no static annotations
        case CompoundType(parents, _, clazz)     => writeRef(clazz); writeRefs(parents)
      }

      def writeTreeBody(tree: Tree): Unit = {
        writeNat(picklerSubTag(tree))
        if (!tree.isEmpty)
          writeTreeBodyTraverser traverse tree
      }

      def writeConstant(c: Constant): Unit = c.tag match {
        case BooleanTag => writeLong(if (c.booleanValue) 1 else 0)
        case FloatTag   => writeLong(floatToIntBits(c.floatValue).toLong)
        case DoubleTag  => writeLong(doubleToLongBits(c.doubleValue))
        case StringTag  => writeRef(newTermName(c.stringValue))
        case ClazzTag   => writeRef(c.typeValue)
        case EnumTag    => writeRef(c.symbolValue)
        case tag        => if (ByteTag <= tag && tag <= LongTag) writeLong(c.longValue)
      }

      def writeModifiers(mods: Modifiers): Unit = {
        val pflags = rawToPickledFlags(mods.flags)
        writeNat((pflags >> 32).toInt)
        writeNat((pflags & 0xFFFFFFFF).toInt)
        writeRef(mods.privateWithin)
      }

      def writeSymbolTuple(target: Symbol, other: Any): Unit = {
        writeRef(target)
        other match {
          case annot: AnnotationInfo             => writeAnnotation(annot)
          case children: List[Symbol @unchecked] => writeRefs(children)
          case _                                 =>
        }
      }

      def writeBody(entry: AnyRef): Unit = entry match {
        case tree: Tree              => writeTreeBody(tree)
        case sym: Symbol             => writeSymbolBody(sym)
        case tpe: Type               => writeTypeBody(tpe)
        case name: Name              => writeName(name)
        case const: Constant         => writeConstant(const)
        case mods: Modifiers         => writeModifiers(mods)
        case annot: AnnotationInfo   => writeAnnotation(annot)
        case (target: Symbol, other) => writeSymbolTuple(target, other)
        case ArrayAnnotArg(args)     => args foreach writeClassfileAnnotArg
        case _                       => devWarning(s"Unexpected entry to pickler ${shortClassOfInstance(entry)} $entry")
      }

      // begin writeEntry
      // The picklerTag method can't determine if it's an external symbol reference
      val tag = entry match {
        case sym: Symbol if isExternalSymbol(sym) => if (sym.isModuleClass) EXTMODCLASSref else EXTref
        case _                                    => picklerTag(entry)
      }
      writeNat(tag)
      writeByte(0) // reserve a place to record the number of bytes written
      val start = writeIndex
      writeBody(entry)
      val length = writeIndex - start
      patchNat(start - 1, length) // patch bytes written over the placeholder
    }

    /** Write byte array */
    private def writeArray(): Unit = {
      assert(writeIndex == 0, "Index must be zero")
      assert(index ne null, this)
      writeNat(MajorVersion)
      writeNat(MinorVersion)
      writeNat(ep)

      entries take ep foreach writeEntry
    }

    override def toString = "" + rootName + " in " + rootOwner
  }
}<|MERGE_RESOLUTION|>--- conflicted
+++ resolved
@@ -24,11 +24,7 @@
 import scala.collection.mutable
 import PickleFormat._
 import Flags._
-<<<<<<< HEAD
 import scala.annotation.tailrec
-import scala.reflect.io.PlainFile
-=======
->>>>>>> 0efdbf75
 
 /**
  * Serialize a top-level module and/or class.
