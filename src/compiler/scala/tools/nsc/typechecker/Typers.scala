/*
 * Scala (https://www.scala-lang.org)
 *
 * Copyright EPFL and Lightbend, Inc.
 *
 * Licensed under Apache License 2.0
 * (http://www.apache.org/licenses/LICENSE-2.0).
 *
 * See the NOTICE file distributed with this work for
 * additional information regarding copyright ownership.
 */

// Added: Sat Oct 7 16:08:21 2006
//todo: use inherited type info also for vars and values

// Added: Thu Apr 12 18:23:58 2007
//todo: disallow C#D in superclass
//todo: treat :::= correctly
package scala
package tools.nsc
package typechecker

import scala.collection.{immutable, mutable}
import scala.reflect.internal.util.{FreshNameCreator, ListOfNil, Statistics, StatisticsStatics}
import scala.reflect.internal.TypesStats
import mutable.ListBuffer
import symtab.Flags._
import Mode._
import scala.reflect.macros.whitebox

// Suggestion check whether we can do without priming scopes with symbols of outer scopes,
// like the IDE does.
/** This trait provides methods to assign types to trees.
 *
 *  @author  Martin Odersky
 *  @version 1.0
 */
trait Typers extends Adaptations with Tags with TypersTracking with PatternTypers {
  self: Analyzer =>

  import global._
  import definitions._
  import statistics._

  final def forArgMode(fun: Tree, mode: Mode) =
    if (treeInfo.isSelfOrSuperConstrCall(fun)) mode | SCCmode else mode

  final val shortenImports = false

  // For each class, we collect a mapping from constructor param accessors that are aliases of their superclass
  // param accessors. At the end of the typer phase, when this information is available all the way up the superclass
  // chain, this is used to determine which are true aliases, ones where the field can be elided from this class.
  // And yes, if you were asking, this is yet another binary fragility, as we bake knowledge of the super class into
  // this class.
  private val superConstructorCalls: mutable.AnyRefMap[Symbol, collection.Map[Symbol, Symbol]] = perRunCaches.newAnyRefMap()

  // allows override of the behavior of the resetTyper method w.r.t comments
  def resetDocComments() = clearDocComments()

  def resetTyper() {
    //println("resetTyper called")
    resetContexts()
    resetImplicits()
    resetDocComments()
    superConstructorCalls.clear()
  }

  sealed abstract class SilentResult[+T] {
    def isEmpty: Boolean
    def nonEmpty = !isEmpty

    @inline final def fold[U](none: => U)(f: T => U): U = this match {
      case SilentResultValue(value) => f(value)
      case _                        => none
    }
    @inline final def map[U](f: T => U): SilentResult[U] = this match {
      case SilentResultValue(value) => SilentResultValue(f(value))
      case x: SilentTypeError       => x
    }
    @inline final def filter(p: T => Boolean): SilentResult[T] = this match {
      case SilentResultValue(value) if !p(value) => SilentTypeError(TypeErrorWrapper(new TypeError(NoPosition, "!p")))
      case _                                     => this
  }
    @inline final def orElse[T1 >: T](f: Seq[AbsTypeError] => T1): T1 = this match {
      case SilentResultValue(value) => value
      case s : SilentTypeError      => f(s.reportableErrors)
    }
  }
  class SilentTypeError private(val errors: List[AbsTypeError], val warnings: List[(Position, String)]) extends SilentResult[Nothing] {
    override def isEmpty = true
    def err: AbsTypeError = errors.head
    def reportableErrors = errors match {
      case (e1: AmbiguousImplicitTypeError) +: _ =>
        List(e1) // DRYer error reporting for neg/t6436b.scala
      case all =>
        all
    }
  }
  object SilentTypeError {
    def apply(errors: AbsTypeError*): SilentTypeError = apply(errors.toList, Nil)
    def apply(errors: List[AbsTypeError], warnings: List[(Position, String)]): SilentTypeError = new SilentTypeError(errors, warnings)
    // todo: this extracts only one error, should be a separate extractor.
    def unapply(error: SilentTypeError): Option[AbsTypeError] = error.errors.headOption
  }

  // todo: should include reporter warnings in SilentResultValue.
  // e.g. tryTypedApply could print warnings on arguments when the typing succeeds.
  case class SilentResultValue[+T](value: T) extends SilentResult[T] { override def isEmpty = false }

  def newTyper(context: Context): Typer = new NormalTyper(context)

  private class NormalTyper(context : Context) extends Typer(context)

  // A transient flag to mark members of anonymous classes
  // that are turned private by typedBlock
  private final val SYNTHETIC_PRIVATE = TRANS_FLAG

  private final val InterpolatorCodeRegex  = """\$\{\s*(.*?)\s*\}""".r
  private final val InterpolatorIdentRegex = """\$[$\w]+""".r // note that \w doesn't include $

  /** Check that type of given tree does not contain local or private
   *  components.
   */
  object checkNoEscaping extends TypeMap {
    private var owner: Symbol = _
    private var scope: Scope = _
    private var hiddenSymbols: List[Symbol] = _

    /** Check that type `tree` does not refer to private
     *  components unless itself is wrapped in something private
     *  (`owner` tells where the type occurs).
     */
    def privates[T <: Tree](typer: Typer, owner: Symbol, tree: T): T =
      check(typer, owner, EmptyScope, WildcardType, tree)

    private def check[T <: Tree](typer: Typer, owner: Symbol, scope: Scope, pt: Type, tree: T): T = {
      this.owner = owner
      this.scope = scope
      hiddenSymbols = List()
      import typer.TyperErrorGen._
      val tp1 = apply(tree.tpe)
      if (hiddenSymbols.isEmpty) tree setType tp1
      else if (hiddenSymbols exists (_.isErroneous)) HiddenSymbolWithError(tree)
      else if (isFullyDefined(pt)) tree setType pt
      else if (tp1.typeSymbol.isAnonymousClass)
        check(typer, owner, scope, pt, tree setType tp1.typeSymbol.classBound)
      else if (owner == NoSymbol)
        tree setType packSymbols(hiddenSymbols.reverse, tp1)
      else if (!isPastTyper) { // privates
        val badSymbol = hiddenSymbols.head
        SymbolEscapesScopeError(tree, badSymbol)
      } else tree
    }

    def addHidden(sym: Symbol) =
      if (!(hiddenSymbols contains sym)) hiddenSymbols = sym :: hiddenSymbols

    override def apply(t: Type): Type = {
      def checkNoEscape(sym: Symbol): Unit = {
        if (sym.isPrivate && !sym.hasFlag(SYNTHETIC_PRIVATE)) {
          var o = owner
          while (o != NoSymbol && o != sym.owner && o != sym.owner.linkedClassOfClass &&
                 !o.isLocalToBlock && !o.isPrivate &&
                 !o.privateWithin.hasTransOwner(sym.owner))
            o = o.owner
          if (o == sym.owner || o == sym.owner.linkedClassOfClass)
            addHidden(sym)
        } else if (sym.owner.isTerm && !sym.isTypeParameterOrSkolem) {
          var e = scope.lookupEntry(sym.name)
          var found = false
          while (!found && (e ne null) && e.owner == scope) {
            if (e.sym == sym) {
              found = true
              addHidden(sym)
            } else {
              e = scope.lookupNextEntry(e)
            }
          }
        }
      }
      mapOver(
        t match {
          case TypeRef(_, sym, args) =>
            checkNoEscape(sym)
            if (!hiddenSymbols.isEmpty && hiddenSymbols.head == sym &&
                sym.isAliasType && sameLength(sym.typeParams, args)) {
              hiddenSymbols = hiddenSymbols.tail
              t.dealias
            } else t
          case SingleType(_, sym) =>
            checkNoEscape(sym)
            t
          case _ =>
            t
        })
    }
  }

  private final val typerFreshNameCreators = perRunCaches.newAnyRefMap[Symbol, FreshNameCreator]()
  def freshNameCreatorFor(context: Context) = typerFreshNameCreators.getOrElseUpdate(context.outermostContextAtCurrentPos.enclClassOrMethod.owner, new FreshNameCreator)

  abstract class Typer(context0: Context) extends TyperDiagnostics with Adaptation with Tag with PatternTyper with TyperContextErrors {
    private def unit = context.unit
    import typeDebug.ptTree
    import TyperErrorGen._

    implicit def fresh: FreshNameCreator = freshNameCreatorFor(context)

    private def transformed: mutable.Map[Tree, Tree] = unit.transformed

    val infer = new Inferencer {
      def context = Typer.this.context
      // See scala/bug#3281 re undoLog
      override def isCoercible(tp: Type, pt: Type) = undoLog undo viewExists(tp, pt)
    }

    /** Overridden to false in scaladoc and/or interactive. */
    def canAdaptConstantTypeToLiteral = true
    def canTranslateEmptyListToNil    = true
    def missingSelectErrorTree(tree: Tree, qual: Tree, name: Name): Tree = tree

    // used to exempt synthetic accessors (i.e. those that are synthesized by the compiler to access a field)
    // from skolemization because there's a weird bug that causes spurious type mismatches
    // (it seems to have something to do with existential abstraction over values
    // https://github.com/scala/scala-dev/issues/165
    // when we're past typer, lazy accessors are synthetic, but before they are user-defined
    // to make this hack less hacky, we could rework our flag assignment to allow for
    // requiring both the ACCESSOR and the SYNTHETIC bits to trigger the exemption
    private def isSyntheticAccessor(sym: Symbol) = sym.isAccessor && (!sym.isLazy || isPastTyper)

    // when type checking during erasure, generate erased types in spots that aren't transformed by erasure
    // (it erases in TypeTrees, but not in, e.g., the type a Function node)
    def phasedAppliedType(sym: Symbol, args: List[Type]) = {
      val tp = appliedType(sym, args)
      if (phase.erasedTypes) erasure.specialScalaErasure(tp) else tp
    }

    def typedDocDef(docDef: DocDef, mode: Mode, pt: Type): Tree =
      typed(docDef.definition, mode, pt)

    /** Find implicit arguments and pass them to given tree.
     */
    def applyImplicitArgs(fun: Tree): Tree = fun.tpe match {
      case MethodType(params, _) =>
        val argResultsBuff = new ListBuffer[SearchResult]()
        val argBuff = new ListBuffer[Tree]()
        // paramFailed cannot be initialized with params.exists(_.tpe.isError) because that would
        // hide some valid errors for params preceding the erroneous one.
        var paramFailed = false
        var mkArg: (Name, Tree) => Tree = (_, tree) => tree

        // DEPMETTODO: instantiate type vars that depend on earlier implicit args (see adapt (4.1))
        //
        // apply the substitutions (undet type param -> type) that were determined
        // by implicit resolution of implicit arguments on the left of this argument
        for(param <- params) {
          var paramTp = param.tpe
          for(ar <- argResultsBuff)
            paramTp = paramTp.subst(ar.subst.from, ar.subst.to)

          val res =
            if (paramFailed || (paramTp.isErroneous && {paramFailed = true; true})) SearchFailure
            else inferImplicitFor(paramTp, fun, context, reportAmbiguous = context.reportErrors)
          argResultsBuff += res

          if (res.isSuccess) {
            argBuff += mkArg(param.name, res.tree)
          } else {
            mkArg = gen.mkNamedArg // don't pass the default argument (if any) here, but start emitting named arguments for the following args
            if (!param.hasDefault && !paramFailed) {
              context.reporter.reportFirstDivergentError(fun, param, paramTp)(context)
              paramFailed = true
            }
            /* else {
             TODO: alternative (to expose implicit search failure more) -->
             resolve argument, do type inference, keep emitting positional args, infer type params based on default value for arg
             for (ar <- argResultsBuff) ar.subst traverse defaultVal
             val targs = exprTypeArgs(context.undetparams, defaultVal.tpe, paramTp)
             substExpr(tree, tparams, targs, pt)
            }*/
          }
        }

        val args = argBuff.toList
        for (ar <- argResultsBuff) {
          ar.subst traverse fun
          for (arg <- args) ar.subst traverse arg
        }

        new ApplyToImplicitArgs(fun, args) setPos fun.pos
      case ErrorType =>
        fun
    }

    def viewExists(from: Type, to: Type): Boolean = (
         !from.isError
      && !to.isError
      && context.implicitsEnabled
      && (inferView(context.tree, from, to, reportAmbiguous = false) != EmptyTree)
      // scala/bug#8230 / scala/bug#8463 We'd like to change this to `saveErrors = false`, but can't.
      // For now, we can at least pass in `context.tree` rather then `EmptyTree` so as
      // to avoid unpositioned type errors.
    )


    /** Infer an implicit conversion (`view`) between two types.
     *  @param tree             The tree which needs to be converted.
     *  @param from             The source type of the conversion
     *  @param to               The target type of the conversion
     *  @param reportAmbiguous  Should ambiguous implicit errors be reported?
     *                          False iff we search for a view to find out
     *                          whether one type is coercible to another.
     *  @param saveErrors       Should ambiguous and divergent implicit errors that were buffered
     *                          during the inference of a view be put into the original buffer.
     *                          False iff we don't care about them.
     */
    def inferView(tree: Tree, from: Type, to: Type, reportAmbiguous: Boolean = true, saveErrors: Boolean = true): Tree =
      if (isPastTyper || from.isInstanceOf[MethodType] || from.isInstanceOf[OverloadedType] || from.isInstanceOf[PolyType]) EmptyTree
      else {
        debuglog(s"Inferring view from $from to $to for $tree (reportAmbiguous= $reportAmbiguous, saveErrors=$saveErrors)")

        val fromNoAnnot = from.withoutAnnotations
        val result = inferImplicitView(fromNoAnnot, to, tree, context, reportAmbiguous, saveErrors) match {
          case fail if fail.isFailure => inferImplicitView(byNameType(fromNoAnnot), to, tree, context, reportAmbiguous, saveErrors)
          case ok => ok
        }

        if (result.subst != EmptyTreeTypeSubstituter) {
          result.subst traverse tree
          notifyUndetparamsInferred(result.subst.from, result.subst.to)
        }
        result.tree
      }

    import infer._

    private var namerCache: Namer = null
    def namer = {
      if ((namerCache eq null) || namerCache.context != context)
        namerCache = newNamer(context)
      namerCache
    }

    var context = context0
    def context1 = context

    def dropExistential(tp: Type): Type = tp match {
      case ExistentialType(tparams, tpe) =>
        new SubstWildcardMap(tparams).apply(tp)
      case TypeRef(_, sym, _) if sym.isAliasType =>
        val tp0 = tp.dealias
        if (tp eq tp0) {
          devWarning(s"dropExistential did not progress dealiasing $tp, see scala/bug#7126")
          tp
        } else {
          val tp1 = dropExistential(tp0)
          if (tp1 eq tp0) tp else tp1
        }
      case _ => tp
    }

    private def errorNotClass(tpt: Tree, found: Type)  = { ClassTypeRequiredError(tpt, found); false }
    private def errorNotStable(tpt: Tree, found: Type) = { TypeNotAStablePrefixError(tpt, found); false }

    /** Check that `tpt` refers to a non-refinement class type */
    def checkClassType(tpt: Tree): Boolean = {
      val tpe = unwrapToClass(tpt.tpe)
      isNonRefinementClassType(tpe) || errorNotClass(tpt, tpe)
    }

    /** Check that `tpt` refers to a class type with a stable prefix. */
    def checkStablePrefixClassType(tpt: Tree): Boolean = {
      val tpe = unwrapToStableClass(tpt.tpe)
      def prefixIsStable = {
        def checkPre = tpe match {
          case TypeRef(pre, _, _) => pre.isStable || errorNotStable(tpt, pre)
          case _                  => false
        }
        // A type projection like X#Y can get by the stable check if the
        // prefix is singleton-bounded, so peek at the tree too.
        def checkTree = tpt match {
          case SelectFromTypeTree(qual, _)  => isSingleType(qual.tpe) || errorNotClass(tpt, tpe)
          case _                            => true
        }
        checkPre && checkTree
      }

      (    (isNonRefinementClassType(tpe) || errorNotClass(tpt, tpe))
        && (isPastTyper || prefixIsStable)
      )
    }

    /** Check that type `tp` is not a subtype of itself.
     */
    def checkNonCyclic(pos: Position, tp: Type): Boolean = {
      def checkNotLocked(sym: Symbol) = {
        sym.initialize.lockOK || { CyclicAliasingOrSubtypingError(pos, sym); false }
      }
      tp match {
        case TypeRef(pre, sym, args) =>
          checkNotLocked(sym) &&
          ((!sym.isNonClassType) || checkNonCyclic(pos, appliedType(pre.memberInfo(sym), args), sym))
          // @M! info for a type ref to a type parameter now returns a polytype
          // @M was: checkNonCyclic(pos, pre.memberInfo(sym).subst(sym.typeParams, args), sym)

        case SingleType(pre, sym) =>
          checkNotLocked(sym)
        case st: SubType =>
          checkNonCyclic(pos, st.supertype)
        case ct: CompoundType =>
          ct.parents forall (x => checkNonCyclic(pos, x))
        case _ =>
          true
      }
    }

    def checkNonCyclic(pos: Position, tp: Type, lockedSym: Symbol): Boolean = try {
      if (!lockedSym.lock(CyclicReferenceError(pos, tp, lockedSym))) false
      else checkNonCyclic(pos, tp)
    } finally {
      lockedSym.unlock()
    }

    def checkNonCyclic(sym: Symbol) {
      if (!checkNonCyclic(sym.pos, sym.tpe_*)) sym.setInfo(ErrorType)
    }

    def checkNonCyclic(defn: Tree, tpt: Tree) {
      if (!checkNonCyclic(defn.pos, tpt.tpe, defn.symbol)) {
        tpt setType ErrorType
        defn.symbol.setInfo(ErrorType)
      }
    }

    def checkParamsConvertible(tree: Tree, tpe0: Type) {
      def checkParamsConvertible0(tpe: Type) =
        tpe match {
          case MethodType(formals, restpe) =>
            /*
            if (formals.exists(_.typeSymbol == ByNameParamClass) && formals.length != 1)
              error(pos, "methods with `=>`-parameter can be converted to function values only if they take no other parameters")
            if (formals exists (isRepeatedParamType(_)))
              error(pos, "methods with `*`-parameters cannot be converted to function values");
            */
            if (tpe.isDependentMethodType)
              DependentMethodTpeConversionToFunctionError(tree, tpe)
            checkParamsConvertible(tree, restpe)
          case _ =>
        }
      checkParamsConvertible0(tpe0)
    }

    def reenterValueParams(vparamss: List[List[ValDef]]) {
      for (vparams <- vparamss)
        for (vparam <- vparams)
          context.scope enter vparam.symbol
    }

    def reenterTypeParams(tparams: List[TypeDef]): List[Symbol] =
      for (tparam <- tparams) yield {
        context.scope enter tparam.symbol
        tparam.symbol.deSkolemize
      }

    /** The qualifying class
     *  of a this or super with prefix `qual`.
     *  packageOk is equal false when qualifying class symbol
     */
    def qualifyingClass(tree: Tree, qual: Name, packageOK: Boolean) =
      context.enclClass.owner.ownerChain.find(o => qual.isEmpty || o.isClass && o.name == qual) match {
        case Some(c) if packageOK || !c.isPackageClass => c
        case _                                         => QualifyingClassError(tree, qual) ; NoSymbol
      }

    /** The typer for an expression, depending on where we are. If we are before a superclass
     *  call, this is a typer over a constructor context; otherwise it is the current typer.
     */
    final def constrTyperIf(inConstr: Boolean): Typer =
      if (inConstr) {
        assert(context.undetparams.isEmpty, context.undetparams)
        newTyper(context.makeConstructorContext)
      } else this

    @inline
    final def withCondConstrTyper[T](inConstr: Boolean)(f: Typer => T): T =
      if (inConstr) {
        assert(context.undetparams.isEmpty, context.undetparams)
        val c = context.makeConstructorContext
        typerWithLocalContext(c)(f)
      } else {
        f(this)
      }

    @inline
    final def typerWithCondLocalContext[T](c: => Context)(cond: Boolean)(f: Typer => T): T =
      if (cond) typerWithLocalContext(c)(f) else f(this)

    @inline
    final def typerWithLocalContext[T](c: Context)(f: Typer => T): T = {
      try f(newTyper(c))
      finally c.reporter.propagateErrorsTo(context.reporter)
    }

    /** The typer for a label definition. If this is part of a template we
     *  first have to enter the label definition.
     */
    def labelTyper(ldef: LabelDef): Typer =
      if (ldef.symbol == NoSymbol) { // labeldef is part of template
        val typer1 = newTyper(context.makeNewScope(ldef, context.owner))
        typer1.enterLabelDef(ldef)
        typer1
      } else this

    /** Is symbol defined and not stale?
     */
    def reallyExists(sym: Symbol) = {
      if (isStale(sym)) sym.setInfo(NoType)
      sym.exists
    }

    /** A symbol is stale if it is toplevel, to be loaded from a classfile, and
     *  the classfile is produced from a sourcefile which is compiled in the current run.
     */
    def isStale(sym: Symbol): Boolean = {
      sym.rawInfo.isInstanceOf[loaders.ClassfileLoader] && {
        sym.rawInfo.load(sym)
        (sym.sourceFile ne null) &&
        (currentRun.compiledFiles contains sym.sourceFile.path)
      }
    }

    /** Does the context of tree `tree` require a stable type?
     */
    private def isStableContext(tree: Tree, mode: Mode, pt: Type) = {
      def ptSym = pt.typeSymbol
      def expectsStable = (
           pt.isStable
        || mode.inQualMode && !tree.symbol.isConstant
        || !(tree.tpe <:< pt) && (ptSym.isAbstractType && pt.bounds.lo.isStable || ptSym.isRefinementClass)
      )

      (    isNarrowable(tree.tpe)
        && mode.typingExprNotLhs
        && expectsStable
      )
    }

    /** Make symbol accessible. This means:
     *  If symbol refers to package object, insert `.package` as second to last selector.
     *  (exception for some symbols in scala package which are dealiased immediately)
     *  Call checkAccessible, which sets tree's attributes.
     *  Also note that checkAccessible looks up sym on pre without checking that pre is well-formed
     *  (illegal type applications in pre will be skipped -- that's why typedSelect wraps the resulting tree in a TreeWithDeferredChecks)
     *  @return modified tree and new prefix type
     */
    private def makeAccessible(tree: Tree, sym: Symbol, pre: Type, site: Tree): (Tree, Type) =
      if (context.isInPackageObject(sym, pre.typeSymbol)) {
        if (pre.typeSymbol == ScalaPackageClass && sym.isTerm) {
          // short cut some aliases. It seems pattern matching needs this
          // to notice exhaustiveness and to generate good code when
          // List extractors are mixed with :: patterns. See Test5 in lists.scala.
          //
          // TODO scala/bug#6609 Eliminate this special case once the old pattern matcher is removed.
          def dealias(sym: Symbol) =
            (atPos(tree.pos.makeTransparent) {gen.mkAttributedRef(sym)} setPos tree.pos, sym.owner.thisType)
          sym.name match {
            case nme.List => return dealias(ListModule)
            case nme.Seq  => return dealias(SeqModule)
            case nme.Nil  => return dealias(NilModule)
            case _ =>
          }
        }
        val qual = typedQualifier { atPos(tree.pos.makeTransparent) {
          tree match {
            case Ident(_) =>
              val packageObject =
                if (!sym.isOverloaded && sym.owner.isModuleClass) sym.owner.sourceModule // historical optimization, perhaps no longer needed
                else pre.typeSymbol.packageObject
              Ident(packageObject)
            case Select(qual, _) => Select(qual, nme.PACKAGEkw)
            case SelectFromTypeTree(qual, _) => Select(qual, nme.PACKAGEkw)
          }
        }}
        val tree1 = atPos(tree.pos) {
          tree match {
            case Ident(name) => Select(qual, name)
            case Select(_, name) => Select(qual, name)
            case SelectFromTypeTree(_, name) => SelectFromTypeTree(qual, name)
          }
        }
        (checkAccessible(tree1, sym, qual.tpe, qual), qual.tpe)
      } else {
        (checkAccessible(tree, sym, pre, site), pre)
      }

    /** Post-process an identifier or selection node, performing the following:
     *  1. Check that non-function pattern expressions are stable (ignoring volatility concerns -- scala/bug#6815)
     *       (and narrow the type of modules: a module reference in a pattern has type Foo.type, not "object Foo")
     *  2. Check that packages and static modules are not used as values
     *  3. Turn tree type into stable type if possible and required by context.
     *  4. Give getClass calls a more precise type based on the type of the target of the call.
     */
    protected def stabilize(tree: Tree, pre: Type, mode: Mode, pt: Type): Tree = {

      // Side effect time! Don't be an idiot like me and think you
      // can move "val sym = tree.symbol" before this line, because
      // inferExprAlternative side-effects the tree's symbol.
      if (tree.symbol.isOverloaded && !mode.inFunMode)
        inferExprAlternative(tree, pt)

      val sym = tree.symbol
      val isStableIdPattern = mode.typingPatternNotConstructor && tree.isTerm

      def isModuleTypedExpr = (
           treeInfo.admitsTypeSelection(tree)
        && (isStableContext(tree, mode, pt) || sym.isModuleNotMethod)
      )
      def isStableValueRequired = (
           isStableIdPattern
        || mode.in(all = EXPRmode, none = QUALmode) && !phase.erasedTypes
      )
      // To fully benefit from special casing the return type of
      // getClass, we have to catch it immediately so expressions like
      // x.getClass().newInstance() are typed with the type of x. TODO: If the
      // type of the qualifier is inaccessible, we can cause private types to
      // escape scope here, e.g. pos/t1107. I'm not sure how to properly handle
      // this so for now it requires the type symbol be public.
      def isGetClassCall = isGetClass(sym) && pre.typeSymbol.isPublic

      def narrowIf(tree: Tree, condition: Boolean) =
        if (condition) tree setType singleType(pre, sym) else tree

      def checkStable(tree: Tree): Tree =
        if (treeInfo.isStableIdentifierPattern(tree)) tree
        else UnstableTreeError(tree)

      if (tree.isErrorTyped)
        tree
      else if (!sym.isValue && isStableValueRequired) // (2)
        NotAValueError(tree, sym)
      else if (isStableIdPattern)                     // (1)
        // A module reference in a pattern has type Foo.type, not "object Foo"
        narrowIf(checkStable(tree), sym.isModuleNotMethod)
      else if (isModuleTypedExpr)                     // (3)
        narrowIf(tree, true)
      else if (isGetClassCall)                        // (4)
        tree setType MethodType(Nil, getClassReturnType(pre))
      else
        tree
    }

    private def isNarrowable(tpe: Type): Boolean = unwrapWrapperTypes(tpe) match {
      case TypeRef(_, _, _) | RefinedType(_, _) => true
      case _                                    => !phase.erasedTypes
    }

    def stabilizeFun(tree: Tree, mode: Mode, pt: Type): Tree = {
      val sym = tree.symbol
      val pre = tree match {
        case Select(qual, _) => qual.tpe
        case _               => NoPrefix
      }
      def stabilizable = (
           pre.isStable
        && sym.tpe.params.isEmpty
        && (isStableContext(tree, mode, pt) || sym.isModule)
      )
      tree.tpe match {
        case MethodType(_, _) if stabilizable => tree setType MethodType(Nil, singleType(pre, sym)) // TODO: should this be a NullaryMethodType?
        case _                                => tree
      }
    }

    /** The member with given name of given qualifier tree */
    def member(qual: Tree, name: Name) = {
      def callSiteWithinClass(clazz: Symbol) = context.enclClass.owner hasTransOwner clazz
      val includeLocals = qual.tpe match {
        case ThisType(clazz) if callSiteWithinClass(clazz)                => true
        case SuperType(clazz, _) if callSiteWithinClass(clazz.typeSymbol) => true
        case _                                                            => phase.next.erasedTypes
      }
      if (includeLocals) qual.tpe member name
      else qual.tpe nonLocalMember name
    }

    def silent[T](op: Typer => T,
                  reportAmbiguousErrors: Boolean = context.ambiguousErrors,
                  newtree: Tree = context.tree): SilentResult[T] = {
      val rawTypeStart = if (StatisticsStatics.areSomeColdStatsEnabled) statistics.startCounter(rawTypeFailed) else null
      val findMemberStart = if (StatisticsStatics.areSomeColdStatsEnabled) statistics.startCounter(findMemberFailed) else null
      val subtypeStart = if (StatisticsStatics.areSomeColdStatsEnabled) statistics.startCounter(subtypeFailed) else null
      val failedSilentStart = if (StatisticsStatics.areSomeColdStatsEnabled) statistics.startTimer(failedSilentNanos) else null
      def stopStats() = {
        if (StatisticsStatics.areSomeColdStatsEnabled) statistics.stopCounter(rawTypeFailed, rawTypeStart)
        if (StatisticsStatics.areSomeColdStatsEnabled) statistics.stopCounter(findMemberFailed, findMemberStart)
        if (StatisticsStatics.areSomeColdStatsEnabled) statistics.stopCounter(subtypeFailed, subtypeStart)
        if (StatisticsStatics.areSomeColdStatsEnabled) statistics.stopTimer(failedSilentNanos, failedSilentStart)
      }
      @inline def wrapResult(reporter: ContextReporter, result: T) =
        if (reporter.hasErrors) {
          stopStats()
          SilentTypeError(reporter.errors.toList, reporter.warnings.toList)
        } else SilentResultValue(result)

      try {
        if (context.reportErrors ||
            reportAmbiguousErrors != context.ambiguousErrors ||
            newtree != context.tree) {
          val context1 = context.makeSilent(reportAmbiguousErrors, newtree)
          context1.undetparams = context.undetparams
          context1.savedTypeBounds = context.savedTypeBounds
          val typer1 = newTyper(context1)
          val result = op(typer1)
          context.undetparams = context1.undetparams
          context.savedTypeBounds = context1.savedTypeBounds

          // If we have a successful result, emit any warnings it created.
          if (!context1.reporter.hasErrors)
            context1.reporter.emitWarnings()

          wrapResult(context1.reporter, result)
        } else {
          assert(context.bufferErrors || isPastTyper, "silent mode is not available past typer")

          context.reporter.withFreshErrorBuffer {
            wrapResult(context.reporter, op(this))
          }
        }
      } catch {
        case ex: CyclicReference => throw ex
        case ex: TypeError =>
          // fallback in case TypeError is still thrown
          // @H this happens for example in cps annotation checker
          stopStats()
          SilentTypeError(TypeErrorWrapper(ex))
      }
    }

    /** Check whether feature given by `featureTrait` is enabled.
     *  If it is not, issue an error or a warning depending on whether the feature is required.
     *  @param  construct  A string expression that is substituted for "#" in the feature description string
     *  @param  immediate  When set, feature check is run immediately, otherwise it is run
     *                     at the end of the typechecking run for the enclosing unit. This
     *                     is done to avoid potential cyclic reference errors by implicits
     *                     that are forced too early.
     *  @return if feature check is run immediately: true if feature is enabled, false otherwise
     *          if feature check is delayed or suppressed because we are past typer: true
     */
    def checkFeature(pos: Position, featureTrait: Symbol, construct: => String = "", immediate: Boolean = false): Boolean =
      if (isPastTyper) true
      else {
        val nestedOwners =
          featureTrait.owner.ownerChain.takeWhile(_ != languageFeatureModule.moduleClass).reverse
        val featureName = (nestedOwners map (_.name + ".")).mkString + featureTrait.name
        def action(): Boolean = {
          def hasImport = inferImplicitByType(featureTrait.tpe, context).isSuccess
          def hasOption = settings.language contains featureName
          val OK = hasImport || hasOption
          if (!OK) {
            val Some(AnnotationInfo(_, List(Literal(Constant(featureDesc: String)), Literal(Constant(required: Boolean))), _)) =
              featureTrait getAnnotation LanguageFeatureAnnot
            context.featureWarning(pos, featureName, featureDesc, featureTrait, construct, required)
          }
          OK
        }
        if (immediate) {
          action()
        } else {
          unit.toCheck += action
          true
        }
      }

    def checkExistentialsFeature(pos: Position, tpe: Type, prefix: String) = tpe match {
      case extp: ExistentialType if !extp.isRepresentableWithWildcards =>
        checkFeature(pos, currentRun.runDefinitions.ExistentialsFeature, prefix+" "+tpe)
      case _ =>
    }

    /**
     * Convert a SAM type to the corresponding FunctionType,
     * extrapolating BoundedWildcardTypes in the process
     * (no type precision is lost by the extrapolation,
     *  but this facilitates dealing with the types arising from Java's use-site variance).
     */
    def samToFunctionType(tp: Type, sam: Symbol = NoSymbol): Type = {
      val samSym = sam orElse samOf(tp)

      def correspondingFunctionSymbol = {
        val numVparams = samSym.info.params.length
        if (numVparams > definitions.MaxFunctionArity) NoSymbol
        else FunctionClass(numVparams)
      }

      if (samSym.exists && tp.typeSymbol != correspondingFunctionSymbol) // don't treat Functions as SAMs
        wildcardExtrapolation(normalize(tp memberInfo samSym))
      else NoType
    }

    /** Perform the following adaptations of expression, pattern or type `tree` wrt to
     *  given mode `mode` and given prototype `pt`:
     *  (-1) For expressions with annotated types, let AnnotationCheckers decide what to do
     *  (0) Convert expressions with constant types to literals (unless in interactive/scaladoc mode)
     *  (1) Resolve overloading, unless mode contains FUNmode
     *  (2) Apply parameterless functions
     *  (3) Apply polymorphic types to fresh instances of their type parameters and
     *      store these instances in context.undetparams,
     *      unless followed by explicit type application.
     *  (4) Do the following to unapplied methods used as values:
     *  (4.1) If the method has only implicit parameters pass implicit arguments
     *  (4.2) otherwise, if `pt` is a function type and method is not a constructor,
     *        convert to function by eta-expansion,
     *  (4.3) otherwise, if the method is nullary with a result type compatible to `pt`
     *        and it is not a constructor, apply it to ()
     *  otherwise issue an error
     *  (5) Convert constructors in a pattern as follows:
     *  (5.1) If constructor refers to a case class factory, set tree's type to the unique
     *        instance of its primary constructor that is a subtype of the expected type.
     *  (5.2) If constructor refers to an extractor, convert to application of
     *        unapply or unapplySeq method.
     *
     *  (6) Convert all other types to TypeTree nodes.
     *  (7) When in TYPEmode but not FUNmode or HKmode, check that types are fully parameterized
     *      (7.1) In HKmode, higher-kinded types are allowed, but they must have the expected kind-arity
     *  (8) When in both EXPRmode and FUNmode, add apply method calls to values of object type.
     *  (9) If there are undetermined type variables and not POLYmode, infer expression instance
     *  Then, if tree's type is not a subtype of expected type, try the following adaptations:
     *  (10) If the expected type is Byte, Short or Char, and the expression
     *      is an integer fitting in the range of that type, convert it to that type.
     *  (11) Widen numeric literals to their expected type, if necessary
     *  (12) When in mode EXPRmode, convert E to { E; () } if expected type is scala.Unit.
     *  (13) When in mode EXPRmode, apply AnnotationChecker conversion if expected type is annotated.
     *  (14) When in mode EXPRmode, do SAM conversion
     *  (15) When in mode EXPRmode, apply a view
     *  If all this fails, error
     *
     *  Note: the `original` tree parameter is for re-typing implicit method invocations (see below)
     *  and should not be used otherwise. TODO: can it be replaced with a tree attachment?
     */
    protected def adapt(tree: Tree, mode: Mode, pt: Type, original: Tree = EmptyTree): Tree = {
      def hasUndets           = !context.undetparams.isEmpty
      def hasUndetsInMonoMode = hasUndets && !mode.inPolyMode

      def adaptToImplicitMethod(mt: MethodType): Tree = {
        if (hasUndets) { // (9) -- should revisit dropped condition `hasUndetsInMonoMode`
          // dropped so that type args of implicit method are inferred even if polymorphic expressions are allowed
          // needed for implicits in 2.8 collection library -- maybe once #3346 is fixed, we can reinstate the condition?
            context.undetparams = inferExprInstance(tree, context.extractUndetparams(), pt,
              // approximate types that depend on arguments since dependency on implicit argument is like dependency on type parameter
              mt.approximate,
              keepNothings = false,
              useWeaklyCompatible = true) // #3808
        }

        // avoid throwing spurious DivergentImplicit errors
        if (context.reporter.hasErrors)
          setError(tree)
        else
          withCondConstrTyper(treeInfo.isSelfOrSuperConstrCall(tree))(typer1 =>
            if (original != EmptyTree && pt != WildcardType) {
              typer1 silent { tpr =>
                val withImplicitArgs = tpr.applyImplicitArgs(tree)
                if (tpr.context.reporter.hasErrors) tree // silent will wrap it in SilentTypeError anyway
                else tpr.typed(withImplicitArgs, mode, pt)
              } orElse { _ =>
                // Re-try typing (applying to implicit args) without expected type. Add in 53d98e7d42 to
                // for better error message (scala/bug#2180, http://www.scala-lang.org/old/node/3453.html)
                val resetTree = resetAttrs(original)
                resetTree match {
                  case treeInfo.Applied(fun, targs, args) =>
                    if (fun.symbol != null && fun.symbol.isError)
                      // scala/bug#9041 Without this, we leak error symbols past the typer!
                      // because the fallback typechecking notices the error-symbol,
                      // refuses to re-attempt typechecking, and presumes that someone
                      // else was responsible for issuing the related type error!
                      fun.setSymbol(NoSymbol)
                  case _ =>
                }
                debuglog(s"fallback on implicits: ${tree}/$resetTree")
                // scala/bug#10066 Need to patch the enclosing tree in the context to make translation of Dynamic
                // work during fallback typechecking below.
                val resetContext: Context = {
                  object substResetForOriginal extends Transformer {
                    override def transform(tree: Tree): Tree = {
                      if (tree eq original) resetTree
                      else super.transform(tree)
                    }
                  }
                  context.make(substResetForOriginal.transform(context.tree))
                }
                typerWithLocalContext(resetContext) { typer1 =>
                  val tree1 = typer1.typed(resetTree, mode)
                  // Q: `typed` already calls `pluginsTyped` and `adapt`. the only difference here is that
                  // we pass `EmptyTree` as the `original`. intended? added in 2009 (53d98e7d42) by martin.
                  tree1 setType pluginsTyped(tree1.tpe, typer1, tree1, mode, pt)
                  if (tree1.isEmpty) tree1 else typer1.adapt(tree1, mode, pt)
                }
              }
            }
            else
              typer1.typed(typer1.applyImplicitArgs(tree), mode, pt)
          )
      }

      def instantiateToMethodType(mt: MethodType): Tree = {
        val meth = tree match {
          // a partial named application is a block (see comment in EtaExpansion)
          case Block(_, tree1) => tree1.symbol
          case _               => tree.symbol
        }

        def cantAdapt =
          if (context.implicitsEnabled) MissingArgsForMethodTpeError(tree, meth)
          else UnstableTreeError(tree)

        def emptyApplication: Tree = adapt(typed(Apply(tree, Nil) setPos tree.pos), mode, pt, original)

        // constructors do not eta-expand
        if (meth.isConstructor) cantAdapt
        // (4.2) eta-expand method value when function or sam type is expected
        else if (isFunctionType(pt) || (!mt.params.isEmpty && samOf(pt).exists)) {
          // scala/bug#9536 `!mt.params.isEmpty &&`: for backwards compatibility with 2.11,
          // we don't adapt a zero-arg method value to a SAM
          // In 2.13, we won't do any eta-expansion for zero-arg methods, but we should deprecate first

          debuglog(s"eta-expanding $tree: ${tree.tpe} to $pt")
          checkParamsConvertible(tree, tree.tpe)

          // method values (`m _`) are always eta-expanded (this syntax will disappear once we eta-expand regardless of expected type, at least for arity > 0)
          // a "naked" method reference (`m`) may or not be eta expanded -- currently, this depends on the expected type and the arity (the conditions for this are in flux)
          def isMethodValue = tree.getAndRemoveAttachment[MethodValueAttachment.type].isDefined
          val nakedZeroAryMethod = mt.params.isEmpty && !isMethodValue

          // scala/bug#7187 eta-expansion of zero-arg method value is deprecated
          // 2.13 will switch order of (4.3) and (4.2), always inserting () before attempting eta expansion
          // (This effectively disables implicit eta-expansion of 0-ary methods.)
          // See mind-bending stuff like scala/bug#9178
          if (nakedZeroAryMethod && settings.isScala213) emptyApplication
          else {
            // eventually, we will deprecate insertion of `()` (except for java-defined methods) -- this is already the case in dotty
            // Once that's done, we can more aggressively eta-expand method references, even if they are 0-arity
            // 2.13 will already eta-expand non-zero-arity methods regardless of expected type (whereas 2.12 requires a function-equivalent type)
            if (nakedZeroAryMethod && settings.isScala212) {
              currentRun.reporting.deprecationWarning(tree.pos, NoSymbol,
                                                       s"Eta-expansion of zero-argument methods is deprecated. To avoid this warning, write ${Function(Nil, Apply(tree, Nil))}.", "2.12.0")
            }

            val tree0 = etaExpand(context.unit, tree, this)

            // #2624: need to infer type arguments for eta expansion of a polymorphic method
            // context.undetparams contains clones of meth.typeParams (fresh ones were generated in etaExpand)
            // need to run typer on tree0, since etaExpansion sets the tpe's of its subtrees to null
            // can't type with the expected type, as we can't recreate the setup in (3) without calling typed
            // (note that (3) does not call typed to do the polymorphic type instantiation --
            //  it is called after the tree has been typed with a polymorphic expected result type)
            if (hasUndets)
              instantiate(typed(tree0, mode), mode, pt)
            else
              typed(tree0, mode, pt)
          }
        }
        // (4.3) apply to empty argument list
        else if (mt.params.isEmpty) emptyApplication
        else cantAdapt
      }

      def adaptType(): Tree = {
        // @M When not typing a type constructor (!context.inTypeConstructorAllowed)
        // or raw type, types must be of kind *,
        // and thus parameterized types must be applied to their type arguments
        // @M TODO: why do kind-* tree's have symbols, while higher-kinded ones don't?
        def properTypeRequired = (
             tree.hasSymbolField
          && !context.inTypeConstructorAllowed
          && !context.unit.isJava
        )
        // @M: don't check tree.tpe.symbol.typeParams. check tree.tpe.typeParams!!!
        // (e.g., m[Int] --> tree.tpe.symbol.typeParams.length == 1, tree.tpe.typeParams.length == 0!)
        // @M: removed check for tree.hasSymbolField and replace tree.symbol by tree.tpe.symbol
        // (TypeTree's must also be checked here, and they don't directly have a symbol)
        def kindArityMismatch = (
             context.inTypeConstructorAllowed
          && !sameLength(tree.tpe.typeParams, pt.typeParams)
        )
        // Note that we treat Any and Nothing as kind-polymorphic.
        // We can't perform this check when typing type arguments to an overloaded method before the overload is resolved
        // (or in the case of an error type) -- this is indicated by pt == WildcardType (see case TypeApply in typed1).
        def kindArityMismatchOk = tree.tpe.typeSymbol match {
          case NothingClass | AnyClass => true
          case _                       => pt == WildcardType
        }

        // todo. It would make sense when mode.inFunMode to instead use
        //    tree setType tree.tpe.normalize
        // when typechecking, say, TypeApply(Ident(`some abstract type symbol`), List(...))
        // because otherwise Ident will have its tpe set to a TypeRef, not to a PolyType, and `typedTypeApply` will fail
        // but this needs additional investigation, because it crashes t5228, gadts1 and maybe something else
        if (mode.inFunMode)
          tree
        else if (properTypeRequired && tree.symbol.typeParams.nonEmpty)  // (7)
          MissingTypeParametersError(tree)
        else if (kindArityMismatch && !kindArityMismatchOk)  // (7.1) @M: check kind-arity
          KindArityMismatchError(tree, pt)
        else tree match { // (6)
          case TypeTree() => tree
          case _          => TypeTree(tree.tpe) setOriginal tree
        }
      }

      def insertApply(): Tree = {
        assert(!context.inTypeConstructorAllowed, mode) //@M
        val adapted = adaptToName(tree, nme.apply)
        val qual = gen.stabilize(adapted)
        typedPos(tree.pos, mode, pt) {
          Select(qual setPos tree.pos.makeTransparent, nme.apply)
        }
      }
      def adaptConstant(value: Constant): Tree = {
        val sym = tree.symbol
        if (sym != null && sym.isDeprecated)
          context.deprecationWarning(tree.pos, sym)
        tree match {
          case Literal(`value`) => tree
          case _ =>
            // If the original tree is not a literal, make it available to plugins in an attachment
            treeCopy.Literal(tree, value).updateAttachment(OriginalTreeAttachment(tree))
        }
      }

      // Ignore type errors raised in later phases that are due to mismatching types with existential skolems
      // We have lift crashing in 2.9 with an adapt failure in the pattern matcher.
      // Here's my hypothesis why this happens. The pattern matcher defines a variable of type
      //
      //   val x: T = expr
      //
      // where T is the type of expr, but T contains existential skolems ts.
      // In that case, this value definition does not typecheck.
      // The value definition
      //
      //   val x: T forSome { ts } = expr
      //
      // would typecheck. Or one can simply leave out the type of the `val`:
      //
      //   val x = expr
      //
      // scala/bug#6029 shows another case where we also fail (in uncurry), but this time the expected
      // type is an existential type.
      //
      // The reason for both failures have to do with the way we (don't) transform
      // skolem types along with the trees that contain them. We'd need a
      // radically different approach to do it. But before investing a lot of time to
      // to do this (I have already sunk 3 full days with in the end futile attempts
      // to consistently transform skolems and fix 6029), I'd like to
      // investigate ways to avoid skolems completely.
      //
      // upd. The same problem happens when we try to typecheck the result of macro expansion against its expected type
      // (which is the return type of the macro definition instantiated in the context of expandee):
      //
      //   Test.scala:2: error: type mismatch;
      //     found   : $u.Expr[Class[_ <: Object]]
      //     required: reflect.runtime.universe.Expr[Class[?0(in value <local Test>)]] where type ?0(in value <local Test>) <: Object
      //     scala.reflect.runtime.universe.reify(new Object().getClass)
      //                                         ^
      // Therefore following Martin's advice I use this logic to recover from skolem errors after macro expansions
      // (by adding the ` || tree.attachments.get[MacroExpansionAttachment].isDefined` clause to the conditional above).
      //
      def adaptMismatchedSkolems() = {
        def canIgnoreMismatch = (
             !context.reportErrors && isPastTyper
          || tree.hasAttachment[MacroExpansionAttachment]
        )
        def bound = pt match {
          case ExistentialType(qs, _) => qs
          case _                      => Nil
        }
        def msg = sm"""
          |Recovering from existential or skolem type error in
          |  $tree
          |with type: ${tree.tpe}
          |       pt: $pt
          |  context: ${context.tree}
          |  adapted
          """.trim

        val boundOrSkolems = if (canIgnoreMismatch) bound ++ pt.skolemsExceptMethodTypeParams else Nil
        boundOrSkolems match {
          case Nil => AdaptTypeError(tree, tree.tpe, pt) ; setError(tree)
          case _   => logResult(msg)(adapt(tree, mode, deriveTypeWithWildcards(boundOrSkolems)(pt)))
        }
      }

      def adaptExprNotFunMode(): Tree = {
        def lastTry(err: AbsTypeError = null): Tree = {
          debuglog("error tree = " + tree)
          if (settings.debug && settings.explaintypes) explainTypes(tree.tpe, pt)
          if (err ne null) context.issue(err)
          if (tree.tpe.isErroneous || pt.isErroneous) setError(tree)
          else adaptMismatchedSkolems()
        }

        // TODO: should we even get to fallbackAfterVanillaAdapt for an ill-typed tree?
        if (mode.typingExprNotFun && !tree.tpe.isErroneous) {
          @inline def tpdPos(transformed: Tree) = typedPos(tree.pos, mode, pt)(transformed)
          @inline def tpd(transformed: Tree)    = typed(transformed, mode, pt)

          @inline def warnValueDiscard(): Unit = if (!isPastTyper && settings.warnValueDiscard) {
            def isThisTypeResult = (tree, tree.tpe) match {
              case (Apply(Select(receiver, _), _), SingleType(_, sym)) => sym == receiver.symbol
              case _ => false
            }
            if (!isThisTypeResult) context.warning(tree.pos, "discarded non-Unit value")
          }
          @inline def warnNumericWiden(): Unit =
            if (!isPastTyper && settings.warnNumericWiden) context.warning(tree.pos, "implicit numeric widening")

          // The <: Any requirement inhibits attempts to adapt continuation types to non-continuation types.
          val anyTyped = tree.tpe <:< AnyTpe

          pt.dealias match {
            case TypeRef(_, UnitClass, _) if anyTyped => // (12)
              warnValueDiscard() ; tpdPos(gen.mkUnitBlock(tree))
            case TypeRef(_, numValueCls, _) if anyTyped && isNumericValueClass(numValueCls) && isNumericSubType(tree.tpe, pt) => // (10) (11)
              warnNumericWiden() ; tpdPos(Select(tree, s"to${numValueCls.name}"))
            case dealiased if dealiased.annotations.nonEmpty && canAdaptAnnotations(tree, this, mode, pt) => // (13)
              tpd(adaptAnnotations(tree, this, mode, pt))
            case _ =>
              if (hasUndets) instantiate(tree, mode, pt)
              else {
                // (14) sam conversion
                // TODO: figure out how to avoid partially duplicating typedFunction (samMatchingFunction)
                // Could we infer the SAM type, assign it to the tree and add the attachment,
                // all in one fell swoop at the end of typedFunction?
                val didInferSamType = inferSamType(tree, pt, mode)

                if (didInferSamType) tree
                else {  // (15) implicit view application
                  val coercion =
                    if (context.implicitsEnabled) inferView(tree, tree.tpe, pt)
                    else EmptyTree
                  if (coercion ne EmptyTree) {
                    def msg = s"inferred view from ${tree.tpe} to $pt via $coercion: ${coercion.tpe}"
                    if (settings.logImplicitConv) context.echo(tree.pos, msg)
                    else debuglog(msg)

                    val viewApplied = new ApplyImplicitView(coercion, List(tree)) setPos tree.pos
                    val silentContext = context.makeImplicit(context.ambiguousErrors)
                    val typedView = newTyper(silentContext).typed(viewApplied, mode, pt)

                    silentContext.reporter.firstError match {
                      case None => typedView
                      case Some(err) => lastTry(err)
                    }
                  } else lastTry()
                }
              }
          }
        } else lastTry()
      }


      def vanillaAdapt(tree: Tree) = {
        def applyPossible = {
          def applyMeth = member(adaptToName(tree, nme.apply), nme.apply)
          def hasPolymorphicApply = applyMeth.alternatives exists (_.tpe.typeParams.nonEmpty)
          def hasMonomorphicApply = applyMeth.alternatives exists (_.tpe.paramSectionCount > 0)

          acceptsApplyDynamic(tree.tpe) || (
            if (mode.inTappMode)
              tree.tpe.typeParams.isEmpty && hasPolymorphicApply
            else
              hasMonomorphicApply
          )
        }
        def shouldInsertApply(tree: Tree) = mode.typingExprFun && {
          tree.tpe match {
            case _: MethodType | _: OverloadedType | _: PolyType => false
            case _                                               => applyPossible
          }
        }
        if (tree.isType)
          adaptType()
        else if (mode.typingExprNotFun && treeInfo.isMacroApplication(tree) && !isMacroExpansionSuppressed(tree))
          macroExpand(this, tree, mode, pt)
        else if (mode.typingConstructorPattern)
          typedConstructorPattern(tree, pt)
        else if (shouldInsertApply(tree))
          insertApply()
        else if (hasUndetsInMonoMode) { // (9)
          assert(!context.inTypeConstructorAllowed, context) //@M
          instantiatePossiblyExpectingUnit(tree, mode, pt)
        }
        else if (tree.tpe <:< pt)
          tree
        else if (mode.inPatternMode && { inferModulePattern(tree, pt); isPopulated(tree.tpe, approximateAbstracts(pt)) })
          tree
        else {
          val constFolded = constfold(tree, pt)
          if (constFolded.tpe <:< pt) adapt(constFolded, mode, pt, original) // set stage for (0)
          else adaptExprNotFunMode() // (10) -- (15)
        }
      }

      // begin adapt
      if (isMacroImplRef(tree)) {
        if (treeInfo.isMacroApplication(tree)) adapt(unmarkMacroImplRef(tree), mode, pt, original)
        else tree
      } else tree.tpe match {
        case atp @ AnnotatedType(_, _) if canAdaptAnnotations(tree, this, mode, pt) => // (-1)
          adaptAnnotations(tree, this, mode, pt)
        case ct @ ConstantType(value) if mode.inNone(TYPEmode | FUNmode) && (ct <:< pt) && canAdaptConstantTypeToLiteral => // (0)
          adaptConstant(value)
        case OverloadedType(pre, alts) if !mode.inFunMode => // (1)
          inferExprAlternative(tree, pt)
          adaptAfterOverloadResolution(tree, mode, pt, original)
        case NullaryMethodType(restpe) => // (2)
          adapt(tree setType restpe, mode, pt, original)
        case TypeRef(_, ByNameParamClass, arg :: Nil) if mode.inExprMode => // (2)
          adapt(tree setType arg, mode, pt, original)
        case tp if mode.typingExprNotLhs && isExistentialType(tp) && !isSyntheticAccessor(context.owner) =>
          adapt(tree setType tp.dealias.skolemizeExistential(context.owner, tree), mode, pt, original)
        case PolyType(tparams, restpe) if mode.inNone(TAPPmode | PATTERNmode) && !context.inTypeConstructorAllowed => // (3)
          // assert((mode & HKmode) == 0) //@M a PolyType in HKmode represents an anonymous type function,
          // we're in HKmode since a higher-kinded type is expected --> hence, don't implicitly apply it to type params!
          // ticket #2197 triggered turning the assert into a guard
          // I guess this assert wasn't violated before because type aliases weren't expanded as eagerly
          //  (the only way to get a PolyType for an anonymous type function is by normalisation, which applies eta-expansion)
          // -- are we sure we want to expand aliases this early?
          // -- what caused this change in behaviour??
          val tparams1 = cloneSymbols(tparams)
          val tree1 = (
            if (tree.isType) tree
            else TypeApply(tree, tparams1 map (tparam => TypeTree(tparam.tpeHK) setPos tree.pos.focus)) setPos tree.pos
          )
          context.undetparams ++= tparams1
          notifyUndetparamsAdded(tparams1)
          adapt(tree1 setType restpe.substSym(tparams, tparams1), mode, pt, original)

        case mt: MethodType if mode.typingExprNotFunNotLhs && mt.isImplicit => // (4.1)
          adaptToImplicitMethod(mt)
        case mt: MethodType if mode.typingExprNotFunNotLhs && !hasUndetsInMonoMode && !treeInfo.isMacroApplicationOrBlock(tree) =>
          instantiateToMethodType(mt)
        case _ =>
          vanillaAdapt(tree)
      }
    }

    // This just exists to help keep track of the spots where we have to adapt a tree after
    // overload resolution. These proved hard to find during the fix for scala/bug#8267.
    def adaptAfterOverloadResolution(tree: Tree, mode: Mode, pt: Type = WildcardType, original: Tree = EmptyTree): Tree = {
      adapt(tree, mode, pt, original)
    }

    def instantiate(tree: Tree, mode: Mode, pt: Type): Tree = {
      inferExprInstance(tree, context.extractUndetparams(), pt)
      adapt(tree, mode, pt)
    }
    /** If the expected type is Unit: try instantiating type arguments
     *  with expected type Unit, but if that fails, try again with pt = WildcardType
     *  and discard the expression.
     */
    def instantiateExpectingUnit(tree: Tree, mode: Mode): Tree = {
      val savedUndetparams = context.undetparams
      silent(_.instantiate(tree, mode, UnitTpe)) orElse { _ =>
        context.undetparams = savedUndetparams
        val valueDiscard = atPos(tree.pos)(gen.mkUnitBlock(instantiate(tree, mode, WildcardType)))
        typed(valueDiscard, mode, UnitTpe)
      }
    }

    def instantiatePossiblyExpectingUnit(tree: Tree, mode: Mode, pt: Type): Tree = {
      if (mode.typingExprNotFun && pt.typeSymbol == UnitClass && !tree.tpe.isInstanceOf[MethodType])
        instantiateExpectingUnit(tree, mode)
      else
        instantiate(tree, mode, pt)
    }

    private def isAdaptableWithView(qual: Tree) = {
      val qtpe = qual.tpe.widen
      (    !isPastTyper
        && qual.isTerm
        && !qual.isInstanceOf[Super]
        && ((qual.symbol eq null) || !qual.symbol.isTerm || qual.symbol.isValue)
        && !qtpe.isError
        && !qtpe.typeSymbol.isBottomClass
        && qtpe != WildcardType
        && !qual.isInstanceOf[ApplyImplicitView] // don't chain views
        && (context.implicitsEnabled || context.enrichmentEnabled)
        // Elaborating `context.implicitsEnabled`:
        // don't try to adapt a top-level type that's the subject of an implicit search
        // this happens because, if isView, typedImplicit tries to apply the "current" implicit value to
        // a value that needs to be coerced, so we check whether the implicit value has an `apply` method.
        // (If we allow this, we get divergence, e.g., starting at `conforms` during ant quick.bin)
        // Note: implicit arguments are still inferred (this kind of "chaining" is allowed)
      )
    }

    def adaptToMember(qual: Tree, searchTemplate: Type, reportAmbiguous: Boolean = true, saveErrors: Boolean = true): Tree = {
      if (isAdaptableWithView(qual)) {
        qual.tpe.dealiasWiden match {
          case et: ExistentialType =>
            qual setType et.skolemizeExistential(context.owner, qual) // open the existential
          case _ =>
        }
        inferView(qual, qual.tpe, searchTemplate, reportAmbiguous, saveErrors) match {
          case EmptyTree  => qual
          case coercion   =>
            if (settings.logImplicitConv)
              context.echo(qual.pos,
                "applied implicit conversion from %s to %s = %s".format(
                  qual.tpe, searchTemplate, coercion.symbol.defString))

            typedQualifier(atPos(qual.pos)(new ApplyImplicitView(coercion, List(qual))))
        }
      }
      else qual
    }

    /** Try to apply an implicit conversion to `qual` to that it contains
     *  a method `name` which can be applied to arguments `args` with expected type `pt`.
     *  If `pt` is defined, there is a fallback to try again with pt = ?.
     *  This helps avoiding propagating result information too far and solves
     *  #1756.
     *  If no conversion is found, return `qual` unchanged.
     *
     */
    def adaptToArguments(qual: Tree, name: Name, args: List[Tree], pt: Type, reportAmbiguous: Boolean = true, saveErrors: Boolean = true): Tree = {
      def doAdapt(restpe: Type) =
        //util.trace("adaptToArgs "+qual+", name = "+name+", argtpes = "+(args map (_.tpe))+", pt = "+pt+" = ")
        adaptToMember(qual, HasMethodMatching(name, args map (_.tpe), restpe), reportAmbiguous, saveErrors)

      if (pt == WildcardType)
        doAdapt(pt)
      else silent(_ => doAdapt(pt)) filter (_ != qual) orElse (_ =>
        logResult(s"fallback on implicits in adaptToArguments: $qual.$name")(doAdapt(WildcardType))
      )
    }

    /** Try to apply an implicit conversion to `qual` so that it contains
     *  a method `name`. If that's ambiguous try taking arguments into
     *  account using `adaptToArguments`.
     */
    def adaptToMemberWithArgs(tree: Tree, qual: Tree, name: Name, mode: Mode, reportAmbiguous: Boolean = true, saveErrors: Boolean = true): Tree = {
      def onError(reportError: => Tree): Tree = context.tree match {
        case Apply(tree1, args) if (tree1 eq tree) && args.nonEmpty =>
          ( silent   (_.typedArgs(args.map(_.duplicate), mode))
              filter (xs => !(xs exists (_.isErrorTyped)))
                 map (xs => adaptToArguments(qual, name, xs, WildcardType, reportAmbiguous, saveErrors))
              orElse ( _ => reportError)
          )
        case _            =>
          reportError
      }

      silent(_.adaptToMember(qual, HasMember(name), reportAmbiguous = false)) orElse (errs =>
        onError {
          if (reportAmbiguous) errs foreach (context issue _)
          setError(tree)
        }
      )
    }

    /** Try to apply an implicit conversion to `qual` to that it contains a
     *  member `name` of arbitrary type.
     *  If no conversion is found, return `qual` unchanged.
     */
    def adaptToName(qual: Tree, name: Name) =
      if (member(qual, name) != NoSymbol) qual
      else adaptToMember(qual, HasMember(name))

    private def validateNoCaseAncestor(clazz: Symbol) = {
      if (!phase.erasedTypes) {
        for (ancestor <- clazz.ancestors find (_.isCase)) {
          context.error(clazz.pos, (
            "case %s has case ancestor %s, but case-to-case inheritance is prohibited."+
            " To overcome this limitation, use extractors to pattern match on non-leaf nodes."
          ).format(clazz, ancestor.fullName))
        }
      }
    }

    private def checkEphemeral(clazz: Symbol, body: List[Tree]) = {
      // NOTE: Code appears to be messy in this method for good reason: it clearly
      // communicates the fact that it implements rather ad-hoc, arbitrary and
      // non-regular set of rules that identify features that interact badly with
      // value classes. This code can be cleaned up a lot once implementation
      // restrictions are addressed.
      val isValueClass = !clazz.isTrait
      def where = if (isValueClass) "value class" else "universal trait extending from class Any"
      def implRestriction(tree: Tree, what: String) =
        context.error(tree.pos, s"implementation restriction: $what is not allowed in $where" +
           "\nThis restriction is planned to be removed in subsequent releases.")
      /**
       * Deeply traverses the tree in search of constructs that are not allowed
       * in value classes (at any nesting level).
       *
       * All restrictions this object imposes are probably not fundamental but require
       * fair amount of work and testing. We are conservative for now when it comes
       * to allowing language features to interact with value classes.
       *  */
      object checkEphemeralDeep extends Traverser {
        override def traverse(tree: Tree): Unit = if (isValueClass) {
          tree match {
            case _: ModuleDef =>
              //see https://github.com/scala/bug/issues/6359
              implRestriction(tree, "nested object")
            //see https://github.com/scala/bug/issues/6444
            //see https://github.com/scala/bug/issues/6463
            case cd: ClassDef if !cd.symbol.isAnonymousClass => // Don't warn about partial functions, etc. scala/bug#7571
              implRestriction(tree, "nested class") // avoiding Type Tests that might check the $outer pointer.
            case Select(sup @ Super(qual, mix), selector) if selector != nme.CONSTRUCTOR && qual.symbol == clazz && mix != tpnme.EMPTY =>
              //see https://github.com/scala/bug/issues/6483
              implRestriction(sup, "qualified super reference")
            case _ =>
          }
          super.traverse(tree)
        }
      }
      for (stat <- body) {
        def notAllowed(what: String) = context.error(stat.pos, s"$what is not allowed in $where")
        stat match {
          // see https://github.com/scala/bug/issues/6444
          // see https://github.com/scala/bug/issues/6463
          case ClassDef(mods, _, _, _) if isValueClass =>
            implRestriction(stat, s"nested ${ if (mods.isTrait) "trait" else "class" }")
          case _: Import | _: ClassDef | _: TypeDef | EmptyTree => // OK
          case DefDef(_, name, _, _, _, rhs) =>
            if (stat.symbol.isAuxiliaryConstructor)
              notAllowed("secondary constructor")
            else if (isValueClass && (name == nme.equals_ || name == nme.hashCode_) && !stat.symbol.isSynthetic)
              notAllowed(s"redefinition of $name method. See SIP-15, criterion 4.")
            else if (stat.symbol != null && stat.symbol.isParamAccessor)
              notAllowed("additional parameter")
            checkEphemeralDeep.traverse(rhs)
          case _: ValDef =>
            notAllowed("field definition")
          case _: ModuleDef =>
            //see https://github.com/scala/bug/issues/6359
            implRestriction(stat, "nested object")
          case _ =>
            notAllowed("this statement")
        }
      }
    }

    private def validateDerivedValueClass(clazz: Symbol, body: List[Tree]) = {
      if (clazz.isTrait)
        context.error(clazz.pos, "only classes (not traits) are allowed to extend AnyVal")
      if (!clazz.isStatic)
        context.error(clazz.pos, "value class may not be a "+
          (if (clazz.owner.isTerm) "local class" else "member of another class"))
      if (!clazz.isPrimitiveValueClass) {
        clazz.primaryConstructor.paramss match {
          case List(List(param)) =>
            val decls = clazz.info.decls
            val paramAccessor = clazz.constrParamAccessors.head
            if (paramAccessor.isMutable)
              context.error(paramAccessor.pos, "value class parameter must not be a var")
            val accessor = decls.toList.find(x => x.isMethod && x.accessedOrSelf == paramAccessor)
            accessor match {
              case None =>
                context.error(paramAccessor.pos, "value class parameter must be a val and not be private[this]")
              case Some(acc) if acc.isProtectedLocal =>
                context.error(paramAccessor.pos, "value class parameter must not be protected[this]")
              case Some(acc) =>
                /* check all base classes, since derived value classes might lurk in refinement parents */
                if (acc.tpe.typeSymbol.baseClasses exists (_.isDerivedValueClass))
                  context.error(acc.pos, "value class may not wrap another user-defined value class")
                checkEphemeral(clazz, body filterNot (stat => stat.symbol != null && stat.symbol.accessedOrSelf == paramAccessor))
            }
          case _ =>
            context.error(clazz.pos, "value class needs to have exactly one val parameter")
        }
      }

      for (tparam <- clazz.typeParams)
        if (tparam hasAnnotation definitions.SpecializedClass)
          context.error(tparam.pos, "type parameter of value class may not be specialized")
    }

    /** Typechecks a parent type reference.
     *
     *  This typecheck is harder than it might look, because it should honor early
     *  definitions and also perform type argument inference with the help of super call
     *  arguments provided in `encodedtpt`.
     *
     *  The method is called in batches (batch = 1 time per each parent type referenced),
     *  two batches per definition: once from namer, when entering a ClassDef or a ModuleDef
     *  and once from typer, when typechecking the definition.
     *
     *  ***Arguments***
     *
     *  `encodedtpt` represents the parent type reference wrapped in an `Apply` node
     *  which indicates value arguments (i.e. type macro arguments or super constructor call arguments)
     *  If no value arguments are provided by the user, the `Apply` node is still
     *  there, but its `args` will be set to `Nil`.
     *  This argument is synthesized by `tools.nsc.ast.Parsers.templateParents`.
     *
     *  `templ` is an enclosing template, which contains a primary constructor synthesized by the parser.
     *  Such a constructor is a DefDef which contains early initializers and maybe a super constructor call
     *  (I wrote "maybe" because trait constructors don't call super constructors).
     *  This argument is synthesized by `tools.nsc.ast.Trees.Template`.
     *
     *  `inMixinPosition` indicates whether the reference is not the first in the
     *  list of parents (and therefore cannot be a class) or the opposite.
     *
     *  ***Return value and side effects***
     *
     *  Returns a `TypeTree` representing a resolved parent type.
     *  If the typechecked parent reference implies non-nullary and non-empty argument list,
     *  this argument list is attached to the returned value in SuperArgsAttachment.
     *  The attachment is necessary for the subsequent typecheck to fixup a super constructor call
     *  in the body of the primary constructor (see `typedTemplate` for details).
     *
     *  This method might invoke `typedPrimaryConstrBody`, hence it might cause the side effects
     *  described in the docs of that method. It might also attribute the Super(_, _) reference
     *  (if present) inside the primary constructor of `templ`.
     *
     *  ***Example***
     *
     *  For the following definition:
     *
     *    class D extends {
     *      val x = 2
     *      val y = 4
     *    } with B(x)(3) with C(y) with T
     *
     *  this method will be called six times:
     *
     *    (3 times from the namer)
     *    typedParentType(Apply(Apply(Ident(B), List(Ident(x))), List(3)), templ, inMixinPosition = false)
     *    typedParentType(Apply(Ident(C), List(Ident(y))), templ, inMixinPosition = true)
     *    typedParentType(Apply(Ident(T), List()), templ, inMixinPosition = true)
     *
     *    (3 times from the typer)
     *    <the same three calls>
     */
    private def typedParentType(encodedtpt: Tree, templ: Template, inMixinPosition: Boolean): Tree = {
      val app = treeInfo.dissectApplied(encodedtpt)
      val (treeInfo.Applied(core, _, argss), decodedtpt) = ((app, app.callee))
      val argssAreTrivial = argss == Nil || argss == ListOfNil

      // we cannot avoid cyclic references with `initialize` here, because when type macros arrive,
      // we'll have to check the probe for isTypeMacro anyways.
      // therefore I think it's reasonable to trade a more specific "inherits itself" error
      // for a generic, yet understandable "cyclic reference" error
      var probe = typedTypeConstructor(core.duplicate).tpe.typeSymbol
      if (probe == null) probe = NoSymbol
      probe.initialize

      if (probe.isTrait || inMixinPosition) {
        if (!argssAreTrivial) {
          if (probe.isTrait) ConstrArgsInParentWhichIsTraitError(encodedtpt, probe)
          else () // a class in a mixin position - this warrants an error in `validateParentClasses`
                  // therefore here we do nothing, e.g. don't check that the # of ctor arguments
                  // matches the # of ctor parameters or stuff like that
        }
        typedType(decodedtpt)
      } else {
        val supertpt = typedTypeConstructor(decodedtpt)
        val supertparams = if (supertpt.hasSymbolField) supertpt.symbol.typeParams else Nil
        def inferParentTypeArgs: Tree = {
          typedPrimaryConstrBody(templ) {
            val supertpe = PolyType(supertparams, appliedType(supertpt.tpe, supertparams map (_.tpeHK)))
            val supercall = New(supertpe, mmap(argss)(_.duplicate))
            val treeInfo.Applied(Select(ctor, nme.CONSTRUCTOR), _, _) = supercall
            ctor setType supertpe // this is an essential hack, otherwise it will occasionally fail to typecheck
            atPos(supertpt.pos.focus)(supercall)
          } match {
            case EmptyTree => MissingTypeArgumentsParentTpeError(supertpt); supertpt
            case tpt       => TypeTree(tpt.tpe) setPos supertpt.pos  // scala/bug#7224: don't .focus positions of the TypeTree of a parent that exists in source
          }
        }

        val supertptWithTargs = if (supertparams.isEmpty || context.unit.isJava) supertpt else inferParentTypeArgs

        // this is the place where we tell the typer what argss should be used for the super call
        // if argss are nullary or empty, then (see the docs for `typedPrimaryConstrBody`)
        // the super call dummy is already good enough, so we don't need to do anything
        if (argssAreTrivial) supertptWithTargs else supertptWithTargs updateAttachment SuperArgsAttachment(argss)
      }
    }

    /** Typechecks the mishmash of trees that happen to be stuffed into the primary constructor of a given template.
     *  Before commencing the typecheck, replaces the `pendingSuperCall` dummy with the result of `actualSuperCall`.
     *  `actualSuperCall` can return `EmptyTree`, in which case the dummy is replaced with a literal unit.
     *
     *  ***Return value and side effects***
     *
     *  If a super call is present in the primary constructor and is not erased by the transform, returns it typechecked.
     *  Otherwise (e.g. if the primary constructor is missing or the super call isn't there) returns `EmptyTree`.
     *
     *  As a side effect, this method attributes the underlying fields of early vals.
     *  Early vals aren't typechecked anywhere else, so it's essential to call `typedPrimaryConstrBody`
     *  at least once per definition. It'd be great to disentangle this logic at some point.
     *
     *  ***Example***
     *
     *  For the following definition:
     *
     *    class D extends {
     *      val x = 2
     *      val y = 4
     *    } with B(x)(3) with C(y) with T
     *
     *  the primary constructor of `templ` will be:
     *
     *    Block(List(
     *      ValDef(NoMods, x, TypeTree(), 2)
     *      ValDef(NoMods, y, TypeTree(), 4)
     *      global.pendingSuperCall,
     *      Literal(Constant(())))
     *
     *  Note the `pendingSuperCall` part. This is the representation of a fill-me-in-later supercall dummy,
     *  which encodes the fact that supercall argss are unknown during parsing and need to be transplanted
     *  from one of the parent types. Read more about why the argss are unknown in `tools.nsc.ast.Trees.Template`.
     */
    private def typedPrimaryConstrBody(templ: Template)(actualSuperCall: => Tree): Tree =
        treeInfo.firstConstructor(templ.body) match {
        case ctor @ DefDef(_, _, _, vparamss, _, cbody @ Block(cstats, cunit)) =>
            val (preSuperStats, superCall) = {
              val (stats, rest) = cstats span (x => !treeInfo.isSuperConstrCall(x))
              (stats map (_.duplicate), if (rest.isEmpty) EmptyTree else rest.head.duplicate)
            }
          val superCall1 = (superCall match {
            case global.pendingSuperCall => actualSuperCall
            case EmptyTree => EmptyTree
          }) orElse cunit
          val cbody1 = treeCopy.Block(cbody, preSuperStats, superCall1)
          val clazz = context.owner
            assert(clazz != NoSymbol, templ)
          // scala/bug#9086 The position of this symbol is material: implicit search will avoid triggering
          //         cyclic errors in an implicit search in argument to the super constructor call on
          //         account of the "ignore symbols without complete info that succeed the implicit search"
          //         in this source file. See `ImplicitSearch#isValid` and `ImplicitInfo#isCyclicOrErroneous`.
          val dummy = context.outer.owner.newLocalDummy(context.owner.pos)
          val cscope = context.outer.makeNewScope(ctor, dummy)
          if (dummy.isTopLevel) currentRun.symSource(dummy) = currentUnit.source.file
          val cbody2 = { // called both during completion AND typing.
            val typer1 = newTyper(cscope)
            // XXX: see about using the class's symbol....
            clazz.unsafeTypeParams foreach (sym => typer1.context.scope.enter(sym))
            typer1.namer.enterValueParams(vparamss map (_.map(_.duplicate)))
            typer1.typed(cbody1)
            }

            val preSuperVals = treeInfo.preSuperFields(templ.body)
            if (preSuperVals.isEmpty && preSuperStats.nonEmpty)
            devWarning("Wanted to zip empty presuper val list with " + preSuperStats)
            else
            map2(preSuperStats, preSuperVals)((ldef, gdef) => gdef.tpt setType ldef.symbol.tpe)

          if (superCall1 == cunit) EmptyTree
          else cbody2 match {
            case Block(_, expr) => expr
            case tree => tree
          }
          case _ =>
          EmptyTree
        }

    /** Makes sure that the first type tree in the list of parent types is always a class.
     *  If the first parent is a trait, prepend its supertype to the list until it's a class.
     */
    private def normalizeFirstParent(parents: List[Tree]): List[Tree] = {
      @annotation.tailrec
      def explode0(parents: List[Tree]): List[Tree] = {
        val supertpt :: rest = parents // parents is always non-empty here - it only grows
        if (supertpt.tpe.typeSymbol == AnyClass) {
          supertpt setType AnyRefTpe
          parents
        } else if (treeInfo isTraitRef supertpt) {
          val supertpt1  = typedType(supertpt)
          def supersuper = TypeTree(supertpt1.tpe.firstParent) setPos supertpt.pos.focus
          if (supertpt1.isErrorTyped) rest
          else explode0(supersuper :: supertpt1 :: rest)
        } else parents
      }

      def explode(parents: List[Tree]) =
        if (treeInfo isTraitRef parents.head) explode0(parents)
        else parents

      if (parents.isEmpty) Nil else explode(parents)
    }

    /** Certain parents are added in the parser before it is known whether
     *  that class also declared them as parents. For instance, this is an
     *  error unless we take corrective action here:
     *
     *    case class Foo() extends Serializable
     *
     *  So we strip the duplicates before typer.
     */
    private def fixDuplicateSyntheticParents(parents: List[Tree]): List[Tree] = parents match {
      case Nil      => Nil
      case x :: xs  =>
        val sym = x.symbol
        x :: fixDuplicateSyntheticParents(
          if (isPossibleSyntheticParent(sym)) xs filterNot (_.symbol == sym)
          else xs
        )
    }

    def typedParentTypes(templ: Template): List[Tree] = templ.parents match {
      case Nil => List(atPos(templ.pos)(TypeTree(AnyRefTpe)))
      case first :: rest =>
        try {
          val supertpts = fixDuplicateSyntheticParents(normalizeFirstParent(
            typedParentType(first, templ, inMixinPosition = false) +:
            (rest map (typedParentType(_, templ, inMixinPosition = true)))))

          // if that is required to infer the targs of a super call
          // typedParentType calls typedPrimaryConstrBody to do the inferring typecheck
          // as a side effect, that typecheck also assigns types to the fields underlying early vals
          // however if inference is not required, the typecheck doesn't happen
          // and therefore early fields have their type trees not assigned
          // here we detect this situation and take preventive measures
          if (treeInfo.hasUntypedPreSuperFields(templ.body))
            typedPrimaryConstrBody(templ)(EmptyTree)

          supertpts mapConserve (tpt => checkNoEscaping.privates(this, context.owner, tpt))
        }
        catch {
          case ex: TypeError if !global.propagateCyclicReferences =>
            // fallback in case of cyclic errors
            // @H none of the tests enter here but I couldn't rule it out
            // upd. @E when a definition inherits itself, we end up here
            // because `typedParentType` triggers `initialize` for parent types symbols
            log("Type error calculating parents in template " + templ)
            log("Error: " + ex)
            ParentTypesError(templ, ex)
            List(TypeTree(AnyRefTpe))
        }
    }

    /** <p>Check that</p>
     *  <ul>
     *    <li>all parents are class types,</li>
     *    <li>first parent class is not a mixin; following classes are mixins,</li>
     *    <li>final classes are not inherited,</li>
     *    <li>
     *      sealed classes are only inherited by classes which are
     *      nested within definition of base class, or that occur within same
     *      statement sequence,
     *    </li>
     *    <li>self-type of current class is a subtype of self-type of each parent class.</li>
     *    <li>no two parents define same symbol.</li>
     *  </ul>
     */
    def validateParentClasses(parents: List[Tree], selfType: Type) {
      val pending = ListBuffer[AbsTypeError]()
      def validateDynamicParent(parent: Symbol, parentPos: Position) =
        if (parent == DynamicClass) checkFeature(parentPos, currentRun.runDefinitions.DynamicsFeature)

      def validateParentClass(parent: Tree, superclazz: Symbol) =
        if (!parent.isErrorTyped) {
          val psym = parent.tpe.typeSymbol.initialize

          checkStablePrefixClassType(parent)

          if (psym != superclazz) {
            if (psym.isTrait) {
              val ps = psym.info.parents
              if (!ps.isEmpty && !superclazz.isSubClass(ps.head.typeSymbol))
                pending += ParentSuperSubclassError(parent, superclazz, ps.head.typeSymbol, psym)
            } else {
              pending += ParentNotATraitMixinError(parent, psym)
            }
          }

          if (psym.isFinal)
            pending += ParentFinalInheritanceError(parent, psym)

          val sameSourceFile = context.unit.source.file == psym.sourceFile

          if (!isPastTyper && psym.hasDeprecatedInheritanceAnnotation &&
            !sameSourceFile && !context.owner.ownerChain.exists(x => x.isDeprecated || x.hasBridgeAnnotation)) {
            val version = psym.deprecatedInheritanceVersion.getOrElse("")
            val since   = if (version.isEmpty) version else s" (since $version)"
            val message = psym.deprecatedInheritanceMessage.map(msg => s": $msg").getOrElse("")
            val report  = s"inheritance from ${psym.fullLocationString} is deprecated$since$message"
            context.deprecationWarning(parent.pos, psym, report, version)
          }

          val parentTypeOfThis = parent.tpe.dealias.typeOfThis

          if (!(selfType <:< parentTypeOfThis) &&
              !phase.erasedTypes &&
              !context.owner.isSynthetic &&   // don't check synthetic concrete classes for virtuals (part of DEVIRTUALIZE)
              !selfType.isErroneous &&
              !parent.tpe.isErroneous)
          {
            pending += ParentSelfTypeConformanceError(parent, selfType)
            if (settings.explaintypes) explainTypes(selfType, parentTypeOfThis)
          }

          if (parents exists (p => p != parent && p.tpe.typeSymbol == psym && !psym.isError))
            pending += ParentInheritedTwiceError(parent, psym)

          validateDynamicParent(psym, parent.pos)
        }

      if (!parents.isEmpty && parents.forall(!_.isErrorTyped)) {
        val superclazz = parents.head.tpe.typeSymbol
        for (p <- parents) validateParentClass(p, superclazz)
      }

      pending.foreach(ErrorUtils.issueTypeError)
    }

    def checkFinitary(classinfo: ClassInfoType) {
      val clazz = classinfo.typeSymbol

      for (tparam <- clazz.typeParams) {
        if (classinfo.expansiveRefs(tparam) contains tparam) {
          val newinfo = ClassInfoType(
            classinfo.parents map (_.instantiateTypeParams(List(tparam), List(AnyRefTpe))),
            classinfo.decls,
            clazz)
          updatePolyClassInfo(clazz, newinfo)
          FinitaryError(tparam)
        }
      }
    }

    private def updatePolyClassInfo(clazz: Symbol, newinfo: ClassInfoType): clazz.type = {
      clazz.setInfo {
        clazz.info match {
          case PolyType(tparams, _) => PolyType(tparams, newinfo)
          case _ => newinfo
        }
      }
    }

    def typedClassDef(cdef: ClassDef): Tree = {
      val clazz = cdef.symbol
      currentRun.profiler.beforeTypedImplDef(clazz)
      try {
        val typedMods = typedModifiers(cdef.mods)
        assert(clazz != NoSymbol, cdef)
        reenterTypeParams(cdef.tparams)
        val tparams1 = cdef.tparams mapConserve (typedTypeDef)
        val impl1 = newTyper(context.make(cdef.impl, clazz, newScope)).typedTemplate(cdef.impl, typedParentTypes(cdef.impl))
        val impl2 = finishMethodSynthesis(impl1, clazz, context)
        if (clazz.isTrait && clazz.info.parents.nonEmpty && clazz.info.firstParent.typeSymbol == AnyClass)
          checkEphemeral(clazz, impl2.body)

        if ((clazz isNonBottomSubClass ClassfileAnnotationClass) && (clazz != ClassfileAnnotationClass)) {
          if (!clazz.owner.isPackageClass)
            context.error(clazz.pos, "inner classes cannot be classfile annotations")
          // Ignore @SerialVersionUID, because it is special-cased and handled completely differently.
          // It only extends ClassfileAnnotationClass instead of StaticAnnotation to get the enforcement
          // of constant argument values "for free". Related to scala/bug#7041.
          else if (clazz != SerialVersionUIDAttr) restrictionWarning(cdef.pos, unit,
            """|subclassing Classfile does not
               |make your annotation visible at runtime.  If that is what
               |you want, you must write the annotation class in Java.""".stripMargin)
        }

        warnTypeParameterShadow(tparams1, clazz)

        if (!isPastTyper) {
          for (ann <- clazz.getAnnotation(DeprecatedAttr)) {
            val m = companionSymbolOf(clazz, context)
            if (m != NoSymbol)
              m.moduleClass.addAnnotation(AnnotationInfo(ann.atp, ann.args, List()))
          }
        }
        treeCopy.ClassDef(cdef, typedMods, cdef.name, tparams1, impl2)
          .setType(NoType)
      } finally {
        currentRun.profiler.afterTypedImplDef(clazz)
      }
    }

    def typedModuleDef(mdef: ModuleDef): Tree = {
      // initialize all constructors of the linked class: the type completer (Namer.methodSig)
      // might add default getters to this object. example: "object T; class T(x: Int = 1)"
      val linkedClass = companionSymbolOf(mdef.symbol, context)
      if (linkedClass != NoSymbol)
        linkedClass.info.decl(nme.CONSTRUCTOR).alternatives foreach (_.initialize)

      val clazz = mdef.symbol.moduleClass
      currentRun.profiler.beforeTypedImplDef(clazz)
      try {

        val typedMods = typedModifiers(mdef.mods)
        assert(clazz != NoSymbol, mdef)
        val noSerializable = (
          (linkedClass eq NoSymbol)
            || linkedClass.isErroneous
            || !linkedClass.isSerializable
            || clazz.isSerializable
          )
        val impl1 = newTyper(context.make(mdef.impl, clazz, newScope)).typedTemplate(mdef.impl, {
          typedParentTypes(mdef.impl) ++ (
            if (noSerializable) Nil
            else {
              clazz.makeSerializable()
              TypeTree(SerializableTpe).setPos(clazz.pos.focus) :: Nil
            }
            )
        })

        val impl2 = finishMethodSynthesis(impl1, clazz, context)

        if (settings.isScala211 && mdef.symbol == PredefModule)
          ensurePredefParentsAreInSameSourceFile(impl2)

        treeCopy.ModuleDef(mdef, typedMods, mdef.name, impl2) setType NoType
      } finally {
        currentRun.profiler.afterTypedImplDef(clazz)
      }
    }

    private def ensurePredefParentsAreInSameSourceFile(template: Template) = {
      val parentSyms = template.parents map (_.symbol) filterNot (_ == AnyRefClass)
      val PredefModuleFile = PredefModule.associatedFile
      if (parentSyms exists (_.associatedFile != PredefModuleFile))
        context.error(template.pos, s"All parents of Predef must be defined in ${PredefModuleFile}.")
    }
    /** In order to override this in the TreeCheckers Typer so synthetics aren't re-added
     *  all the time, it is exposed here the module/class typing methods go through it.
     *  ...but it turns out it's also the ideal spot for namer/typer coordination for
     *  the tricky method synthesis scenarios, so we'll make it that.
     */
    protected def finishMethodSynthesis(templ: Template, clazz: Symbol, context: Context): Template = {
      addSyntheticMethods(templ, clazz, context)
    }
    /** For flatMapping a list of trees when you want the DocDefs and Annotated
     *  to be transparent.
     */
    def rewrappingWrapperTrees(f: Tree => List[Tree]): Tree => List[Tree] = {
      case dd @ DocDef(comment, defn) => f(defn) map (stat => DocDef(comment, stat) setPos dd.pos)
      case Annotated(annot, defn)     => f(defn) map (stat => Annotated(annot, stat))
      case tree                       => f(tree)
    }

    protected def enterSyms(txt: Context, trees: List[Tree]) = {
      var txt0 = txt
      for (tree <- trees) txt0 = enterSym(txt0, tree)
    }

    protected def enterSym(txt: Context, tree: Tree): Context =
      if (txt eq context) namer enterSym tree
      else newNamer(txt) enterSym tree

    /** <!-- 2 --> Check that inner classes do not inherit from Annotation
     */
    def typedTemplate(templ0: Template, parents1: List[Tree]): Template = {
      val templ = templ0
      // please FIXME: uncommenting this line breaks everything
      // val templ = treeCopy.Template(templ0, templ0.body, templ0.self, templ0.parents)
      val clazz = context.owner

      val parentTypes = parents1.map(_.tpe)

      // The parents may have been normalized by typedParentTypes.
      // We must update the info as well, or we won't find the super constructor for our now-first parent class
      // Consider `class C ; trait T extends C ; trait U extends T`
      // `U`'s info will start with parent `T`, but `typedParentTypes` will return `List(C, T)` (`== parents1`)
      // now, the super call in the primary ctor will fail to find `C`'s ctor, since it bases its search on
      // `U`'s info, not the trees.
      //
      // For correctness and performance, we restrict this rewrite to anonymous classes,
      // as others have their parents in order already (it seems!), and we certainly
      // don't want to accidentally rewire superclasses for e.g. the primitive value classes.
      //
      // TODO: Find an example of a named class needing this rewrite, I tried but couldn't find one.
      if (clazz.isAnonymousClass && clazz.info.parents != parentTypes) {
//        println(s"updating parents of $clazz from ${clazz.info.parents} to $parentTypes")
        updatePolyClassInfo(clazz, ClassInfoType(parentTypes, clazz.info.decls, clazz))
      }

      clazz.annotations.map(_.completeInfo())
      if (templ.symbol == NoSymbol)
        templ setSymbol clazz.newLocalDummy(templ.pos)
      val self1 = (templ.self: @unchecked) match {
        case vd @ ValDef(_, _, tpt, EmptyTree) =>
          val tpt1 = checkNoEscaping.privates(
            this,
            clazz.thisSym,
            treeCopy.TypeTree(tpt).setOriginal(tpt) setType vd.symbol.tpe
          )
          copyValDef(vd)(tpt = tpt1, rhs = EmptyTree) setType NoType
      }
      // was:
      //          val tpt1 = checkNoEscaping.privates(clazz.thisSym, typedType(tpt))
      //          treeCopy.ValDef(vd, mods, name, tpt1, EmptyTree) setType NoType
      // but this leads to cycles for existential self types ==> #2545
      if (self1.name != nme.WILDCARD)
        context.scope enter self1.symbol

      val selfType = (
        if (clazz.isAnonymousClass && !phase.erasedTypes)
          intersectionType(clazz.info.parents, clazz.owner)
        else
          clazz.typeOfThis
      )
      // the following is necessary for templates generated later
      assert(clazz.info.decls != EmptyScope, clazz)
      val body1 = pluginsEnterStats(this, templ.body)
      enterSyms(context.outer.make(templ, clazz, clazz.info.decls), body1)
      if (!templ.isErrorTyped) // if `parentTypes` has invalidated the template, don't validate it anymore
      validateParentClasses(parents1, selfType)
      if (clazz.isCase)
        validateNoCaseAncestor(clazz)
      if (clazz.isTrait && hasSuperArgs(parents1.head))
        ConstrArgsInParentOfTraitError(parents1.head, clazz)

      if ((clazz isSubClass ClassfileAnnotationClass) && !clazz.isTopLevel)
        context.error(clazz.pos, "inner classes cannot be classfile annotations")

      if (!phase.erasedTypes && !clazz.info.resultType.isError) // @S: prevent crash for duplicated type members
        checkFinitary(clazz.info.resultType.asInstanceOf[ClassInfoType])

      val bodyWithPrimaryCtor = {
        val primaryCtor = treeInfo.firstConstructor(body1)
        val primaryCtor1 = primaryCtor match {
          case DefDef(_, _, _, _, _, Block(earlyVals :+ global.pendingSuperCall, unit)) =>
            val argss = superArgs(parents1.head) getOrElse Nil
            val pos = wrappingPos(parents1.head.pos, primaryCtor :: argss.flatten).makeTransparent
            val superCall = atPos(pos)(PrimarySuperCall(argss))
            deriveDefDef(primaryCtor)(block => Block(earlyVals :+ superCall, unit) setPos pos) setPos pos
          case _ => primaryCtor
        }
        body1 mapConserve { case `primaryCtor` => primaryCtor1; case stat => stat }
      }

      val body3 = typedStats(bodyWithPrimaryCtor, templ.symbol)

      if (clazz.info.firstParent.typeSymbol == AnyValClass)
        validateDerivedValueClass(clazz, body3)

      if (clazz.isTrait) {
        for (decl <- clazz.info.decls if decl.isTerm && decl.isEarlyInitialized) {
          context.warning(decl.pos, "Implementation restriction: early definitions in traits are not initialized before the super class is initialized.")
        }
      }

      treeCopy.Template(templ, parents1, self1, body3) setType clazz.tpe_*
    }

    /** Remove definition annotations from modifiers (they have been saved
     *  into the symbol's `annotations` in the type completer / namer)
     *
     *  However reification does need annotation definitions to proceed.
     *  Unfortunately, AnnotationInfo doesn't provide enough info to reify it in general case.
     *  The biggest problem is with the "atp: Type" field, which cannot be reified in some situations
     *  that involve locally defined annotations. See more about that in Reifiers.scala.
     *
     *  That's why the original tree gets saved into `original` field of AnnotationInfo (happens elsewhere).
     *  The field doesn't get pickled/unpickled and exists only during a single compilation run.
     *  This simultaneously allows us to reify annotations and to preserve backward compatibility.
     */
    def typedModifiers(mods: Modifiers): Modifiers =
      mods.copy(annotations = Nil) setPositions mods.positions

    def typedValDef(vdef: ValDef): ValDef = {
      val sym = vdef.symbol
      currentRun.profiler.beforeTypedImplDef(sym)
      try {
        val valDefTyper = {
          val maybeConstrCtx =
            if ((sym.isParameter || sym.isEarlyInitialized) && sym.owner.isConstructor) context.makeConstructorContext
            else context
          newTyper(maybeConstrCtx.makeNewScope(vdef, sym))
        }
        valDefTyper.typedValDefImpl(vdef)
      } finally {
        currentRun.profiler.afterTypedImplDef(sym)
      }
    }

    // use typedValDef instead. this version is called after creating a new context for the ValDef
    private def typedValDefImpl(vdef: ValDef): ValDef = {
      val sym = vdef.symbol.initialize

      val typedMods = if (nme.isLocalName(sym.name) && sym.isPrivateThis && !vdef.mods.isPrivateLocal) {
        // scala/bug#10009 This tree has been given a field symbol by `enterGetterSetter`, patch up the
        // modifiers accordingly so that we can survive resetAttrs and retypechecking.
        // Similarly, we use `sym.name` rather than `vdef.name` below to use the local name.
        typedModifiers(vdef.mods.copy(flags = sym.flags, privateWithin = tpnme.EMPTY))
      } else typedModifiers(vdef.mods)

      sym.annotations.map(_.completeInfo())
      val tpt1 = checkNoEscaping.privates(this, sym, typedType(vdef.tpt))
      checkNonCyclic(vdef, tpt1)

      // allow trait accessors: it's the only vehicle we have to hang on to annotations that must be passed down to
      // the field that's mixed into a subclass
      if (sym.hasAnnotation(definitions.VolatileAttr) && !((sym hasFlag MUTABLE | LAZY) || (sym hasFlag ACCESSOR) && sym.owner.isTrait))
        VolatileValueError(vdef)

      val rhs1 =
        if (vdef.rhs.isEmpty) {
          if (sym.isVariable && sym.owner.isTerm && !sym.isLazy && !isPastTyper)
            LocalVarUninitializedError(vdef)
          vdef.rhs
        } else {
          val tpt2 = if (sym.hasDefault) {
            // When typechecking default parameter, replace all type parameters in the expected type by Wildcard.
            // This allows defining "def foo[T](a: T = 1)"
            val tparams = sym.owner.skipConstructor.info.typeParams
            val subst = new SubstTypeMap(tparams, tparams map (_ => WildcardType)) {
              override def matches(sym: Symbol, sym1: Symbol) =
                if (sym.isSkolem) matches(sym.deSkolemize, sym1)
                else if (sym1.isSkolem) matches(sym, sym1.deSkolemize)
                else super.matches(sym, sym1)
            }
            // allow defaults on by-name parameters
            if (sym hasFlag BYNAMEPARAM)
              if (tpt1.tpe.typeArgs.isEmpty) WildcardType // during erasure tpt1 is Function0
              else subst(tpt1.tpe.typeArgs(0))
            else subst(tpt1.tpe)
          } else tpt1.tpe
          transformedOrTyped(vdef.rhs, EXPRmode | BYVALmode, tpt2)
        }
      treeCopy.ValDef(vdef, typedMods, sym.name, tpt1, checkDead(context, rhs1)) setType NoType
    }

    /** Analyze the super constructor call to record information used later to compute parameter aliases */
    def analyzeSuperConsructor(meth: Symbol, vparamss: List[List[ValDef]], rhs: Tree): Unit = {
      val clazz = meth.owner
      debuglog(s"computing param aliases for $clazz:${clazz.primaryConstructor.tpe}:$rhs")
      val pending = ListBuffer[AbsTypeError]()

      // !!! This method is redundant with other, less buggy ones.
      def decompose(call: Tree): (Tree, List[Tree]) = call match {
        case _ if call.isErrorTyped => // e.g. scala/bug#7636
          (call, Nil)
        case Apply(fn, args) =>
          // an object cannot be allowed to pass a reference to itself to a superconstructor
          // because of initialization issues; scala/bug#473, scala/bug#3913, scala/bug#6928.
          foreachSubTreeBoundTo(args, clazz) { tree =>
            if (tree.symbol.isModule)
              pending += SuperConstrReferenceError(tree)
            tree match {
              case This(qual) =>
                pending += SuperConstrArgsThisReferenceError(tree)
              case _ => ()
            }
          }
          val (superConstr, preArgs) = decompose(fn)
          val params = fn.tpe.params
          // appending a dummy tree to represent Nil for an empty varargs (is this really necessary?)
          val applyArgs = if (args.length < params.length) args :+ EmptyTree else args take params.length

          assert(sameLength(applyArgs, params) || call.isErrorTyped,
            s"arity mismatch but call is not error typed: $clazz (params=$params, args=$applyArgs)")

          (superConstr, preArgs ::: applyArgs)
        case Block(_ :+ superCall, _) =>
          decompose(superCall)
        case _ =>
          (call, Nil)
      }

      // associate superclass paramaccessors with their aliases
      val (superConstr, superArgs) = decompose(rhs)
      if (superConstr.symbol.isPrimaryConstructor) {
        val superClazz = superConstr.symbol.owner
        if (!superClazz.isJavaDefined) {
          val superParamAccessors = superClazz.constrParamAccessors
          if (sameLength(superParamAccessors, superArgs)) {
            val accToSuperAcc = mutable.AnyRefMap[Symbol, Symbol]()
            for ((superAcc, superArg@Ident(name)) <- superParamAccessors zip superArgs) {
              if (mexists(vparamss)(_.symbol == superArg.symbol)) {
                val ownAcc = clazz.info decl name suchThat (_.isParamAccessor) match {
                  case acc if !acc.isDeferred && acc.hasAccessorFlag => acc.accessed
                  case acc => acc
                }
                ownAcc match {
                  case acc: TermSymbol if !acc.isVariable && !isByNameParamType(acc.info) =>
                    accToSuperAcc(acc) = superAcc
                  case _ =>
                }
              }
            }
            if (!accToSuperAcc.isEmpty) {
              superConstructorCalls(clazz) = accToSuperAcc
            }
          }
        }
      }

      pending.foreach(ErrorUtils.issueTypeError)
    }

    // Check for scala/bug#4842.
    private def checkSelfConstructorArgs(ddef: DefDef, clazz: Symbol) {
      val pending = ListBuffer[AbsTypeError]()
      ddef.rhs match {
        case Block(stats, expr) =>
          val selfConstructorCall = stats.headOption.getOrElse(expr)
          foreachSubTreeBoundTo(List(selfConstructorCall), clazz) {
            case tree @ This(qual) =>
              pending += SelfConstrArgsThisReferenceError(tree)
            case _ => ()
          }
        case _ =>
      }
      pending.foreach(ErrorUtils.issueTypeError)
    }

    /**
     * Run the provided function for each sub tree of `trees` that
     * are bound to a symbol with `clazz` as a base class.
     *
     * @param f This function can assume that `tree.symbol` is non null
     */
    private def foreachSubTreeBoundTo[A](trees: List[Tree], clazz: Symbol)(f: Tree => Unit): Unit =
      for {
        tree <- trees
        subTree <- tree
      } {
        val sym = subTree.symbol
        if (sym != null && sym.info.baseClasses.contains(clazz))
          f(subTree)
      }

      /** Check if a structurally defined method violates implementation restrictions.
     *  A method cannot be called if it is a non-private member of a refinement type
     *  and if its parameter's types are any of:
     *    - the self-type of the refinement
     *    - a type member of the refinement
     *    - an abstract type declared outside of the refinement.
     *    - an instance of a value class
     *  Furthermore, the result type may not be a value class either
     */
    def checkMethodStructuralCompatible(ddef: DefDef): Unit = {
      val meth = ddef.symbol
      def parentString = meth.owner.parentSymbols filterNot (_ == ObjectClass) match {
        case Nil => ""
        case xs  => xs.map(_.nameString).mkString(" (of ", " with ", ")")
      }
      def fail(pos: Position, msg: String): Boolean = {
        context.error(pos, msg)
        false
      }
      /* Have to examine all parameters in all lists.
       */
      def paramssTypes(tp: Type): List[List[Type]] = tp match {
        case mt @ MethodType(_, restpe) => mt.paramTypes :: paramssTypes(restpe)
        case PolyType(_, restpe)        => paramssTypes(restpe)
        case _                          => Nil
      }
      def resultType = meth.tpe_*.finalResultType
      def nthParamPos(n1: Int, n2: Int) =
        try ddef.vparamss(n1)(n2).pos catch { case _: IndexOutOfBoundsException => meth.pos }

      def failStruct(pos: Position, what: String, where: String = "Parameter type") =
        fail(pos, s"$where in structural refinement may not refer to $what")

      foreachWithIndex(paramssTypes(meth.tpe)) { (paramList, listIdx) =>
        foreachWithIndex(paramList) { (paramType, paramIdx) =>
          val sym = paramType.typeSymbol
          def paramPos = nthParamPos(listIdx, paramIdx)

          /* Not enough to look for abstract types; have to recursively check the bounds
           * of each abstract type for more abstract types. Almost certainly there are other
           * exploitable type soundness bugs which can be seen by bounding a type parameter
           * by an abstract type which itself is bounded by an abstract type.
           */
          def checkAbstract(tp0: Type, what: String): Boolean = {
            def check(sym: Symbol): Boolean = !sym.isAbstractType || {
              log(s"""checking $tp0 in refinement$parentString at ${meth.owner.owner.fullLocationString}""")
              (    (!sym.hasTransOwner(meth.owner) && failStruct(paramPos, "an abstract type defined outside that refinement", what))
                || (!sym.hasTransOwner(meth) && failStruct(paramPos, "a type member of that refinement", what))
                || checkAbstract(sym.info.bounds.hi, "Type bound")
              )
            }
            tp0.dealiasWidenChain forall (t => check(t.typeSymbol))
          }
          checkAbstract(paramType, "Parameter type")

          if (sym.isDerivedValueClass)
            failStruct(paramPos, "a user-defined value class")
          if (paramType.isInstanceOf[ThisType] && sym == meth.owner)
            failStruct(paramPos, "the type of that refinement (self type)")
        }
      }
      if (resultType.typeSymbol.isDerivedValueClass)
        failStruct(ddef.tpt.pos, "a user-defined value class", where = "Result type")
    }

    def typedDefDef(ddef: DefDef): DefDef = {
      val meth = ddef.symbol.initialize
      currentRun.profiler.beforeTypedImplDef(meth)
      try {

        reenterTypeParams(ddef.tparams)
        reenterValueParams(ddef.vparamss)

        // for `val` and `var` parameter, look at `target` meta-annotation
        if (!isPastTyper && meth.isPrimaryConstructor) {
          for (vparams <- ddef.vparamss; vd <- vparams) {
            if (vd.mods.isParamAccessor) {
              vd.symbol setAnnotations (vd.symbol.annotations filter AnnotationInfo.mkFilter(ParamTargetClass, defaultRetention = true))
            }
          }
        }

        val tparams1 = ddef.tparams mapConserve typedTypeDef
        val vparamss1 = ddef.vparamss mapConserve (_ mapConserve typedValDef)

        warnTypeParameterShadow(tparams1, meth)

        meth.annotations.map(_.completeInfo())

        for (vparams1 <- vparamss1; vparam1 <- vparams1 dropRight 1)
          if (isRepeatedParamType(vparam1.symbol.tpe))
            StarParamNotLastError(vparam1)

        val tpt1 = checkNoEscaping.privates(this, meth, typedType(ddef.tpt))
        checkNonCyclic(ddef, tpt1)
        ddef.tpt.setType(tpt1.tpe)
        val typedMods = typedModifiers(ddef.mods)
        var rhs1 =
          if (ddef.name == nme.CONSTRUCTOR && !ddef.symbol.hasStaticFlag) { // need this to make it possible to generate static ctors
            if (!meth.isPrimaryConstructor &&
              (!meth.owner.isClass ||
                meth.owner.isModuleClass ||
                meth.owner.isAnonOrRefinementClass))
              InvalidConstructorDefError(ddef)
            typed(ddef.rhs)
          } else if (meth.isMacro) {
            // typechecking macro bodies is sort of unconventional
            // that's why we employ our custom typing scheme orchestrated outside of the typer
            transformedOr(ddef.rhs, typedMacroBody(this, ddef))
          } else {
            transformedOrTyped(ddef.rhs, EXPRmode, tpt1.tpe)
          }

<<<<<<< HEAD
      if (meth.isClassConstructor && !isPastTyper && !meth.owner.isSubClass(AnyValClass) && !meth.isJava) {
        // There are no supercalls for AnyVal or constructors from Java sources, which
        // would blow up in analyzeSuperConsructor; there's nothing to be computed for them
        // anyway.
        if (meth.isPrimaryConstructor)
          analyzeSuperConsructor(meth, vparamss1, rhs1)
        else
          checkSelfConstructorArgs(ddef, meth.owner)
      }
=======
        if (meth.isClassConstructor && !isPastTyper && !meth.owner.isSubClass(AnyValClass) && !meth.isJava) {
          // There are no supercalls for AnyVal or constructors from Java sources, which
          // would blow up in computeParamAliases; there's nothing to be computed for them
          // anyway.
          if (meth.isPrimaryConstructor)
            computeParamAliases(meth.owner, vparamss1, rhs1)
          else
            checkSelfConstructorArgs(ddef, meth.owner)
        }
>>>>>>> 59cdc982

        if (tpt1.tpe.typeSymbol != NothingClass && !context.returnsSeen && rhs1.tpe.typeSymbol != NothingClass)
          rhs1 = checkDead(context, rhs1)

        if (!isPastTyper && meth.owner.isClass &&
          meth.paramss.exists(ps => ps.exists(_.hasDefault) && isRepeatedParamType(ps.last.tpe)))
          StarWithDefaultError(meth)

        if (!isPastTyper) {
          val allParams = meth.paramss.flatten
          for (p <- allParams) {
            for (n <- p.deprecatedParamName) {
              if (allParams.exists(p1 => p != p1 && (p1.name == n || p1.deprecatedParamName.exists(_ == n))))
                DeprecatedParamNameError(p, n)
            }
          }
          if (meth.isStructuralRefinementMember)
            checkMethodStructuralCompatible(ddef)

          if (meth.isImplicit && !meth.isSynthetic) meth.info.paramss match {
            case List(param) :: _ if !param.isImplicit =>
              checkFeature(ddef.pos, currentRun.runDefinitions.ImplicitConversionsFeature, meth.toString)
            case _ =>
          }
        }

        treeCopy.DefDef(ddef, typedMods, ddef.name, tparams1, vparamss1, tpt1, rhs1) setType NoType
      } finally {
        currentRun.profiler.afterTypedImplDef(meth)
      }
    }

    def typedTypeDef(tdef: TypeDef): TypeDef =
      typerWithCondLocalContext(context.makeNewScope(tdef, tdef.symbol))(tdef.tparams.nonEmpty) {
        _.typedTypeDefImpl(tdef)
      }

    // use typedTypeDef instead. this version is called after creating a new context for the TypeDef
    private def typedTypeDefImpl(tdef: TypeDef): TypeDef = {
      tdef.symbol.initialize
      reenterTypeParams(tdef.tparams)
      val tparams1 = tdef.tparams mapConserve typedTypeDef
      val typedMods = typedModifiers(tdef.mods)
      tdef.symbol.annotations.map(_.completeInfo())

      warnTypeParameterShadow(tparams1, tdef.symbol)

      // @specialized should not be pickled when compiling with -no-specialize
      if (settings.nospecialization && currentRun.compiles(tdef.symbol)) {
        tdef.symbol.removeAnnotation(definitions.SpecializedClass)
        tdef.symbol.deSkolemize.removeAnnotation(definitions.SpecializedClass)
      }

      val rhs1 = checkNoEscaping.privates(this, tdef.symbol, typedType(tdef.rhs))
      checkNonCyclic(tdef.symbol)
      if (tdef.symbol.owner.isType)
        rhs1.tpe match {
          case TypeBounds(lo1, hi1) if (!(lo1 <:< hi1)) => LowerBoundError(tdef, lo1, hi1)
          case _                                        => ()
        }

      if (tdef.symbol.isDeferred && tdef.symbol.info.isHigherKinded)
        checkFeature(tdef.pos, currentRun.runDefinitions.HigherKindsFeature)

      treeCopy.TypeDef(tdef, typedMods, tdef.name, tparams1, rhs1) setType NoType
    }

    private def enterLabelDef(stat: Tree) {
      stat match {
        case ldef @ LabelDef(_, _, _) =>
          if (ldef.symbol == NoSymbol)
            ldef.symbol = namer.enterInScope(
              context.owner.newLabel(ldef.name, ldef.pos) setInfo MethodType(List(), UnitTpe))
        case _ =>
      }
    }

    def typedLabelDef(ldef: LabelDef): LabelDef = {
      if (!nme.isLoopHeaderLabel(ldef.symbol.name) || isPastTyper) {
        val restpe = ldef.symbol.tpe.resultType
        val rhs1 = typed(ldef.rhs, restpe)
        ldef.params foreach (param => param setType param.symbol.tpe)
        deriveLabelDef(ldef)(_ => rhs1) setType restpe
      }
      else {
        val initpe = ldef.symbol.tpe.resultType
        val rhs1 = typed(ldef.rhs)
        val restpe = rhs1.tpe
        if (restpe == initpe) { // stable result, no need to check again
          ldef.params foreach (param => param setType param.symbol.tpe)
          treeCopy.LabelDef(ldef, ldef.name, ldef.params, rhs1) setType restpe
        } else {
          context.scope.unlink(ldef.symbol)
          val sym2 = namer.enterInScope(
            context.owner.newLabel(ldef.name, ldef.pos) setInfo MethodType(List(), restpe))
          val LabelDef(_, _, rhs1) = resetAttrs(ldef)
          val rhs2 = typed(brutallyResetAttrs(rhs1), restpe)
          ldef.params foreach (param => param setType param.symbol.tpe)
          deriveLabelDef(ldef)(_ => rhs2) setSymbol sym2 setType restpe
        }
      }
    }

    def typedBlock(block0: Block, mode: Mode, pt: Type): Block = {
      val syntheticPrivates = new ListBuffer[Symbol]
      try {
        namer.enterSyms(block0.stats)
        val block = treeCopy.Block(block0, pluginsEnterStats(this, block0.stats), block0.expr)
        for (stat <- block.stats) enterLabelDef(stat)

        if (phaseId(currentPeriod) <= currentRun.typerPhase.id) {
          // This is very tricky stuff, because we are navigating the Scylla and Charybdis of
          // anonymous classes and what to return from them here. On the one hand, we cannot admit
          // every non-private member of an anonymous class as a part of the structural type of the
          // enclosing block. This runs afoul of the restriction that a structural type may not
          // refer to an enclosing type parameter or abstract types (which in turn is necessitated
          // by what can be done in Java reflection). On the other hand, making every term member
          // private conflicts with private escape checking - see ticket #3174 for an example.
          //
          // The cleanest way forward is if we would find a way to suppress structural type checking
          // for these members and maybe defer type errors to the places where members are called.
          // But that would be a big refactoring and also a big departure from existing code. The
          // probably safest fix for 2.8 is to keep members of an anonymous class that are not
          // mentioned in a parent type private (as before) but to disable escape checking for code
          // that's in the same anonymous class. That's what's done here.
          //
          // We really should go back and think hard whether we find a better way to address the
          // problem of escaping idents on the one hand and well-formed structural types on the
          // other.
          block match {
            case Block(List(classDef @ ClassDef(_, _, _, _)), Apply(Select(New(_), _), _)) =>
              val classDecls = classDef.symbol.info.decls
              lazy val visibleMembers = pt match {
                case WildcardType                           => classDecls.toList
                case BoundedWildcardType(TypeBounds(lo, _)) => lo.members
                case _                                      => pt.members
              }
              def matchesVisibleMember(member: Symbol) = visibleMembers exists { vis =>
                (member.name == vis.name) &&
                (member.tpe <:< vis.tpe.substThis(vis.owner, classDef.symbol))
              }
              // The block is an anonymous class definitions/instantiation pair
              //   -> members that are hidden by the type of the block are made private
              classDecls foreach { toHide =>
                if (toHide.isTerm
                    && toHide.isPossibleInRefinement
                    && toHide.isPublic
                    && !matchesVisibleMember(toHide)) {
                  (toHide
                   resetFlag (PROTECTED | LOCAL)
                   setFlag (PRIVATE | SYNTHETIC_PRIVATE)
                   setPrivateWithin NoSymbol)

                  syntheticPrivates += toHide
                }
              }

            case _ =>
          }
        }
        val statsTyped = typedStats(block.stats, context.owner, warnPure = false)
        val expr1 = typed(block.expr, mode &~ (FUNmode | QUALmode), pt)

        // sanity check block for unintended expr placement
        if (!isPastTyper) {
          val (count, result0, adapted) =
            expr1 match {
              case Block(expr :: Nil, Literal(Constant(()))) => (1, expr, true)
              case Literal(Constant(()))                     => (0, EmptyTree, false)
              case _                                         => (1, EmptyTree, false)
            }
          def checkPure(t: Tree, supple: Boolean): Unit =
            if (treeInfo.isPureExprForWarningPurposes(t)) {
              val msg = "a pure expression does nothing in statement position"
              val parens = if (statsTyped.length + count > 1) "multiline expressions might require enclosing parentheses" else ""
              val discard = if (adapted) "; a value can be silently discarded when Unit is expected" else ""
              val text =
                if (supple) s"${parens}${discard}"
                else if (!parens.isEmpty) s"${msg}; ${parens}" else msg
              context.warning(t.pos, text)
            }
          statsTyped.foreach(checkPure(_, supple = false))
          if (result0.nonEmpty) checkPure(result0, supple = true)
        }

        treeCopy.Block(block, statsTyped, expr1)
          .setType(if (treeInfo.isExprSafeToInline(block)) expr1.tpe else expr1.tpe.deconst)
      } finally {
        // enable escaping privates checking from the outside and recycle
        // transient flag
        syntheticPrivates foreach (_ resetFlag SYNTHETIC_PRIVATE)
      }
    }

    def typedCase(cdef: CaseDef, pattpe: Type, pt: Type): CaseDef = {
      // verify no _* except in last position
      for (Apply(_, xs) <- cdef.pat ; x <- xs dropRight 1 ; if treeInfo isStar x)
        StarPositionInPatternError(x)

      // withoutAnnotations - see continuations-run/z1673.scala
      // This adjustment is awfully specific to continuations, but AFAICS the
      // whole AnnotationChecker framework is.
      val pat1 = typedPattern(cdef.pat, pattpe.withoutAnnotations)

      for (bind @ Bind(name, _) <- cdef.pat) {
        val sym = bind.symbol
        if (name.toTermName != nme.WILDCARD && sym != null) {
          if (sym == NoSymbol) {
            if (context.scope.lookup(name) == NoSymbol)
              namer.enterInScope(context.owner.newErrorSymbol(name))
          } else
            namer.enterIfNotThere(sym)
        }
      }

      val guard1: Tree = if (cdef.guard == EmptyTree) EmptyTree
                         else typed(cdef.guard, BooleanTpe)
      var body1: Tree = typed(cdef.body, pt)

      if (context.enclosingCaseDef.savedTypeBounds.nonEmpty) {
        body1 modifyType context.enclosingCaseDef.restoreTypeBounds
        // insert a cast if something typechecked under the GADT constraints,
        // but not in real life (i.e., now that's we've reset the method's type skolems'
        //   infos back to their pre-GADT-constraint state)
        if (isFullyDefined(pt) && !(body1.tpe <:< pt)) {
          log(s"Adding cast to pattern because ${body1.tpe} does not conform to expected type $pt")
          body1 = typedPos(body1.pos)(gen.mkCast(body1, pt.dealiasWiden))
        }
      }

//    body1 = checkNoEscaping.locals(context.scope, pt, body1)
      treeCopy.CaseDef(cdef, pat1, guard1, body1) setType body1.tpe
    }

    def typedCases(cases: List[CaseDef], pattp: Type, pt: Type): List[CaseDef] =
      cases mapConserve { cdef =>
        newTyper(context.makeNewScope(cdef, context.owner)).typedCase(cdef, pattp, pt)
      }

    def adaptCase(cdef: CaseDef, mode: Mode, tpe: Type): CaseDef = deriveCaseDef(cdef)(adapt(_, mode, tpe))

    def packedTypes(trees: List[Tree]): List[Type] = trees map (c => packedType(c, context.owner).deconst)

    // takes untyped sub-trees of a match and type checks them
    def typedMatch(selector: Tree, cases: List[CaseDef], mode: Mode, pt: Type, tree: Tree = EmptyTree): Match = {
      val selector1  = checkDead(context, typedByValueExpr(selector))
      val selectorTp = packCaptured(selector1.tpe.widen).skolemizeExistential(context.owner, selector)
      val casesTyped = typedCases(cases, selectorTp, pt)

      def finish(cases: List[CaseDef], matchType: Type) =
        treeCopy.Match(tree, selector1, cases) setType matchType

      if (isFullyDefined(pt))
        finish(casesTyped, pt)
      else packedTypes(casesTyped) match {
        case packed if sameWeakLubAsLub(packed) => finish(casesTyped, lub(packed))
        case packed                             =>
          val lub = weakLub(packed)
          finish(casesTyped map (adaptCase(_, mode, lub)), lub)
      }
    }

    // match has been typed -- virtualize it during type checking so the full context is available
    def virtualizedMatch(match_ : Match, mode: Mode, pt: Type) = {
      import patmat.{ vpmName, PureMatchTranslator }

      // TODO: add fallback __match sentinel to predef
      val matchStrategy: Tree =
        if (!(settings.Yvirtpatmat && context.isNameInScope(vpmName._match))) null    // fast path, avoiding the next line if there's no __match to be seen
        else newTyper(context.makeImplicit(reportAmbiguousErrors = false)).silent(_.typed(Ident(vpmName._match)), reportAmbiguousErrors = false) orElse (_ => null)

      if (matchStrategy ne null) // virtualize
        typed((new PureMatchTranslator(this.asInstanceOf[patmat.global.analyzer.Typer] /*TODO*/, matchStrategy, match_.selector.pos.focusEnd)).translateMatch(match_), mode, pt)
      else
        match_ // will be translated in phase `patmat`
    }

    /** synthesize and type check a PartialFunction implementation based on the match in `tree`
     *
     *  `param => sel match { cases }` becomes:
     *
     *  new AbstractPartialFunction[$argTp, $matchResTp] {
     *    def applyOrElse[A1 <: $argTp, B1 >: $matchResTp]($param: A1, default: A1 => B1): B1 =
     *       $selector match { $cases }
     *    def isDefinedAt(x: $argTp): Boolean =
     *       $selector match { $casesTrue }
     *  }
     *
     * TODO: it would be nicer to generate the tree specified above at once and type it as a whole,
     * there are two gotchas:
     *    - matchResTp may not be known until we've typed the match (can only use resTp when it's fully defined),
     *       - if we typed the match in isolation first, you'd know its result type, but would have to re-jig the owner structure
     *       - could we use a type variable for matchResTp and backpatch it?
     *    - occurrences of `this` in `cases` or `sel` must resolve to the this of the class originally enclosing the match,
     *      not of the anonymous partial function subclass
     *
     * an alternative TODO: add partial function AST node or equivalent and get rid of this synthesis --> do everything in uncurry (or later)
     * however, note that pattern matching codegen is designed to run *before* uncurry
     */
    def synthesizePartialFunction(paramName: TermName, paramPos: Position, paramSynthetic: Boolean,
                                  tree: Tree, mode: Mode, pt: Type): Tree = {
      assert(pt.typeSymbol == PartialFunctionClass, s"PartialFunction synthesis for match in $tree requires PartialFunction expected type, but got $pt.")
      val targs = pt.dealiasWiden.typeArgs

      // if targs.head isn't fully defined, we can't translate --> error
      targs match {
        case argTp :: _ if isFullyDefined(argTp) => // ok
        case _ => // uh-oh
          MissingParameterTypeAnonMatchError(tree, pt)
          return setError(tree)
      }

      // NOTE: resTp still might not be fully defined
      val argTp :: resTp :: Nil = targs

      // targs must conform to Any for us to synthesize an applyOrElse (fallback to apply otherwise -- typically for @cps annotated targs)
      val targsValidParams = targs forall (_ <:< AnyTpe)

      val anonClass = context.owner newAnonymousFunctionClass tree.pos addAnnotation SerialVersionUIDAnnotation

      import CODE._

      val Match(sel, cases) = tree

      // need to duplicate the cases before typing them to generate the apply method, or the symbols will be all messed up
      val casesTrue = cases map (c => deriveCaseDef(c)(x => atPos(x.pos.focus)(TRUE)).duplicate.asInstanceOf[CaseDef])

      // must generate a new tree every time
      def selector(paramSym: Symbol): Tree = gen.mkUnchecked(
        if (sel != EmptyTree) sel.duplicate
        else atPos(tree.pos.focusStart)(
          // scala/bug#6925: subsume type of the selector to `argTp`
          // we don't want/need the match to see the `A1` type that we must use for variance reasons in the method signature
          //
          // this failed: replace `selector` by `Typed(selector, TypeTree(argTp))` -- as it's an upcast, this should never fail,
          //   `(x: A1): A` doesn't always type check, even though `A1 <: A`, due to singleton types (test/files/pos/t4269.scala)
          // hence the cast, which will be erased in posterasure
          // (the cast originally caused  extremely weird types to show up
          //  in test/scaladoc/run/scala/bug#5933.scala because `variantToSkolem` was missing `tpSym.initialize`)
          gen.mkCastPreservingAnnotations(Ident(paramSym), argTp)
        ))

      def mkParam(methodSym: Symbol, tp: Type = argTp) =
        methodSym.newValueParameter(paramName, paramPos.focus, SYNTHETIC) setInfo tp

      def mkDefaultCase(body: Tree) =
        atPos(tree.pos.makeTransparent) {
          CaseDef(Bind(nme.DEFAULT_CASE, Ident(nme.WILDCARD)), body)
        }

      def synthMethodTyper(methodSym: MethodSymbol) = {
        val ctx = context.makeNewScope(context.tree, methodSym)
        // scala/bug#10291 make sure `Return`s are linked to the original enclosing method, not the one we're synthesizing
        ctx.enclMethod = context.enclMethod
        newTyper(ctx)
      }

      // `def applyOrElse[A1 <: $argTp, B1 >: $matchResTp](x: A1, default: A1 => B1): B1 =
      //  ${`$selector match { $cases; case default$ => default(x) }`
      def applyOrElseMethodDef = {
        val methodSym = anonClass.newMethod(nme.applyOrElse, tree.pos, FINAL | OVERRIDE)

        // create the parameter that corresponds to the function's parameter
        val A1 = methodSym newTypeParameter (newTypeName("A1")) setInfo TypeBounds.upper(argTp)
        val x = mkParam(methodSym, A1.tpe)

        // applyOrElse's default parameter:
        val B1 = methodSym newTypeParameter (newTypeName("B1")) setInfo TypeBounds.empty
        val default = methodSym newValueParameter (newTermName("default"), tree.pos.focus, SYNTHETIC) setInfo functionType(List(A1.tpe), B1.tpe)

        val paramSyms = List(x, default)
        methodSym setInfo genPolyType(List(A1, B1), MethodType(paramSyms, B1.tpe))

        val methodBodyTyper = synthMethodTyper(methodSym)
        if (!paramSynthetic) methodBodyTyper.context.scope enter x

        // First, type without the default case; only the cases provided
        // by the user are typed. The LUB of these becomes `B`, the lower
        // bound of `B1`, which in turn is the result type of the default
        // case
        val match0 = methodBodyTyper.typedMatch(selector(x), cases, mode, resTp)
        val matchResTp = match0.tpe

        B1 setInfo TypeBounds.lower(matchResTp) // patch info

        // the default uses applyOrElse's first parameter since the scrut's type has been widened
        val match_ = {
          val cdef = mkDefaultCase(methodBodyTyper.typed1(REF(default) APPLY (REF(x)), mode, B1.tpe).setType(B1.tpe))
          val List(defaultCase) = methodBodyTyper.typedCases(List(cdef), argTp, B1.tpe)
          treeCopy.Match(match0, match0.selector, match0.cases :+ defaultCase)
        }
        match_ setType B1.tpe

        // scala/bug#6187 Do you really want to know? Okay, here's what's going on here.
        //
        //         Well behaved trees satisfy the property:
        //
        //         typed(tree) == typed(resetAttrs(typed(tree))
        //
        //         Trees constructed without low-level symbol manipulation get this for free;
        //         references to local symbols are cleared by `ResetAttrs`, but bind to the
        //         corresponding symbol in the re-typechecked tree. But PartialFunction synthesis
        //         doesn't play by these rules.
        //
        //         During typechecking of method bodies, references to method type parameter from
        //         the declared types of the value parameters should bind to a fresh set of skolems,
        //         which have been entered into scope by `Namer#methodSig`. A comment therein:
        //
        //         "since the skolemized tparams are in scope, the TypeRefs in vparamSymss refer to skolemized tparams"
        //
        //         But, if we retypecheck the reset `applyOrElse`, the TypeTree of the `default`
        //         parameter contains no type. Somehow (where?!) it recovers a type that is _almost_ okay:
        //         `A1 => B1`. But it should really be `A1&0 => B1&0`. In the test, run/t6187.scala, this
        //         difference results in a type error, as `default.apply(x)` types as `B1`, which doesn't
        //         conform to the required `B1&0`
        //
        //         I see three courses of action.
        //
        //         1) synthesize a `asInstanceOf[B1]` below (I tried this first. But... ewwww.)
        //         2) install an 'original' TypeTree that will used after ResetAttrs (the solution below)
        //         3) Figure out how the almost-correct type is recovered on re-typechecking, and
        //            substitute in the skolems.
        //
        //         For 2.11, we'll probably shift this transformation back a phase or two, so macros
        //         won't be affected. But in any case, we should satisfy retypecheckability.
        //
        val originals: Map[Symbol, Tree] = {
          def typedIdent(sym: Symbol) = methodBodyTyper.typedType(Ident(sym), mode)
          val A1Tpt = typedIdent(A1)
          val B1Tpt = typedIdent(B1)
          Map(
            x -> A1Tpt,
            default -> gen.scalaFunctionConstr(List(A1Tpt), B1Tpt)
          )
        }
        def newParam(param: Symbol): ValDef = {
          val vd              = ValDef(param, EmptyTree)
          val tt @ TypeTree() = vd.tpt
          tt setOriginal (originals(param) setPos param.pos.focus)
          vd
        }

        val rhs    = methodBodyTyper.virtualizedMatch(match_, mode, B1.tpe)
        val defdef = newDefDef(methodSym, rhs)(vparamss = mapParamss(methodSym)(newParam), tpt = TypeTree(B1.tpe))

        (defdef, matchResTp)
      }

      // `def isDefinedAt(x: $argTp): Boolean = ${`$selector match { $casesTrue; case default$ => false } }`
      def isDefinedAtMethod = {
        val methodSym = anonClass.newMethod(nme.isDefinedAt, tree.pos.makeTransparent, FINAL)
        val paramSym = mkParam(methodSym)

        val methodBodyTyper = synthMethodTyper(methodSym) // should use the DefDef for the context's tree, but it doesn't exist yet (we need the typer we're creating to create it)
        if (!paramSynthetic) methodBodyTyper.context.scope enter paramSym
        methodSym setInfo MethodType(List(paramSym), BooleanTpe)

        val defaultCase = mkDefaultCase(FALSE)
        val match_ = methodBodyTyper.typedMatch(selector(paramSym), casesTrue :+ defaultCase, mode, BooleanTpe)

        DefDef(methodSym, methodBodyTyper.virtualizedMatch(match_, mode, BooleanTpe))
      }

      // only used for @cps annotated partial functions
      // `def apply(x: $argTp): $matchResTp = $selector match { $cases }`
      def applyMethod = {
        val methodSym = anonClass.newMethod(nme.apply, tree.pos, FINAL | OVERRIDE)
        val paramSym = mkParam(methodSym)

        methodSym setInfo MethodType(List(paramSym), AnyTpe)

        val methodBodyTyper = synthMethodTyper(methodSym)
        if (!paramSynthetic) methodBodyTyper.context.scope enter paramSym

        val match_ = methodBodyTyper.typedMatch(selector(paramSym), cases, mode, resTp)

        val matchResTp = match_.tpe
        methodSym setInfo MethodType(List(paramSym), matchResTp) // patch info

        (DefDef(methodSym, methodBodyTyper.virtualizedMatch(match_, mode, matchResTp)), matchResTp)
      }

      def parents(resTp: Type) = addSerializable(appliedType(AbstractPartialFunctionClass.typeConstructor, List(argTp, resTp)))

      val members = {
        val (applyMeth, matchResTp) = {
          // rig the show so we can get started typing the method body -- later we'll correct the infos...
          // targs were type arguments for PartialFunction, so we know they will work for AbstractPartialFunction as well
          anonClass setInfo ClassInfoType(parents(resTp), newScope, anonClass)

          // somehow @cps annotations upset the typer when looking at applyOrElse's signature, but not apply's
          // TODO: figure out the details (T @cps[U] is not a subtype of Any, but then why does it work for the apply method?)
          if (targsValidParams) applyOrElseMethodDef
          else applyMethod
        }

        // patch info to the class's definitive info
        anonClass setInfo ClassInfoType(parents(matchResTp), newScope, anonClass)
        List(applyMeth, isDefinedAtMethod)
      }

      members foreach (m => anonClass.info.decls enter m.symbol)

      val typedBlock = typedPos(tree.pos, mode, pt) {
        Block(ClassDef(anonClass, NoMods, ListOfNil, members, tree.pos.focus), atPos(tree.pos.focus)(
          Apply(Select(New(Ident(anonClass.name).setSymbol(anonClass)), nme.CONSTRUCTOR), List())
        ))
      }

      if (typedBlock.isErrorTyped) typedBlock
      else // Don't leak implementation details into the type, see scala/bug#6575
        typedPos(tree.pos, mode, pt) {
          Typed(typedBlock, TypeTree(typedBlock.tpe baseType PartialFunctionClass))
        }
    }

    /** Synthesize and type check the implementation of a type with a Single Abstract Method.
      *
      * Based on a type checked Function node `{ (p1: T1, ..., pN: TN) => body } : S`
      * where `S` is the expected type that defines a single abstract method (call it `apply` for the example),
      * that has signature `(p1: T1', ..., pN: TN'): T'`, synthesize the instantiation of the following anonymous class
      *
      * ```
      *   new S {
      *    def apply$body(p1: T1, ..., pN: TN): T = body
      *    def apply(p1: T1', ..., pN: TN'): T' = apply$body(p1,..., pN)
      *   }
      * ```
      *
      * The `apply` method is identified by the argument `sam`; `S` corresponds to the argument `pt`,
      * If `pt` is not fully defined, we derive `samClassTpFullyDefined` by inferring any unknown type parameters.
      *
      * The types T1' ... TN' and T' are derived from the method signature of the sam method,
      * as seen from the fully defined `samClassTpFullyDefined`.
      *
      * The function's body is put in a (static) method in the class definition to enforce scoping.
      * S's members should not be in scope in `body`. (Putting it in the block outside the class runs into implementation problems described below)
      *
      * The restriction on implicit arguments (neither S's constructor, nor sam may take an implicit argument list),
      * is to keep the implementation of type inference (the computation of `samClassTpFullyDefined`) simple.
      *
      * Impl notes:
      *   - `fun` has a FunctionType, but the expected type `pt` is some SAM type -- let's remedy that
      *   - `fun` is fully attributed, so we'll have to wrangle some symbols into shape (owner change, vparam syms)
      *   - after experimentation, it works best to type check function literals fully first and then adapt to a sam type,
      *     as opposed to a sam-specific code paths earlier on in type checking (in typedFunction).
      *     For one, we want to emit the same bytecode regardless of whether the expected
      *     function type is a built-in FunctionN or some SAM type
      *
      */
    def inferSamType(fun: Tree, pt: Type, mode: Mode): Boolean = fun match {
      case fun@Function(vparams, _) if !isFunctionType(pt) =>
        // TODO: can we ensure there's always a SAMFunction attachment, instead of looking up the sam again???
        // seems like overloading complicates things?
        val sam = samOf(pt)

        if (!samMatchesFunctionBasedOnArity(sam, vparams)) false
        else {
          def fullyDefinedMeetsExpectedFunTp(pt: Type): Boolean = isFullyDefined(pt) && {
            val samMethType = pt memberInfo sam
            fun.tpe <:< functionType(samMethType.paramTypes, samMethType.resultType)
          }

          val samTp =
            if (!sam.exists) NoType
            else if (fullyDefinedMeetsExpectedFunTp(pt)) pt
            else try {
              val samClassSym = pt.typeSymbol

              // we're trying to fully define the type arguments for this type constructor
              val samTyCon = samClassSym.typeConstructor

              // the unknowns
              val tparams = samClassSym.typeParams
              // ... as typevars
              val tvars = tparams map freshVar

              val ptVars = appliedType(samTyCon, tvars)

              // carry over info from pt
              ptVars <:< pt

              val samInfoWithTVars = ptVars.memberInfo(sam)

              // use function type subtyping, not method type subtyping (the latter is invariant in argument types)
              fun.tpe <:< functionType(samInfoWithTVars.paramTypes, samInfoWithTVars.finalResultType)

              val variances = tparams map varianceInType(sam.info)

              // solve constraints tracked by tvars
              val targs = solvedTypes(tvars, tparams, variances, upper = false, lubDepth(sam.info :: Nil))

              debuglog(s"sam infer: $pt --> ${appliedType(samTyCon, targs)} by ${fun.tpe} <:< $samInfoWithTVars --> $targs for $tparams")

              val ptFullyDefined = appliedType(samTyCon, targs)
              if (ptFullyDefined <:< pt && fullyDefinedMeetsExpectedFunTp(ptFullyDefined)) {
                debuglog(s"sam fully defined expected type: $ptFullyDefined from $pt for ${fun.tpe}")
                ptFullyDefined
              } else {
                debuglog(s"Could not define type $pt using ${fun.tpe} <:< ${pt memberInfo sam} (for $sam)")
                NoType
              }
            } catch {
              case e@(_: NoInstance | _: TypeError) =>
                debuglog(s"Error during SAM synthesis: could not define type $pt using ${fun.tpe} <:< ${pt memberInfo sam} (for $sam)\n$e")
                NoType
            }

          if (samTp eq NoType) false
          else {
            /* Make a synthetic class symbol to represent the synthetic class that
             * will be spun up by LMF for this function. This is necessary because
             * it's possible that the SAM method might need bridges, and they have
             * to go somewhere. Erasure knows to compute bridges for these classes
             * just as if they were real templates extending the SAM type. */
            val synthCls = fun.symbol.owner.newClassWithInfo(
              name = tpnme.ANON_CLASS_NAME,
              parents = ObjectTpe :: samTp :: Nil,
              scope = newScope,
              pos = sam.pos,
              newFlags = SYNTHETIC | ARTIFACT
            )

            synthCls.info.decls.enter {
              val newFlags = (sam.flags & ~DEFERRED) | SYNTHETIC
              sam.cloneSymbol(synthCls, newFlags).setInfo(samTp memberInfo sam)
            }

            fun.setType(samTp)

            /* Arguably I should do `fun.setSymbol(samCls)` rather than leaning
             * on an attachment, but doing that confounds lambdalift's free var
             * analysis in a way which does not seem to be trivially reparable. */
            fun.updateAttachment(SAMFunction(samTp, sam, synthCls))

            true
          }
        }
      case _ => false
    }

    /** Type check a function literal.
     *
     * Based on the expected type pt, potentially synthesize an instance of
     *   - PartialFunction,
     *   - a type with a Single Abstract Method (under -Xexperimental for now).
     */
    private def typedFunction(fun: Function, mode: Mode, pt: Type): Tree = {
      val vparams = fun.vparams
      val numVparams = vparams.length
      val FunctionSymbol =
        if (numVparams > definitions.MaxFunctionArity) NoSymbol
        else FunctionClass(numVparams)

      val ptSym = pt.typeSymbol

      /* The Single Abstract Member of pt, unless pt is the built-in function type of the expected arity,
       * as `(a => a): Int => Int` should not (yet) get the sam treatment.
       */
      val sam =
        if (ptSym == NoSymbol || ptSym == FunctionSymbol || ptSym == PartialFunctionClass) NoSymbol
        else samOf(pt)

      /* The SAM case comes first so that this works:
       *   abstract class MyFun extends (Int => Int)
       *   (a => a): MyFun
       *
       * Note that the arity of the sam must correspond to the arity of the function.
       * TODO: handle vararg sams?
       */
      val ptNorm =
        if (samMatchesFunctionBasedOnArity(sam, vparams)) samToFunctionType(pt, sam)
        else pt
      val (argpts, respt) =
        ptNorm baseType FunctionSymbol match {
          case TypeRef(_, FunctionSymbol, args :+ res) => (args, res)
          case _                                       => (vparams map (if (pt == ErrorType) (_ => ErrorType) else (_ => NoType)), WildcardType)
        }

      if (!FunctionSymbol.exists) MaxFunctionArityError(fun)
      else if (argpts.lengthCompare(numVparams) != 0) WrongNumberOfParametersError(fun, argpts)
      else {
        val paramsMissingType = mutable.ArrayBuffer.empty[ValDef] //.sizeHint(numVparams) probably useless, since initial size is 16 and max fun arity is 22
        // first, try to define param types from expected function's arg types if needed
        foreach2(vparams, argpts) { (vparam, argpt) =>
          if (vparam.tpt.isEmpty) {
            if (isFullyDefined(argpt)) vparam.tpt setType argpt
            else paramsMissingType += vparam

            if (!vparam.tpt.pos.isDefined) vparam.tpt setPos vparam.pos.focus
          }
        }

        // If we're typing `(a1: T1, ..., aN: TN) => m(a1,..., aN)`, where some Ti are not fully defined,
        // type `m` directly (undoing eta-expansion of method m) to determine the argument types.
        // This tree is the result from one of:
        //   - manual eta-expansion with named arguments (x => f(x));
        //   - wildcard-style eta expansion (`m(_, _,)`);
        //   - instantiateToMethodType adapting a tree of method type to a function type using etaExpand.
        //
        // Note that method values are a separate thing (`m _`): they have the idiosyncratic shape
        // of `Typed(expr, Function(Nil, EmptyTree))`
        val ptUnrollingEtaExpansion =
          if (paramsMissingType.nonEmpty && pt != ErrorType) fun.body match {
            // we can compare arguments and parameters by name because there cannot be a binder between
            // the function's valdefs and the Apply's arguments
            case Apply(meth, args) if (vparams corresponds args) { case (p, Ident(name)) => p.name == name case _ => false } =>
              // We're looking for a method (as indicated by FUNmode in the silent typed below),
              // so let's make sure our expected type is a MethodType
              val methArgs = NoSymbol.newSyntheticValueParams(argpts map { case NoType => WildcardType case tp => tp })

              val result = silent(_.typed(meth, mode.forFunMode, MethodType(methArgs, respt)))
              // we can't have results with undetermined type params
              val resultMono = result filter (_ => context.undetparams.isEmpty)
              resultMono map { methTyped =>
                // if context.undetparams is not empty, the method was polymorphic,
                // so we need the missing arguments to infer its type. See #871
                val funPt = normalize(methTyped.tpe) baseType FunctionClass(numVparams)
                // println(s"typeUnEtaExpanded $meth : ${methTyped.tpe} --> normalized: $funPt")

                // If we are sure this function type provides all the necessary info, so that we won't have
                // any undetermined argument types, go ahead an recurse below (`typedFunction(fun, mode, ptUnrollingEtaExpansion)`)
                // and rest assured we won't end up right back here (and keep recursing)
                if (isFunctionType(funPt) && funPt.typeArgs.iterator.take(numVparams).forall(isFullyDefined)) funPt
                else null
              } orElse { _ => null }
            case _ => null
          } else null


        if (ptUnrollingEtaExpansion ne null) typedFunction(fun, mode, ptUnrollingEtaExpansion)
        else {
          // we ran out of things to try, missing parameter types are an irrevocable error
          var issuedMissingParameterTypeError = false
          paramsMissingType.foreach { vparam =>
            vparam.tpt setType ErrorType
            MissingParameterTypeError(fun, vparam, pt, withTupleAddendum = !issuedMissingParameterTypeError)
            issuedMissingParameterTypeError = true
          }

          fun.body match {
            // translate `x => x match { <cases> }` : PartialFunction to
            // `new PartialFunction { def applyOrElse(x, default) = x match { <cases> } def isDefinedAt(x) = ... }`
            case Match(sel, cases) if (sel ne EmptyTree) && (pt.typeSymbol == PartialFunctionClass) =>
              // go to outer context -- must discard the context that was created for the Function since we're discarding the function
              // thus, its symbol, which serves as the current context.owner, is not the right owner
              // you won't know you're using the wrong owner until lambda lift crashes (unless you know better than to use the wrong owner)
              val outerTyper = newTyper(context.outer)
              val p = vparams.head
              if (p.tpt.tpe == null) p.tpt setType outerTyper.typedType(p.tpt).tpe

              outerTyper.synthesizePartialFunction(p.name, p.pos, paramSynthetic = false, fun.body, mode, pt)

            case _ =>
              val vparamSyms = vparams map { vparam =>
                enterSym(context, vparam)
                if (context.retyping) context.scope enter vparam.symbol
                vparam.symbol
              }
              val vparamsTyped = vparams mapConserve typedValDef
              val formals = vparamSyms map (_.tpe)
              val body1 = typed(fun.body, respt)
              val restpe = packedType(body1, fun.symbol).deconst.resultType
              val funtpe = phasedAppliedType(FunctionSymbol, formals :+ restpe)

              treeCopy.Function(fun, vparamsTyped, body1) setType funtpe
          }
        }
      }
    }

    def typedRefinement(templ: Template) {
      val stats = templ.body
      namer.enterSyms(stats)

      // need to delay rest of typedRefinement to avoid cyclic reference errors
      unit.toCheck += { () =>
        val stats1 = typedStats(stats, NoSymbol)
        // this code kicks in only after typer, so `stats` will never be filled in time
        // as a result, most of compound type trees with non-empty stats will fail to reify
        // todo. investigate whether something can be done about this
        val att = templ.attachments.get[CompoundTypeTreeOriginalAttachment].getOrElse(CompoundTypeTreeOriginalAttachment(Nil, Nil))
        templ.removeAttachment[CompoundTypeTreeOriginalAttachment]
        templ updateAttachment att.copy(stats = stats1)
        for (stat <- stats1 if stat.isDef && stat.symbol.isOverridingSymbol)
          stat.symbol setFlag OVERRIDE
      }
    }

    def typedImport(imp : Import) : Import = (transformed remove imp) match {
      case Some(imp1: Import) => imp1
      case _                  => log(s"unhandled import: $imp in $unit"); imp
    }

    def typedStats(stats: List[Tree], exprOwner: Symbol, warnPure: Boolean = true): List[Tree] = {
      val inBlock = exprOwner == context.owner
      def includesTargetPos(tree: Tree) =
        tree.pos.isRange && context.unit.exists && (tree.pos includes context.unit.targetPos)
      val localTarget = stats exists includesTargetPos
      def typedStat(stat: Tree): Tree = stat match {
        case s if context.owner.isRefinementClass && !treeInfo.isDeclarationOrTypeDef(s) => OnlyDeclarationsError(s)
        case imp @ Import(_, _) =>
          imp.symbol.initialize
          if (!imp.symbol.isError) {
            context = context.make(imp)
            typedImport(imp)
          } else EmptyTree
        // skip typechecking of statements in a sequence where some other statement includes the targetposition
        case s if localTarget && !includesTargetPos(s) => s
        case _ =>
          val localTyper = if (inBlock || (stat.isDef && !stat.isInstanceOf[LabelDef])) this
                           else newTyper(context.make(stat, exprOwner))
          // XXX this creates a spurious dead code warning if an exception is thrown
          // in a constructor, even if it is the only thing in the constructor.
          val result = checkDead(context, localTyper.typedByValueExpr(stat))

          if (treeInfo.isSelfOrSuperConstrCall(result)) {
            context.inConstructorSuffix = true
            if (treeInfo.isSelfConstrCall(result)) {
              if (result.symbol == exprOwner.enclMethod)
                ConstructorRecursesError(stat)
              else if (result.symbol.pos.pointOrElse(0) >= exprOwner.enclMethod.pos.pointOrElse(0))
                ConstructorsOrderError(stat)
            }
          }
          if (warnPure && !isPastTyper && treeInfo.isPureExprForWarningPurposes(result)) {
            val msg = "a pure expression does nothing in statement position"
            val clause = if (stats.lengthCompare(1) > 0) "; multiline expressions may require enclosing parentheses" else ""
            context.warning(stat.pos, s"${msg}${clause}")
          }
          result
      }

      // TODO: adapt to new trait field encoding, figure out why this exemption is made
      // 'accessor' and 'accessed' are so similar it becomes very difficult to
      //follow the logic, so I renamed one to something distinct.
      def accesses(looker: Symbol, accessed: Symbol) = accessed.isLocalToThis && (
        (accessed.isParamAccessor)
          || (looker.hasAccessorFlag && !accessed.hasAccessorFlag && accessed.isPrivate)
        )

      def checkNoDoubleDefs(scope: Scope): Unit = {
        var e = scope.elems
        while ((e ne null) && e.owner == scope) {
          var e1 = scope.lookupNextEntry(e)
          while ((e1 ne null) && e1.owner == scope) {
            val sym = e.sym
            val sym1 = e1.sym

            /** From the spec (refchecks checks other conditions regarding erasing to the same type and default arguments):
              *
              * A block expression [... its] statement sequence may not contain two definitions or
              * declarations that bind the same name --> `inBlock`
              *
              * It is an error if a template directly defines two matching members.
              *
              * A member definition $M$ _matches_ a member definition $M'$, if $M$ and $M'$ bind the same name,
              * and one of following holds:
              *   1. Neither $M$ nor $M'$ is a method definition.
              *   2. $M$ and $M'$ define both monomorphic methods with equivalent argument types.
              *   3. $M$ defines a parameterless method and $M'$ defines a method with an empty parameter list `()` or _vice versa_.
              *   4. $M$ and $M'$ define both polymorphic methods with equal number of argument types $\overline T$, $\overline T'$
              *      and equal numbers of type parameters $\overline t$, $\overline t'$, say,
              *      and  $\overline T' = [\overline t'/\overline t]\overline T$.
              */
            if (!(accesses(sym, sym1) || accesses(sym1, sym))  // TODO: does this purely defer errors until later?
                && (inBlock || !(sym.isMethod || sym1.isMethod) || (sym.tpe matches sym1.tpe))
                // default getters are defined twice when multiple overloads have defaults.
                // The error for this is deferred until RefChecks.checkDefaultsInOverloaded
                && (!sym.isErroneous && !sym1.isErroneous && !sym.hasDefault &&
                    !sym.hasAnnotation(BridgeClass) && !sym1.hasAnnotation(BridgeClass))) {
              log("Double definition detected:\n  " +
                  ((sym.getClass, sym.info, sym.ownerChain)) + "\n  " +
                  ((sym1.getClass, sym1.info, sym1.ownerChain)))

              DefDefinedTwiceError(sym, sym1)
              scope.unlink(e1) // need to unlink to avoid later problems with lub; see #2779
            }
            e1 = scope.lookupNextEntry(e1)
          }
          e = e.next
        }
      }

      def addSynthetics(stats: List[Tree], scope: Scope): List[Tree] = {
        var newStats = new ListBuffer[Tree]
        var moreToAdd = true
        while (moreToAdd) {
          val initElems = scope.elems
          // scala/bug#5877 The decls of a package include decls of the package object. But we don't want to add
          //         the corresponding synthetics to the package class, only to the package object class.
          // scala/bug#6734 Locality test below is meaningless if we're not even in the correct tree.
          //         For modules that are synthetic case companions, check that case class is defined here.
          // scala/bug#10783 ditto for synthetic companions of derived value classes.
          def shouldAdd(sym: Symbol): Boolean = {
            def classDefinedHere(s: Symbol): Boolean = stats exists {
              case t: ClassDef => t.symbol eq s
              case _           => false
            }
            def shouldAddAsModule: Boolean =
              classDefinedHere(companionSymbolOf(sym, context))

            (!sym.isModule || shouldAddAsModule) && (inBlock || !context.isInPackageObject(sym, context.owner))
          }
          for (sym <- scope)
            // OPT: shouldAdd is usually true. Call it here, rather than in the outer loop
            for (tree <- context.unit.synthetics.get(sym) if shouldAdd(sym)) {
              // if the completer set the IS_ERROR flag, retract the stat (currently only used by applyUnapplyMethodCompleter)
              if (!sym.initialize.hasFlag(IS_ERROR))
                newStats += typedStat(tree) // might add even more synthetics to the scope
              context.unit.synthetics -= sym
            }
          // the type completer of a synthetic might add more synthetics. example: if the
          // factory method of a case class (i.e. the constructor) has a default.
          moreToAdd = scope.elems ne initElems
        }
        if (newStats.isEmpty) stats
        else {
          // put default getters next to the method they belong to,
          // same for companion objects. fixes #2489 and #4036.
          // [Martin] This is pretty ugly. I think we could avoid
          // this code by associating defaults and companion objects
          // with the original tree instead of the new symbol.
          def matches(stat: Tree, synt: Tree) = (stat, synt) match {
            // synt is default arg for stat
            case (DefDef(_, statName, _, _, _, _), DefDef(mods, syntName, _, _, _, _)) =>
              mods.hasDefault && syntName.decodedName.startsWith(statName)

            // synt is companion module
            case (ClassDef(_, className, _, _), ModuleDef(_, moduleName, _)) =>
              className.toTermName == moduleName

            // synt is implicit def for implicit class (#6278)
            case (ClassDef(cmods, cname, _, _), DefDef(dmods, dname, _, _, _, _)) =>
              cmods.isImplicit && dmods.isImplicit && cname.toTermName == dname

            // ValDef and Accessor
            case (ValDef(_, cname, _, _), DefDef(_, dname, _, _, _, _)) =>
              cname.getterName == dname.getterName

            case _ => false
          }

          def matching(stat: Tree): List[Tree] = {
            val (pos, neg) = newStats.partition(synt => matches(stat, synt))
            newStats = neg
            pos.toList
          }

          // sorting residual stats for stability (scala/bug#10343, synthetics generated by other synthetics)
          (stats foldRight List[Tree]())((stat, res) => {
            stat :: matching(stat) ::: res
          }) ::: newStats.sortBy(_.symbol.name).toList
        }
      }

      val stats1 = stats mapConserve typedStat
      if (phase.erasedTypes) stats1
      else {
        val scope = if (inBlock) context.scope else context.owner.info.decls

        // As packages are open, it doesn't make sense to check double definitions here. Furthermore,
        // it is expensive if the package is large. Instead, such double definitions are checked in `Namers.enterInScope`
        if (!context.owner.isPackageClass)
          checkNoDoubleDefs(scope)

        addSynthetics(stats1, scope)
      }
    }

    def typedArg(arg: Tree, mode: Mode, newmode: Mode, pt: Type): Tree = {
      val typedMode = mode.onlySticky | newmode
      val t = withCondConstrTyper(mode.inSccMode)(_.typed(arg, typedMode, pt))
      checkDead.inMode(context, typedMode, t)
    }

    def typedArgs(args: List[Tree], mode: Mode) =
      args mapConserve (arg => typedArg(arg, mode, NOmode, WildcardType))

    /** Does function need to be instantiated, because a missing parameter
     *  in an argument closure overlaps with an uninstantiated formal?
     */
    def needsInstantiation(tparams: List[Symbol], formals: List[Type], args: List[Tree]) = {
      def isLowerBounded(tparam: Symbol) = !tparam.info.bounds.lo.typeSymbol.isBottomClass

      exists2(formals, args) {
        case (formal, Function(vparams, _)) =>
          (vparams exists (_.tpt.isEmpty)) &&
          vparams.length <= MaxFunctionArity &&
          (formal baseType FunctionClass(vparams.length) match {
            case TypeRef(_, _, formalargs) =>
              ( exists2(formalargs, vparams)((formal, vparam) =>
                        vparam.tpt.isEmpty && (tparams exists formal.contains))
                && (tparams forall isLowerBounded)
              )
            case _ =>
              false
          })
        case _ =>
          false
      }
    }

    def callToCompanionConstr(context: Context, calledFun: Symbol) = {
      calledFun.isConstructor && {
        val methCtx = context.enclMethod
        (methCtx != NoContext) && {
          val contextFun = methCtx.tree.symbol
          contextFun.isPrimaryConstructor && contextFun.owner.isModuleClass &&
          companionSymbolOf(calledFun.owner, context).moduleClass == contextFun.owner
        }
      }
    }

    def doTypedApply(tree: Tree, fun0: Tree, args: List[Tree], mode: Mode, pt: Type): Tree = {
      // TODO_NMT: check the assumption that args nonEmpty
      def duplErrTree = setError(treeCopy.Apply(tree, fun0, args))
      def duplErrorTree(err: AbsTypeError) = { context.issue(err); duplErrTree }

      def preSelectOverloaded(fun: Tree): Tree = {
        if (fun.hasSymbolField && fun.symbol.isOverloaded) {
          // remove alternatives with wrong number of parameters without looking at types.
          // less expensive than including them in inferMethodAlternative (see below).
          def shapeType(arg: Tree): Type = arg match {
            case Function(vparams, body) =>
              // No need for phasedAppliedType, as we don't get here during erasure --
              // overloading resolution happens during type checking.
              // During erasure, the condition above (fun.symbol.isOverloaded) is false.
              functionType(vparams map (_ => AnyTpe), shapeType(body))
            case AssignOrNamedArg(Ident(name), rhs) =>
              NamedType(name, shapeType(rhs))
            case _ =>
              NothingTpe
          }
          val argtypes = args map shapeType
          val pre = fun.symbol.tpe.prefix
          var sym = fun.symbol filter { alt =>
            // must use pt as expected type, not WildcardType (a tempting quick fix to #2665)
            // now fixed by using isWeaklyCompatible in exprTypeArgs
            // TODO: understand why exactly -- some types were not inferred anymore (`ant clean quick.bin` failed)
            // (I had expected inferMethodAlternative to pick up the slack introduced by using WildcardType here)
            //
            // @PP responds: I changed it to pass WildcardType instead of pt and only one line in
            // trunk (excluding scalacheck, which had another) failed to compile. It was this line in
            // Types: "refs = Array(Map(), Map())".  I determined that inference fails if there are at
            // least two invariant type parameters. See the test case I checked in to help backstop:
            // pos/isApplicableSafe.scala.
            isApplicableSafe(context.undetparams, followApply(pre memberType alt), argtypes, pt)
          }
          if (sym.isOverloaded) {
              // eliminate functions that would result from tupling transforms
              // keeps alternatives with repeated params
            val sym1 = sym filter (alt =>
                 isApplicableBasedOnArity(pre memberType alt, argtypes.length, varargsStar = false, tuplingAllowed = false)
              || alt.tpe.params.exists(_.hasDefault)
            )
            if (sym1 != NoSymbol) sym = sym1
          }
          if (sym == NoSymbol) fun
          else adaptAfterOverloadResolution(fun setSymbol sym setType pre.memberType(sym), mode.forFunMode)
        } else fun
      }

      val fun = preSelectOverloaded(fun0)
      val argslen = args.length

      fun.tpe match {
        case OverloadedType(pre, alts) =>
          def handleOverloaded = {
            val undetparams = context.undetparams

            def funArgTypes(tpAlts: List[(Type, Symbol)]) = tpAlts.map { case (tp, alt) =>
              val relTp = tp.asSeenFrom(pre, alt.owner)
              val argTps = functionOrSamArgTypes(relTp)
              //println(s"funArgTypes $argTps from $relTp")
              argTps.map(approximateAbstracts)
            }

            def functionProto(argTpWithAlt: List[(Type, Symbol)]): Type =
              try functionType(funArgTypes(argTpWithAlt).transpose.map(lub), WildcardType)
              catch { case _: IllegalArgumentException => WildcardType }

            // To propagate as much information as possible to typedFunction, which uses the expected type to
            // infer missing parameter types for Function trees that we're typing as arguments here,
            // we expand the parameter types for all alternatives to the expected argument length,
            // then transpose to get a list of alternative argument types (push down the overloading to the arguments).
            // Thus, for each `arg` in `args`, the corresponding `argPts` in `altArgPts` is a list of expected types
            // for `arg`. Depending on which overload is picked, only one of those expected types must be met, but
            // we're in the process of figuring that out, so we'll approximate below by normalizing them to function types
            // and lubbing the argument types (we treat SAM and FunctionN types equally, but non-function arguments
            // do not receive special treatment: they are typed under WildcardType.)
            val altArgPts =
              if (settings.isScala212 && args.exists(treeInfo.isFunctionMissingParamType))
                try alts.map(alt => formalTypes(alt.info.paramTypes, argslen).map(ft => (ft, alt))).transpose // do least amount of work up front
                catch { case _: IllegalArgumentException => args.map(_ => Nil) } // fail safe in case formalTypes fails to align to argslen
              else args.map(_ => Nil) // will type under argPt == WildcardType

            val (args1, argTpes) = context.savingUndeterminedTypeParams() {
              val amode = forArgMode(fun, mode)

              map2(args, altArgPts) { (arg, argPtAlts) =>
                def typedArg0(tree: Tree) = {
                  // if we have an overloaded HOF such as `(f: Int => Int)Int <and> (f: Char => Char)Char`,
                  // and we're typing a function like `x => x` for the argument, try to collapse
                  // the overloaded type into a single function type from which `typedFunction`
                  // can derive the argument type for `x` in the function literal above
                  val argPt =
                    if (argPtAlts.nonEmpty && treeInfo.isFunctionMissingParamType(tree)) functionProto(argPtAlts)
                    else WildcardType

                  val argTyped = typedArg(tree, amode, BYVALmode, argPt)
                  (argTyped, argTyped.tpe.deconst)
                }

                arg match {
                  // scala/bug#8197/scala/bug#4592 call for checking whether this named argument could be interpreted as an assign
                  // infer.checkNames must not use UnitType: it may not be a valid assignment, or the setter may return another type from Unit
                  // TODO: just make it an error to refer to a non-existent named arg, as it's far more likely to be
                  //       a typo than an assignment passed as an argument
                  case AssignOrNamedArg(lhs@Ident(name), rhs) =>
                    // named args: only type the righthand sides ("unknown identifier" errors otherwise)
                    // the assign is untyped; that's ok because we call doTypedApply
                    typedArg0(rhs) match {
                      case (rhsTyped, tp) => (treeCopy.AssignOrNamedArg(arg, lhs, rhsTyped), NamedType(name, tp))
                    }
                  case treeInfo.WildcardStarArg(_) =>
                    typedArg0(arg) match {
                      case (argTyped, tp) => (argTyped, RepeatedType(tp))
                    }
                  case _ =>
                    typedArg0(arg)
                }
              }.unzip
            }
            if (context.reporter.hasErrors)
              setError(tree)
            else {
              inferMethodAlternative(fun, undetparams, argTpes, pt)
              doTypedApply(tree, adaptAfterOverloadResolution(fun, mode.forFunMode, WildcardType), args1, mode, pt)
            }
          }
          handleOverloaded

        case _ if currentRun.runDefinitions.isPolymorphicSignature(fun.symbol) =>
          // Mimic's Java's treatment of polymorphic signatures as described in
          // https://docs.oracle.com/javase/specs/jls/se8/html/jls-15.html#jls-15.12.3
          //
          // One can think of these methods as being infinitely overloaded. We create
          // a fictitious new cloned method symbol for each call site that takes on a signature
          // governed by a) the argument types and b) the expected type
          val args1 = typedArgs(args, forArgMode(fun, mode))
          val pts = args1.map(_.tpe.deconst)
          val clone = fun.symbol.cloneSymbol.withoutAnnotations
          val cloneParams = pts map (pt => clone.newValueParameter(freshTermName()).setInfo(pt))
          val resultType = if (isFullyDefined(pt)) pt else ObjectTpe
          clone.modifyInfo(mt => copyMethodType(mt, cloneParams, resultType))
          val fun1 = fun.setSymbol(clone).setType(clone.info)
          doTypedApply(tree, fun1, args1, mode, resultType).setType(resultType)

        case mt @ MethodType(params, _) =>
          val paramTypes = mt.paramTypes
          // repeat vararg as often as needed, remove by-name
          val formals = formalTypes(paramTypes, argslen)

          /* Try packing all arguments into a Tuple and apply `fun` to that.
           * This is the last thing which is tried (after default arguments).
           */
          def tryTupleApply: Tree =
            if (phase.erasedTypes || !eligibleForTupleConversion(paramTypes, argslen)) EmptyTree
            else {
              val tupleArgs = List(atPos(tree.pos.makeTransparent)(gen.mkTuple(args)))
              // expected one argument, but got 0 or >1 ==>  try applying to tuple
              // the inner "doTypedApply" does "extractUndetparams" => restore when it fails
              val savedUndetparams = context.undetparams
              // May warn or error if a Unit or tuple was inserted.
              def validate(t: Tree): Tree = {
                // regardless of typer's mode
                val invalidAdaptation = t.symbol != null && !checkValidAdaptation(t, args)
                // only bail if we're typing an expression (and not inside another application)
                if (invalidAdaptation && mode.typingExprNotFun) EmptyTree else t
              }
              def reset(errors: Seq[AbsTypeError]): Tree = {
                context.undetparams = savedUndetparams
                EmptyTree
              }
              silent(_.doTypedApply(tree, fun, tupleArgs, mode, pt)).map(validate).orElse(reset)
            }

          /* Treats an application which uses named or default arguments.
           * Also works if names + a vararg used: when names are used, the vararg
           * parameter has to be specified exactly once. Note that combining varargs
           * and defaults is ruled out by typedDefDef.
           */
          def tryNamesDefaults: Tree = {
            val lencmp = compareLengths(args, formals)

            def checkNotMacro() = {
              if (treeInfo.isMacroApplication(fun))
                tryTupleApply orElse duplErrorTree(NamedAndDefaultArgumentsNotSupportedForMacros(tree, fun))
            }

            if (mt.isErroneous) duplErrTree
            else if (mode.inPatternMode) {
              // #2064
              duplErrorTree(WrongNumberOfArgsError(tree, fun))
            } else if (lencmp > 0) {
              tryTupleApply orElse duplErrorTree {
                val (namelessArgs, argPos) = removeNames(Typer.this)(args, params)
                TooManyArgsNamesDefaultsError(tree, fun, formals, args, namelessArgs, argPos)
              }
            } else if (lencmp == 0) {
              // we don't need defaults. names were used, so this application is transformed
              // into a block (@see transformNamedApplication in NamesDefaults)
              val (namelessArgs, argPos) = removeNames(Typer.this)(args, params)
              if (namelessArgs exists (_.isErroneous)) {
                duplErrTree
              } else if (!allArgsArePositional(argPos) && !sameLength(formals, params))
                // !allArgsArePositional indicates that named arguments are used to re-order arguments
                duplErrorTree(MultipleVarargError(tree))
              else if (allArgsArePositional(argPos) && !NamedApplyBlock.unapply(fun).isDefined) {
                // if there's no re-ordering, and fun is not transformed, no need to transform
                // more than an optimization, e.g. important in "synchronized { x = update-x }"
                checkNotMacro()
                doTypedApply(tree, fun, namelessArgs, mode, pt)
              } else {
                checkNotMacro()
                transformNamedApplication(Typer.this, mode, pt)(
                                          treeCopy.Apply(tree, fun, namelessArgs), argPos)
              }
            } else {
              // defaults are needed. they are added to the argument list in named style as
              // calls to the default getters. Example:
              //  foo[Int](a)()  ==>  foo[Int](a)(b = foo$qual.foo$default$2[Int](a))

              // scala/bug#8111 transformNamedApplication eagerly shuffles around the application to preserve
              //         evaluation order. During this process, it calls `changeOwner` on symbols that
              //         are transplanted underneath synthetic temporary vals.
              //
              //         Here, we keep track of the symbols owned by `context.owner` to enable us to
              //         rollback, so that we don't end up with "orphaned" symbols.
              //
              //         TODO: Find a better way!
              //
              //         Note that duplicating trees would not be enough to fix this problem, we would also need to
              //         clone local symbols in the duplicated tree to truly isolate things (in the spirit of BodyDuplicator),
              //         or, better yet, disentangle the logic in `transformNamedApplication` so that we could
              //         determine whether names/defaults is viable *before* transforming trees.
              def ownerOf(sym: Symbol) = if (sym == null || sym == NoSymbol) NoSymbol else sym.owner
              val symsOwnedByContextOwner = tree.collect {
                case t @ (_: DefTree | _: Function) if ownerOf(t.symbol) == context.owner => t.symbol
              }
              def rollbackNamesDefaultsOwnerChanges() {
                symsOwnedByContextOwner foreach (_.owner = context.owner)
              }

              val fun1 = transformNamedApplication(Typer.this, mode, pt)(fun, x => x)
              if (fun1.isErroneous) duplErrTree
              else {
                val NamedApplyBlock(NamedApplyInfo(qual, targs, previousArgss, _)) = fun1
                val blockIsEmpty = fun1 match {
                  case Block(Nil, _) =>
                    // if the block does not have any ValDef we can remove it. Note that the call to
                    // "transformNamedApplication" is always needed in order to obtain targs/previousArgss
                    fun1.attachments.remove[NamedApplyInfo]
                    true
                  case _ => false
                }
                val (allArgs, missing) = addDefaults(args, qual, targs, previousArgss, params, fun.pos.focus, context)
                val funSym = fun1 match { case Block(_, expr) => expr.symbol }
                val lencmp2 = compareLengths(allArgs, formals)

                if (!sameLength(allArgs, args) && callToCompanionConstr(context, funSym)) {
                  duplErrorTree(ModuleUsingCompanionClassDefaultArgsError(tree))
                } else if (lencmp2 > 0) {
                  removeNames(Typer.this)(allArgs, params) // #3818
                  duplErrTree
                } else if (lencmp2 == 0) {
                  // useful when a default doesn't match parameter type, e.g. def f[T](x:T="a"); f[Int]()
                  checkNotMacro()
                  context.diagUsedDefaults = true
                  doTypedApply(tree, if (blockIsEmpty) fun else fun1, allArgs, mode, pt)
                } else {
                  rollbackNamesDefaultsOwnerChanges()
                  tryTupleApply orElse duplErrorTree(NotEnoughArgsError(tree, fun, missing))
                }
              }
            }
          }

          if (!sameLength(formals, args) ||   // wrong nb of arguments
              (args exists isNamedArg) ||     // uses a named argument
              NamedApplyBlock.unapply(fun).isDefined) {       // fun was transformed to a named apply block =>
                                              // integrate this application into the block
            if (isApplyDynamicNamed(fun) && isDynamicRewrite(fun)) typedNamedApply(tree, fun, args, mode, pt)
            else tryNamesDefaults
          } else {
            val tparams = context.extractUndetparams()
            if (tparams.isEmpty) { // all type params are defined
              def handleMonomorphicCall: Tree = {
                // no expected type when jumping to a match label -- anything goes (this is ok since we're typing the translation of well-typed code)
                // ... except during erasure: we must take the expected type into account as it drives the insertion of casts!
                // I've exhausted all other semi-clean approaches I could think of in balancing GADT magic, scala/bug#6145, CPS type-driven transforms and other existential trickiness
                // (the right thing to do -- packing existential types -- runs into limitations in subtyping existential types,
                //  casting breaks scala/bug#6145,
                //  not casting breaks GADT typing as it requires sneaking ill-typed trees past typer)
                def noExpectedType = !phase.erasedTypes && fun.symbol.isLabel && treeInfo.isSynthCaseSymbol(fun.symbol)

                val args1 = (
                  if (noExpectedType)
                    typedArgs(args, forArgMode(fun, mode))
                  else
                    typedArgsForFormals(args, paramTypes, forArgMode(fun, mode))
                )

                // instantiate dependent method types, must preserve singleton types where possible (stableTypeFor) -- example use case:
                // val foo = "foo"; def precise(x: String)(y: x.type): x.type = {...}; val bar : foo.type = precise(foo)(foo)
                // precise(foo) : foo.type => foo.type
                val restpe = mt.resultType(mapList(args1)(arg => gen stableTypeFor arg orElse arg.tpe))
                def ifPatternSkipFormals(tp: Type) = tp match {
                  case MethodType(_, rtp) if (mode.inPatternMode) => rtp
                  case _ => tp
                }

                /*
                 * This is translating uses of List() into Nil.  This is less
                 *  than ideal from a consistency standpoint, but it shouldn't be
                 *  altered without due caution.
                 *  ... this also causes bootstrapping cycles if List_apply is
                 *  forced during kind-arity checking, so it is guarded by additional
                 *  tests to ensure we're sufficiently far along.
                 */
                if (args.isEmpty && canTranslateEmptyListToNil && fun.symbol.isInitialized && ListModule.hasCompleteInfo && (fun.symbol == currentRun.runDefinitions.List_apply))
                  atPos(tree.pos)(gen.mkNil setType restpe)
                else
                  constfold(treeCopy.Apply(tree, fun, args1) setType ifPatternSkipFormals(restpe))
              }
              if (settings.warnDeadCode) {
                val sym = fun.symbol
                if (sym != null && sym.isMethod && !sym.isConstructor) {
                  val suppress = sym == Object_synchronized || (sym.isLabel && treeInfo.isSynthCaseSymbol(sym))
                  context.withSuppressDeadArgWarning(suppress) {
                    handleMonomorphicCall
                  }
                } else handleMonomorphicCall
              } else handleMonomorphicCall
            } else if (needsInstantiation(tparams, formals, args)) {
              //println("needs inst "+fun+" "+tparams+"/"+(tparams map (_.info)))
              inferExprInstance(fun, tparams)
              doTypedApply(tree, fun, args, mode, pt)
            } else {
              def handlePolymorphicCall = {
                assert(!mode.inPatternMode, mode) // this case cannot arise for patterns
                val lenientTargs = protoTypeArgs(tparams, formals, mt.resultApprox, pt)
                val strictTargs = map2(lenientTargs, tparams)((targ, tparam) =>
                  if (targ == WildcardType) tparam.tpeHK else targ)
                var remainingParams = paramTypes
                def typedArgToPoly(arg: Tree, formal: Type): Tree = { //TR TODO: cleanup
                  val lenientPt = formal.instantiateTypeParams(tparams, lenientTargs)
                  val newmode =
                    if (isByNameParamType(remainingParams.head)) POLYmode
                    else POLYmode | BYVALmode
                  if (remainingParams.tail.nonEmpty) remainingParams = remainingParams.tail
                  val arg1 = typedArg(arg, forArgMode(fun, mode), newmode, lenientPt)
                  val argtparams = context.extractUndetparams()
                  if (!argtparams.isEmpty) {
                    val strictPt = formal.instantiateTypeParams(tparams, strictTargs)
                    inferArgumentInstance(arg1, argtparams, strictPt, lenientPt)
                    arg1
                  } else arg1
                }
                val args1 = map2(args, formals)(typedArgToPoly)
                if (args1 exists { _.isErrorTyped }) duplErrTree
                else {
                  debuglog("infer method inst " + fun + ", tparams = " + tparams + ", args = " + args1.map(_.tpe) + ", pt = " + pt + ", lobounds = " + tparams.map(_.tpe.bounds.lo) + ", parambounds = " + tparams.map(_.info)) //debug
                  // define the undetparams which have been fixed by this param list, replace the corresponding symbols in "fun"
                  // returns those undetparams which have not been instantiated.
                  val undetparams = inferMethodInstance(fun, tparams, args1, pt)
                  try doTypedApply(tree, fun, args1, mode, pt)
                  finally context.undetparams = undetparams
                }
              }
              handlePolymorphicCall
            }
          }

        case SingleType(_, _) =>
          doTypedApply(tree, fun setType fun.tpe.widen, args, mode, pt)

        case ErrorType =>
          if (!tree.isErrorTyped) setError(tree) else tree
          // @H change to setError(treeCopy.Apply(tree, fun, args))

        // scala/bug#7877 `isTerm` needed to exclude `class T[A] { def unapply(..) }; ... case T[X] =>`
        case HasUnapply(unapply) if mode.inPatternMode && fun.isTerm =>
          doTypedUnapply(tree, fun0, fun, args, mode, pt)

        case _ =>
          if (treeInfo.isMacroApplication(tree)) duplErrorTree(MacroTooManyArgumentListsError(tree, fun.symbol))
          else duplErrorTree(ApplyWithoutArgsError(tree, fun))
      }
    }

    /**
     * Convert an annotation constructor call into an AnnotationInfo.
     */
    def typedAnnotation(ann: Tree, mode: Mode = EXPRmode): AnnotationInfo = {
      var hasError: Boolean = false
      val pending = ListBuffer[AbsTypeError]()
      def ErroneousAnnotation = new ErroneousAnnotation().setOriginal(ann)

      def finish(res: AnnotationInfo): AnnotationInfo = {
        if (hasError) {
          pending.foreach(ErrorUtils.issueTypeError)
          ErroneousAnnotation
        }
        else res
      }

      def reportAnnotationError(err: AbsTypeError) = {
        pending += err
        hasError = true
        ErroneousAnnotation
      }

      /* Calling constfold right here is necessary because some trees (negated
       * floats and literals in particular) are not yet folded.
       */
      def tryConst(tr: Tree, pt: Type): Option[LiteralAnnotArg] = {
        // The typed tree may be relevantly different than the tree `tr`,
        // e.g. it may have encountered an implicit conversion.
        val ttree = typed(constfold(tr), pt)
        val const: Constant = ttree match {
          case l @ Literal(c) if !l.isErroneous => c
          case tree => tree.tpe match {
            case ConstantType(c)  => c
            case tpe              => null
          }
        }

        if (const == null) {
          reportAnnotationError(AnnotationNotAConstantError(ttree)); None
        } else if (const.value == null) {
          reportAnnotationError(AnnotationArgNullError(tr)); None
        } else
          Some(LiteralAnnotArg(const))
      }

      /* Converts an untyped tree to a ClassfileAnnotArg. If the conversion fails,
       * an error message is reported and None is returned.
       */
      def tree2ConstArg(tree: Tree, pt: Type): Option[ClassfileAnnotArg] = tree match {
        case Apply(Select(New(tpt), nme.CONSTRUCTOR), args) if (pt.typeSymbol == ArrayClass) =>
          reportAnnotationError(ArrayConstantsError(tree)); None

        case ann @ Apply(Select(New(tpt), nme.CONSTRUCTOR), args) =>
          val annInfo = typedAnnotation(ann, mode)
          val annType = annInfo.tpe

          if (!annType.typeSymbol.isSubClass(pt.typeSymbol))
            reportAnnotationError(AnnotationTypeMismatchError(tpt, annType, annType))
          else if (!annType.typeSymbol.isSubClass(ClassfileAnnotationClass))
            reportAnnotationError(NestedAnnotationError(ann, annType))

          if (annInfo.atp.isErroneous) { hasError = true; None }
          else Some(NestedAnnotArg(annInfo))

        // use of Array.apply[T: ClassTag](xs: T*): Array[T]
        // and    Array.apply(x: Int, xs: Int*): Array[Int]       (and similar)
        case Apply(fun, args) =>
          val typedFun = typed(fun, mode.forFunMode)
          if (typedFun.symbol.owner == ArrayModule.moduleClass && typedFun.symbol.name == nme.apply)
            pt match {
              case TypeRef(_, ArrayClass, targ :: _) =>
                trees2ConstArg(args, targ)
              case _ =>
                // For classfile annotations, pt can only be T:
                //   BT = Int, .., String, Class[_], JavaAnnotClass
                //   T = BT | Array[BT]
                // So an array literal as argument can only be valid if pt is Array[_]
                reportAnnotationError(ArrayConstantsTypeMismatchError(tree, pt))
                None
            }
          else tryConst(tree, pt)

        case Typed(t, _) =>
          tree2ConstArg(t, pt)

        case tree =>
          tryConst(tree, pt)
      }
      def trees2ConstArg(trees: List[Tree], pt: Type): Option[ArrayAnnotArg] = {
        traverseOpt(trees)(tree2ConstArg(_, pt))
          .map(args => ArrayAnnotArg(args.toArray))
      }

      // begin typedAnnotation
      val treeInfo.Applied(fun0, targs, argss) = ann
      if (fun0.isErroneous)
        return finish(ErroneousAnnotation)
      val typedFun0 = typed(fun0, mode.forFunMode)
      val typedFunPart = (
        // If there are dummy type arguments in typeFun part, it suggests we
        // must type the actual constructor call, not only the select. The value
        // arguments are how the type arguments will be inferred.
        if (targs.isEmpty && typedFun0.exists(t => t.tpe != null && isDummyAppliedType(t.tpe)))
          logResult(s"Retyped $typedFun0 to find type args")(typed(argss.foldLeft(fun0)(Apply(_, _))))
        else
          typedFun0
      )
      val treeInfo.Applied(typedFun @ Select(New(annTpt), _), _, _) = typedFunPart
      val annType = annTpt.tpe

      finish(
        if (typedFun.isErroneous || annType == null)
          ErroneousAnnotation
        else if (annType.typeSymbol isNonBottomSubClass ClassfileAnnotationClass) {
          // annotation to be saved as java classfile annotation
          val isJava = typedFun.symbol.owner.isJavaDefined
          if (argss.length > 1) {
            reportAnnotationError(MultipleArgumentListForAnnotationError(ann))
          }
          else {
            val annScopeJava =
              if (isJava) annType.decls.filter(sym => sym.isMethod && !sym.isConstructor && sym.isJavaDefined)
              else EmptyScope // annScopeJava is only used if isJava

            val names = mutable.Set[Symbol]()
            names ++= (if (isJava) annScopeJava.iterator
                       else typedFun.tpe.params.iterator)

            def hasValue = names exists (_.name == nme.value)
            val args = argss match {
              case (arg :: Nil) :: Nil if !isNamedArg(arg) && hasValue => gen.mkNamedArg(nme.value, arg) :: Nil
              case args :: Nil                                         => args
            }

            val nvPairs = args map {
              case arg @ AssignOrNamedArg(Ident(name), rhs) =>
                val sym = if (isJava) annScopeJava.lookup(name)
                          else findSymbol(typedFun.tpe.params)(_.name == name)
                if (sym == NoSymbol) {
                  reportAnnotationError(UnknownAnnotationNameError(arg, name))
                  (nme.ERROR, None)
                } else if (!names.contains(sym)) {
                  reportAnnotationError(DuplicateValueAnnotationError(arg, name))
                  (nme.ERROR, None)
                } else {
                  names -= sym
                  if (isJava) sym.cookJavaRawInfo() // #3429
                  val annArg = tree2ConstArg(rhs, sym.tpe.resultType)
                  (sym.name, annArg)
                }
              case arg =>
                reportAnnotationError(ClassfileAnnotationsAsNamedArgsError(arg))
                (nme.ERROR, None)
            }
            for (sym <- names) {
              // make sure the flags are up to date before erroring (jvm/t3415 fails otherwise)
              sym.initialize
              if (!sym.hasAnnotation(AnnotationDefaultAttr) && !sym.hasDefault)
                reportAnnotationError(AnnotationMissingArgError(ann, annType, sym))
            }

            if (hasError) ErroneousAnnotation
            else AnnotationInfo(annType, List(), nvPairs map {p => (p._1, p._2.get)}).setOriginal(Apply(typedFun, args).setPos(ann.pos))
          }
        }
        else {
          val typedAnn: Tree = {
            // local dummy fixes scala/bug#5544
            val localTyper = newTyper(context.make(ann, context.owner.newLocalDummy(ann.pos)))
            localTyper.typed(ann, mode, annType)
          }
          def annInfo(t: Tree): AnnotationInfo = t match {
            case Apply(Select(New(tpt), nme.CONSTRUCTOR), args) =>
              AnnotationInfo(annType, args, List()).setOriginal(typedAnn).setPos(t.pos)

            case Block(stats, expr) =>
              context.warning(t.pos, "Usage of named or default arguments transformed this annotation\n"+
                                "constructor call into a block. The corresponding AnnotationInfo\n"+
                                "will contain references to local values and default getters instead\n"+
                                "of the actual argument trees")
              annInfo(expr)

            case Apply(fun, args) =>
              context.warning(t.pos, "Implementation limitation: multiple argument lists on annotations are\n"+
                                     "currently not supported; ignoring arguments "+ args)
              annInfo(fun)

            case _ =>
              reportAnnotationError(UnexpectedTreeAnnotationError(t, typedAnn))
          }

          if (annType.typeSymbol == DeprecatedAttr && argss.flatten.size < 2)
            context.deprecationWarning(ann.pos, DeprecatedAttr, "@deprecated now takes two arguments; see the scaladoc.", "2.11.0")

          if ((typedAnn.tpe == null) || typedAnn.tpe.isErroneous) ErroneousAnnotation
          else annInfo(typedAnn)
        }
      )
    }

    /** Compute an existential type from raw hidden symbols `syms` and type `tp`
     */
    def packSymbols(hidden: List[Symbol], tp: Type): Type = global.packSymbols(hidden, tp, context.owner)

    def isReferencedFrom(ctx: Context, sym: Symbol): Boolean = (
       ctx.owner.isTerm && (ctx.scope.exists { dcl => dcl.isInitialized && (dcl.info contains sym) }) || {
          var ctx1 = ctx.outer
          while ((ctx1 != NoContext) && (ctx1.scope eq ctx.scope))
            ctx1 = ctx1.outer

          (ctx1 != NoContext) && isReferencedFrom(ctx1, sym)
       }
    )

    def isCapturedExistential(sym: Symbol) = (
      (sym hasAllFlags EXISTENTIAL | CAPTURED) && {
        val start = if (StatisticsStatics.areSomeColdStatsEnabled) statistics.startTimer(isReferencedNanos) else null
        try !isReferencedFrom(context, sym)
        finally if (StatisticsStatics.areSomeColdStatsEnabled) statistics.stopTimer(isReferencedNanos, start)
      }
    )

    def packCaptured(tpe: Type): Type = {
      val captured = mutable.Set[Symbol]()
      for (tp <- tpe)
        if (isCapturedExistential(tp.typeSymbol))
          captured += tp.typeSymbol
      existentialAbstraction(captured.toList, tpe)
    }

    /** convert local symbols and skolems to existentials */
    def packedType(tree: Tree, owner: Symbol): Type = {
      def defines(tree: Tree, sym: Symbol) = (
           sym.isExistentialSkolem && sym.unpackLocation == tree
        || tree.isDef && tree.symbol == sym
      )
      def isVisibleParameter(sym: Symbol) = (
           sym.isParameter
        && (sym.owner == owner)
        && (sym.isType || !owner.isAnonymousFunction)
      )
      def containsDef(owner: Symbol, sym: Symbol): Boolean =
        (!sym.hasPackageFlag) && {
          var o = sym.owner
          while (o != owner && o != NoSymbol && !o.hasPackageFlag) o = o.owner
          o == owner && !isVisibleParameter(sym)
        }
      var localSyms = immutable.Set[Symbol]()
      var boundSyms = immutable.Set[Symbol]()
      def isLocal(sym: Symbol): Boolean =
        if (sym == NoSymbol || sym.isRefinementClass || sym.isLocalDummy) false
        else if (owner == NoSymbol) tree exists (defines(_, sym))
        else containsDef(owner, sym) || isRawParameter(sym) || isCapturedExistential(sym)
      def containsLocal(tp: Type): Boolean =
        tp exists (t => isLocal(t.typeSymbol) || isLocal(t.termSymbol))

      val dealiasLocals = new TypeMap {
        def apply(tp: Type): Type = tp match {
          case TypeRef(pre, sym, args) =>
            if (sym.isAliasType && containsLocal(tp) && (tp.dealias ne tp)) apply(tp.dealias)
            else {
              if (pre.isVolatile) pre match {
                case SingleType(_, sym) if sym.isSynthetic && isPastTyper =>
                  debuglog(s"ignoring volatility of prefix in pattern matcher generated inferred type: $tp") // See pos/t7459c.scala
                case _ =>
                  InferTypeWithVolatileTypeSelectionError(tree, pre)
              }
              mapOver(tp)
            }
          case _ =>
            mapOver(tp)
        }
      }
      // add all local symbols of `tp` to `localSyms`
      // TODO: expand higher-kinded types into individual copies for each instance.
      def addLocals(tp: Type) {
        val remainingSyms = new ListBuffer[Symbol]
        def addIfLocal(sym: Symbol, tp: Type) {
          if (isLocal(sym) && !localSyms(sym) && !boundSyms(sym)) {
            if (sym.typeParams.isEmpty) {
              localSyms += sym
              remainingSyms += sym
            } else {
              AbstractExistentiallyOverParamerizedTpeError(tree, tp)
            }
          }
        }

        for (t <- tp) {
          t match {
            case ExistentialType(tparams, _) =>
              boundSyms ++= tparams
            case AnnotatedType(annots, _) =>
              for (annot <- annots; arg <- annot.args) {
                arg match {
                  case Ident(_) =>
                    // Check the symbol of an Ident, unless the
                    // Ident's type is already over an existential.
                    // (If the type is already over an existential,
                    // then remap the type, not the core symbol.)
                    if (!arg.tpe.typeSymbol.hasFlag(EXISTENTIAL))
                      addIfLocal(arg.symbol, arg.tpe)
                  case _ => ()
                }
              }
            case _ =>
          }
          addIfLocal(t.termSymbol, t)
          addIfLocal(t.typeSymbol, t)
        }
        for (sym <- remainingSyms) addLocals(sym.existentialBound)
      }

      val dealiasedType = dealiasLocals(tree.tpe)
      addLocals(dealiasedType)
      packSymbols(localSyms.toList, dealiasedType)
    }

    def typedClassOf(tree: Tree, tpt: Tree, noGen: Boolean = false) =
      if (!checkClassType(tpt) && noGen) tpt
      else atPos(tree.pos)(gen.mkClassOf(tpt.tpe))

    protected def typedExistentialTypeTree(tree: ExistentialTypeTree, mode: Mode): Tree = {
      for (wc <- tree.whereClauses)
        if (wc.symbol == NoSymbol) { namer enterSym wc; wc.symbol setFlag EXISTENTIAL }
        else context.scope enter wc.symbol
      val whereClauses1 = typedStats(tree.whereClauses, context.owner)
      for (vd @ ValDef(_, _, _, _) <- whereClauses1)
        if (vd.symbol.tpe.isVolatile)
          AbstractionFromVolatileTypeError(vd)
      val tpt1 = typedType(tree.tpt, mode)
      existentialTransform(whereClauses1 map (_.symbol), tpt1.tpe)((tparams, tp) => {
        val original = tpt1 match {
          case tpt : TypeTree => atPos(tree.pos)(ExistentialTypeTree(tpt.original, tree.whereClauses))
          case _ => {
            debuglog(s"cannot reconstruct the original for $tree, because $tpt1 is not a TypeTree")
            tree
          }
        }
        TypeTree(newExistentialType(tparams, tp)) setOriginal original
      }
      )
    }

    // lifted out of typed1 because it's needed in typedImplicit0
    protected def typedTypeApply(tree: Tree, mode: Mode, fun: Tree, args: List[Tree]): Tree = fun.tpe match {
      case OverloadedType(pre, alts) =>
        inferPolyAlternatives(fun, mapList(args)(treeTpe))

        // scala/bug#8267 `memberType` can introduce existentials *around* a PolyType/MethodType, see AsSeenFromMap#captureThis.
        //         If we had selected a non-overloaded symbol, `memberType` would have been called in `makeAccessible`
        //         and the resulting existential type would have been skolemized in `adapt` *before* we typechecked
        //         the enclosing type-/ value- application.
        //
        //         However, if the selection is overloaded, we defer calling `memberType` until we can select a single
        //         alternative here. It is therefore necessary to skolemize the existential here.
        //
        val fun1 = adaptAfterOverloadResolution(fun, mode.forFunMode | TAPPmode)

        val tparams = fun1.symbol.typeParams //@M TODO: fun.symbol.info.typeParams ? (as in typedAppliedTypeTree)
        val args1 = if (sameLength(args, tparams)) {
          //@M: in case TypeApply we can't check the kind-arities of the type arguments,
          // as we don't know which alternative to choose... here we do
          map2Conserve(args, tparams) {
            //@M! the polytype denotes the expected kind
            (arg, tparam) => typedHigherKindedType(arg, mode, Kind.FromParams(tparam.typeParams))
          }
        } else // @M: there's probably something wrong when args.length != tparams.length... (triggered by bug #320)
         // Martin, I'm using fake trees, because, if you use args or arg.map(typedType),
         // inferPolyAlternatives loops...  -- I have no idea why :-(
         // ...actually this was looping anyway, see bug #278.
          return TypedApplyWrongNumberOfTpeParametersError(fun, fun)

        typedTypeApply(tree, mode, fun1, args1)
      case SingleType(_, _) =>
        typedTypeApply(tree, mode, fun setType fun.tpe.widen, args)
      case PolyType(tparams, restpe) if tparams.nonEmpty =>
        if (sameLength(tparams, args)) {
          val targs = mapList(args)(treeTpe)
          checkBounds(tree, NoPrefix, NoSymbol, tparams, targs, "")
          if (fun.symbol.rawname == nme.classOf && currentRun.runDefinitions.isPredefClassOf(fun.symbol))
            typedClassOf(tree, args.head, noGen = true)
          else {
            if (!isPastTyper && fun.symbol == Any_isInstanceOf && targs.nonEmpty) {
              val scrutineeType = fun match {
                case Select(qual, _) => qual.tpe
                case _               => AnyTpe
              }
              checkCheckable(tree, targs.head, scrutineeType, inPattern = false)
            }
            val resultpe = restpe.instantiateTypeParams(tparams, targs)
            //@M substitution in instantiateParams needs to be careful!
            //@M example: class Foo[a] { def foo[m[x]]: m[a] = error("") } (new Foo[Int]).foo[List] : List[Int]
            //@M    --> first, m[a] gets changed to m[Int], then m gets substituted for List,
            //          this must preserve m's type argument, so that we end up with List[Int], and not List[a]
            //@M related bug: #1438
            //println("instantiating type params "+restpe+" "+tparams+" "+targs+" = "+resultpe)
            treeCopy.TypeApply(tree, fun, args) setType resultpe
          }
        }
        else {
          TypedApplyWrongNumberOfTpeParametersError(tree, fun)
        }
      case ErrorType =>
        setError(treeCopy.TypeApply(tree, fun, args))
      case _ =>
        fun match {
          // drop the application for an applyDynamic or selectDynamic call since it has been pushed down
          case treeInfo.DynamicApplication(_, _) => fun
          case _ => TypedApplyDoesNotTakeTpeParametersError(tree, fun)
        }
    }

    //
    // START: applyDynamic suport
    //
    import treeInfo.{isApplyDynamicName, DynamicUpdate, DynamicApplicationNamed}

    protected def acceptsApplyDynamic(tp: Type) = tp.typeSymbol isNonBottomSubClass DynamicClass

    /** Returns `Some(t)` if `name` can be selected dynamically on `qual`, `None` if not.
     * `t` specifies the type to be passed to the applyDynamic/selectDynamic call (unless it is NoType)
     * NOTE: currently either returns None or Some(NoType) (scala-virtualized extends this to Some(t) for selections on staged Structs)
     */
    private def acceptsApplyDynamicWithType(qual: Tree, name: Name): Option[Type] =
      // don't selectDynamic selectDynamic, do select dynamic at unknown type,
      // in scala-virtualized, we may return a Some(tp) where tp ne NoType
      if (!isApplyDynamicName(name) && acceptsApplyDynamic(qual.tpe.widen)) Some(NoType)
      else None

    private def isDynamicallyUpdatable(tree: Tree) = tree match {
      // if the qualifier is a Dynamic, that's all we need to know
      case DynamicUpdate(qual, name) => acceptsApplyDynamic(qual.tpe)
      case _ => false
    }

    private def isApplyDynamicNamed(fun: Tree): Boolean = fun match {
      case DynamicApplicationNamed(qual, _) => acceptsApplyDynamic(qual.tpe.widen)
      case _ => false
        // look deeper?
        // val treeInfo.Applied(methPart, _, _) = fun
        // println("methPart of "+ fun +" is "+ methPart)
        // if (methPart ne fun) isApplyDynamicNamed(methPart)
        // else false
    }

    private def typedNamedApply(orig: Tree, fun: Tree, args: List[Tree], mode: Mode, pt: Type): Tree = {
      def argToBinding(arg: Tree): Tree = arg match {
        case AssignOrNamedArg(i @ Ident(name), rhs) =>
          atPos(i.pos.withEnd(rhs.pos.end)) {
            gen.mkTuple(List(atPos(i.pos)(CODE.LIT(name.toString)), rhs))
          }
        case _ =>
          gen.mkTuple(List(CODE.LIT(""), arg))
      }

      val t = treeCopy.Apply(orig, unmarkDynamicRewrite(fun), args map argToBinding)
      wrapErrors(t, _.typed(t, mode, pt))
    }

    /** Translate selection that does not typecheck according to the normal rules into a selectDynamic/applyDynamic.
     *
     * foo.method("blah")  ~~> foo.applyDynamic("method")("blah")
     * foo.method(x = "blah")  ~~> foo.applyDynamicNamed("method")(("x", "blah"))
     * foo.varia = 10      ~~> foo.updateDynamic("varia")(10)
     * foo.field           ~~> foo.selectDynamic("field")
     * foo.arr(10) = 13    ~~> foo.selectDynamic("arr").update(10, 13)
     *
     * what if we want foo.field == foo.selectDynamic("field") == 1, but `foo.field = 10` == `foo.selectDynamic("field").update(10)` == ()
     * what would the signature for selectDynamic be? (hint: it needs to depend on whether an update call is coming or not)
     *
     * need to distinguish selectDynamic and applyDynamic somehow: the former must return the selected value, the latter must accept an apply or an update
     *  - could have only selectDynamic and pass it a boolean whether more is to come,
     *    so that it can either return the bare value or something that can handle the apply/update
     *      HOWEVER that makes it hard to return unrelated values for the two cases
     *      --> selectDynamic's return type is now dependent on the boolean flag whether more is to come
     *  - simplest solution: have two method calls
     *
     */
    protected def mkInvoke(context: Context, tree: Tree, qual: Tree, name: Name): Option[Tree] = {
      val cxTree = context.enclosingNonImportContext.tree // scala/bug#8364
      debuglog(s"dyna.mkInvoke($cxTree, $tree, $qual, $name)")
      val treeInfo.Applied(treeSelection, _, _) = tree
      def isDesugaredApply = {
        val protoQual = macroExpandee(qual) orElse qual
        treeSelection match {
          case Select(`protoQual`, nme.apply) => true
          case _                              => false
        }
      }
      acceptsApplyDynamicWithType(qual, name) map { tp =>
        // If tp == NoType, pass only explicit type arguments to applyXXX.  Not used at all
        // here - it is for scala-virtualized, where tp will be passed as an argument (for
        // selection on a staged Struct)
        def matches(t: Tree)          = isDesugaredApply || treeInfo.dissectApplied(t).core == treeSelection

        /* Note that the trees which arrive here are potentially some distance from
         * the trees of direct interest. `cxTree` is some enclosing expression which
         * may apparently be arbitrarily larger than `tree`; and `tree` itself is
         * too small, having at least in some cases lost its explicit type parameters.
         * This logic is designed to use `tree` to pinpoint the immediately surrounding
         * Apply/TypeApply/Select node, and only then creates the dynamic call.
         * See scala/bug#6731 among others.
         */
        def findSelection(t: Tree): Option[(TermName, Tree)] = t match {
          case Apply(fn, args) if matches(fn) =>
            val op = if(args.exists(_.isInstanceOf[AssignOrNamedArg])) nme.applyDynamicNamed else nme.applyDynamic
            // not supported: foo.bar(a1,..., an: _*)
            val fn1 = if(treeInfo.isWildcardStarArgList(args)) DynamicVarArgUnsupported(fn, op) else fn
            Some((op, fn1))
          case Assign(lhs, _) if matches(lhs) => Some((nme.updateDynamic, lhs))
          case _ if matches(t)                => Some((nme.selectDynamic, t))
          case _                              => t.children.flatMap(findSelection).headOption
        }
        findSelection(cxTree) map { case (opName, treeInfo.Applied(_, targs, _)) =>
          val fun = gen.mkTypeApply(Select(qual, opName), targs)
          if (opName == nme.updateDynamic) suppressMacroExpansion(fun) // scala/bug#7617
          val nameStringLit = atPos(treeSelection.pos.withStart(treeSelection.pos.point).makeTransparent) {
           Literal(Constant(name.decode))
          }
          markDynamicRewrite(atPos(qual.pos)(Apply(fun, List(nameStringLit))))
        } getOrElse {
          // While there may be an error in the found tree itself, it should not be possible to *not find* it at all.
          devWarning(s"Tree $tree not found in the context $cxTree while trying to do a dynamic application")
          setError(tree)
        }
      }
    }
    protected def wrapErrors(tree: Tree, typeTree: Typer => Tree): Tree = silent(typeTree) orElse (err => DynamicRewriteError(tree, err.head))
    //
    // END: applyDynamic support
    //

    def typed1(tree: Tree, mode: Mode, pt: Type): Tree = {
      // Lookup in the given class using the root mirror.
      def lookupInOwner(owner: Symbol, name: Name): Symbol =
        if (mode.inQualMode) rootMirror.missingHook(owner, name) else NoSymbol

      // Lookup in the given qualifier.  Used in last-ditch efforts by typedIdent and typedSelect.
      def lookupInRoot(name: Name): Symbol  = lookupInOwner(rootMirror.RootClass, name)
      def lookupInEmpty(name: Name): Symbol = rootMirror.EmptyPackageClass.info member name

      def lookupInQualifier(qual: Tree, name: Name): Symbol = (
        if (name == nme.ERROR || qual.tpe.widen.isErroneous)
          NoSymbol
        else lookupInOwner(qual.tpe.typeSymbol, name) orElse {
          NotAMemberError(tree, qual, name)
          NoSymbol
        }
      )

      def typedAnnotated(atd: Annotated): Tree = {
        val ann = atd.annot
        val arg1 = typed(atd.arg, mode, pt)
        /* mode for typing the annotation itself */
        val annotMode = (mode &~ TYPEmode) | EXPRmode

        def resultingTypeTree(tpe: Type) = {
          // we need symbol-ful originals for reification
          // hence we go the extra mile to hand-craft this guy
          val original = arg1 match {
            case tt @ TypeTree() if tt.original != null => Annotated(ann, tt.original)
            // this clause is needed to correctly compile stuff like "new C @D" or "@(inline @getter)"
            case _ => Annotated(ann, arg1)
          }
          original setType ann.tpe
          TypeTree(tpe) setOriginal original setPos tree.pos.focus
        }

        if (arg1.isType) {
          // make sure the annotation is only typechecked once
          if (ann.tpe == null) {
            val ainfo = typedAnnotation(ann, annotMode)
            val atype = arg1.tpe.withAnnotation(ainfo)

            if (ainfo.isErroneous)
              // Erroneous annotations were already reported in typedAnnotation
              arg1  // simply drop erroneous annotations
            else {
              ann setType atype
              resultingTypeTree(atype)
            }
          } else {
            // the annotation was typechecked before
            resultingTypeTree(ann.tpe)
          }
        }
        else {
          if (ann.tpe == null) {
            val annotInfo = typedAnnotation(ann, annotMode)
            ann setType arg1.tpe.withAnnotation(annotInfo)
          }
          val atype = ann.tpe
          // For `f(): @inline/noinline` callsites, add the InlineAnnotatedAttachment. TypeApplys
          // are eliminated by erasure, so add it to the underlying function in this case.
          def setInlineAttachment(t: Tree, att: InlineAnnotatedAttachment): Unit = t match {
            case TypeApply(fun, _) => setInlineAttachment(fun, att)
            case _ => t.updateAttachment(att)
          }
          if (atype.hasAnnotation(definitions.ScalaNoInlineClass)) setInlineAttachment(arg1, NoInlineCallsiteAttachment)
          else if (atype.hasAnnotation(definitions.ScalaInlineClass)) setInlineAttachment(arg1, InlineCallsiteAttachment)
          Typed(arg1, resultingTypeTree(atype)) setPos tree.pos setType atype
        }
      }

      def typedBind(tree: Bind) =
        tree match {
          case Bind(name: TypeName, body)  =>
            assert(body == EmptyTree, s"${context.unit} typedBind: ${name.debugString} ${body} ${body.getClass}")
            val sym =
              if (tree.symbol != NoSymbol) tree.symbol
              else {
                if (isFullyDefined(pt))
                  context.owner.newAliasType(name, tree.pos) setInfo pt
                else
                  context.owner.newAbstractType(name, tree.pos) setInfo TypeBounds.empty
              }

            if (name != tpnme.WILDCARD) namer.enterInScope(sym)
            else context.scope.enter(sym)

            tree setSymbol sym setType sym.tpeHK

          case Bind(name: TermName, body)  =>
            val sym =
              if (tree.symbol != NoSymbol) tree.symbol
              else context.owner.newValue(name, tree.pos)

            if (name != nme.WILDCARD) {
              if (context.inPatAlternative)
                VariableInPatternAlternativeError(tree)

              namer.enterInScope(sym)
            }

            val body1 = typed(body, mode, pt)
            val impliedType = patmat.binderTypeImpliedByPattern(body1, pt, sym) // scala/bug#1503, scala/bug#5204
            val symTp =
              if (treeInfo.isSequenceValued(body)) seqType(impliedType)
              else impliedType
            sym setInfo symTp

            // have to imperatively set the symbol for this bind to keep it in sync with the symbols used in the body of a case
            // when type checking a case we imperatively update the symbols in the body of the case
            // those symbols are bound by the symbols in the Binds in the pattern of the case,
            // so, if we set the symbols in the case body, but not in the patterns,
            // then re-type check the casedef (for a second try in typedApply for example -- scala/bug#1832),
            // we are no longer in sync: the body has symbols set that do not appear in the patterns
            // since body1 is not necessarily equal to body, we must return a copied tree,
            // but we must still mutate the original bind
            tree setSymbol sym
            treeCopy.Bind(tree, name, body1) setSymbol sym setType body1.tpe
        }

      def typedArrayValue(tree: ArrayValue) = {
        val elemtpt1 = typedType(tree.elemtpt, mode)
        val elems1   = tree.elems mapConserve (elem => typed(elem, mode, elemtpt1.tpe))
        // see run/t6126 for an example where `pt` does not suffice (tagged types)
        val tpe1     = if (isFullyDefined(pt) && !phase.erasedTypes) pt else arrayType(elemtpt1.tpe)

        treeCopy.ArrayValue(tree, elemtpt1, elems1) setType tpe1
      }

      def typedAssign(lhs: Tree, rhs: Tree): Tree = {
        // see scala/bug#7617 for an explanation of why macro expansion is suppressed
        def typedLhs(lhs: Tree) = typed(lhs, EXPRmode | LHSmode | POLYmode)
        val lhs1    = unsuppressMacroExpansion(typedLhs(suppressMacroExpansion(lhs)))
        val varsym  = lhs1.symbol

        // see #2494 for double error message example
        def fail() =
          if (lhs1.isErrorTyped) lhs1
          else AssignmentError(tree, varsym)

        if (varsym == null)
          return fail()

        if (treeInfo.mayBeVarGetter(varsym)) {
          lhs1 match {
            case treeInfo.Applied(Select(qual, _), _, _) =>
              val sel = Select(qual, varsym.name.setterName) setPos lhs.pos
              val app = Apply(sel, List(rhs)) setPos tree.pos
              return typed(app, mode, pt)

            case _ =>
          }
        }
//      if (varsym.isVariable ||
//        // setter-rewrite has been done above, so rule out methods here, but, wait a minute, why are we assigning to non-variables after erasure?!
//        (phase.erasedTypes && varsym.isValue && !varsym.isMethod)) {
        if (varsym.isVariable || varsym.isValue && phase.assignsFields) {
          val rhs1 = typedByValueExpr(rhs, lhs1.tpe)
          treeCopy.Assign(tree, lhs1, checkDead(context, rhs1)) setType UnitTpe
        }
        else if(isDynamicallyUpdatable(lhs1)) {
          val t = atPos(lhs1.pos.withEnd(rhs.pos.end)) {
            Apply(lhs1, List(rhs))
          }
          wrapErrors(t, _.typed1(t, mode, pt))
        }
        else fail()
      }

      def typedIf(tree: If): If = {
        val cond1 = checkDead(context, typedByValueExpr(tree.cond, BooleanTpe))
        // One-legged ifs don't need a lot of analysis
        if (tree.elsep.isEmpty)
          return treeCopy.If(tree, cond1, typed(tree.thenp, UnitTpe), tree.elsep) setType UnitTpe

        val thenp1 = typed(tree.thenp, pt)
        val elsep1 = typed(tree.elsep, pt)

        // in principle we should pack the types of each branch before lubbing, but lub doesn't really work for existentials anyway
        // in the special (though common) case where the types are equal, it pays to pack before comparing
        // especially virtpatmat needs more aggressive unification of skolemized types
        // this breaks src/library/scala/collection/immutable/TrieIterator.scala
        // annotated types need to be lubbed regardless (at least, continuations break if you bypass them like this)
        def samePackedTypes = (
             !isPastTyper
          && thenp1.tpe.annotations.isEmpty
          && elsep1.tpe.annotations.isEmpty
          && packedType(thenp1, context.owner) =:= packedType(elsep1, context.owner)
        )
        def finish(ownType: Type) = treeCopy.If(tree, cond1, thenp1, elsep1) setType ownType
        // TODO: skolemize (lub of packed types) when that no longer crashes on files/pos/t4070b.scala
        // @PP: This was doing the samePackedTypes check BEFORE the isFullyDefined check,
        // which based on everything I see everywhere else was a bug. I reordered it.
        if (isFullyDefined(pt))
          finish(pt)
        // Important to deconst, otherwise `if (???) 0 else 0` evaluates to 0 (scala/bug#6331)
        else thenp1.tpe.deconst :: elsep1.tpe.deconst :: Nil match {
          case tp :: _ if samePackedTypes     => finish(tp)
          case tpes if sameWeakLubAsLub(tpes) => finish(lub(tpes))
          case tpes                           =>
            val lub = weakLub(tpes)
            treeCopy.If(tree, cond1, adapt(thenp1, mode, lub), adapt(elsep1, mode, lub)) setType lub
        }
      }

      // When there's a suitable __match in scope, virtualize the pattern match
      // otherwise, type the Match and leave it until phase `patmat` (immediately after typer)
      // empty-selector matches are transformed into synthetic PartialFunction implementations when the expected type demands it
      def typedVirtualizedMatch(tree: Match): Tree = {
        val selector = tree.selector
        val cases = tree.cases
        if (selector == EmptyTree) {
          if (pt.typeSymbol == PartialFunctionClass)
            synthesizePartialFunction(newTermName(fresh.newName("x")), tree.pos, paramSynthetic = true, tree, mode, pt)
          else {
            val arity = functionArityFromType(pt) match { case -1 => 1 case arity => arity } // scala/bug#8429: consider sam and function type equally in determining function arity

            val params = for (i <- List.range(0, arity)) yield
              atPos(tree.pos.focusStart) {
                ValDef(Modifiers(PARAM | SYNTHETIC),
                       freshTermName("x" + i + "$"), TypeTree(), EmptyTree)
              }
            val ids = for (p <- params) yield Ident(p.name)
            val selector1 = atPos(tree.pos.focusStart) { if (arity == 1) ids.head else gen.mkTuple(ids) }
            // scala/bug#8120 If we don't duplicate the cases, the original Match node will share trees with ones that
            //         receive symbols owned by this function. However if, after a silent mode session, we discard
            //         this Function and try a different approach (e.g. applying a view to the receiver) we end up
            //         with orphaned symbols which blows up far down the pipeline (or can be detected with -Ycheck:typer).
            val body = treeCopy.Match(tree, selector1, (cases map duplicateAndKeepPositions).asInstanceOf[List[CaseDef]])
            typed1(atPos(tree.pos) { Function(params, body) }, mode, pt)
          }
        } else
          virtualizedMatch(typedMatch(selector, cases, mode, pt, tree), mode, pt)
      }

      def typedReturn(tree: Return) = {
        val expr = tree.expr
        val enclMethod = context.enclMethod
        if (enclMethod == NoContext ||
            enclMethod.owner.isConstructor ||
            context.enclClass.enclMethod == enclMethod // i.e., we are in a constructor of a local class
            ) {
          ReturnOutsideOfDefError(tree)
        } else {
          val DefDef(_, name, _, _, restpt, _) = enclMethod.tree
          if (restpt.tpe eq null) {
            ReturnWithoutTypeError(tree, enclMethod.owner)
          }
          else {
            val expr1 = context withinReturnExpr typedByValueExpr(expr, restpt.tpe)
            // Warn about returning a value if no value can be returned.
            if (restpt.tpe.typeSymbol == UnitClass) {
              // The typing in expr1 says expr is Unit (it has already been coerced if
              // it is non-Unit) so we have to retype it.  Fortunately it won't come up much
              // unless the warning is legitimate.
              if (typed(expr).tpe.typeSymbol != UnitClass)
                context.warning(tree.pos, "enclosing method " + name + " has result type Unit: return value discarded")
            }
            val res = treeCopy.Return(tree, checkDead(context, expr1)).setSymbol(enclMethod.owner)
            val tp = pluginsTypedReturn(NothingTpe, this, res, restpt.tpe)
            res.setType(tp)
          }
        }
      }

      def typedNew(tree: New) = {
        val tpt = tree.tpt
        val tpt1 = {
          // This way typedNew always returns a dealiased type. This used to happen by accident
          // for instantiations without type arguments due to ad hoc code in typedTypeConstructor,
          // and annotations depended on it (to the extent that they worked, which they did
          // not when given a parameterized type alias which dealiased to an annotation.)
          // typedTypeConstructor dealiases nothing now, but it makes sense for a "new" to always be
          // given a dealiased type.
          val tpt0 = typedTypeConstructor(tpt) modifyType (_.dealias)
          if (checkStablePrefixClassType(tpt0))
            if (tpt0.hasSymbolField && !tpt0.symbol.typeParams.isEmpty) {
              context.undetparams = cloneSymbols(tpt0.symbol.typeParams)
              notifyUndetparamsAdded(context.undetparams)
              TypeTree().setOriginal(tpt0)
                        .setType(appliedType(tpt0.tpe, context.undetparams map (_.tpeHK))) // @PP: tpeHK! #3343, #4018, #4347.
            } else tpt0
          else tpt0
        }

        /* If current tree <tree> appears in <val x(: T)? = <tree>>
         * return `tp with x.type' else return `tp`.
         */
        def narrowRhs(tp: Type) = { val sym = context.tree.symbol
          context.tree match {
            case ValDef(mods, _, _, Apply(Select(`tree`, _), _)) if !mods.isMutable && sym != null && sym != NoSymbol =>
              val sym1 =
                if (sym.owner.isClass && sym.getterIn(sym.owner) != NoSymbol) sym.getterIn(sym.owner)
                else sym
              val pre = if (sym1.owner.isClass) sym1.owner.thisType else NoPrefix
              intersectionType(List(tp, singleType(pre, sym1)))
            case _ => tp
          }}

        val tp = tpt1.tpe
        val sym = tp.typeSymbol.initialize
        if (sym.isAbstractType || sym.hasAbstractFlag)
          IsAbstractError(tree, sym)
        else if (isPrimitiveValueClass(sym)) {
          NotAMemberError(tpt, TypeTree(tp), nme.CONSTRUCTOR)
          setError(tpt)
        }
        else if (!(  tp == sym.typeOfThis // when there's no explicit self type -- with (#3612) or without self variable
                     // sym.thisSym.tpe == tp.typeOfThis (except for objects)
                  || narrowRhs(tp) <:< tp.typeOfThis
                  || phase.erasedTypes
                  )) {
          DoesNotConformToSelfTypeError(tree, sym, tp.typeOfThis)
        } else
          treeCopy.New(tree, tpt1).setType(tp)
      }

      def functionTypeWildcard(arity: Int): Type =
        functionType(List.fill(arity)(WildcardType), WildcardType)

      def checkArity(tree: Tree)(tp: Type): tp.type = tp match {
        case NoType => MaxFunctionArityError(tree); tp
        case _ => tp
      }


      /** Eta expand an expression like `m _`, where `m` denotes a method or a by-name argument
        *
        * The spec says:
        * The expression `$e$ _` is well-formed if $e$ is of method type or if $e$ is a call-by-name parameter.
        *   (1) If $e$ is a method with parameters, `$e$ _` represents $e$ converted to a function type
        *       by [eta expansion](#eta-expansion).
        *   (2) If $e$ is a parameterless method or call-by-name parameter of type `=>$T$`, `$e$ _` represents
        *       the function of type `() => $T$`, which evaluates $e$ when it is applied to the empty parameterlist `()`.
        */
      def typedEta(methodValue: Tree): Tree = methodValue.tpe match {
        case tp@(MethodType(_, _) | PolyType(_, MethodType(_, _))) => // (1)
          val formals = tp.params
          if (isFunctionType(pt) || samMatchesFunctionBasedOnArity(samOf(pt), formals)) methodValue
          else adapt(methodValue, mode, checkArity(methodValue)(functionTypeWildcard(formals.length)))

        case TypeRef(_, ByNameParamClass, _) |  NullaryMethodType(_) => // (2)
          val pos = methodValue.pos
          // must create it here to change owner (normally done by typed's typedFunction)
          val funSym = context.owner.newAnonymousFunctionValue(pos)
          new ChangeOwnerTraverser(context.owner, funSym) traverse methodValue

          typed(Function(List(), methodValue) setSymbol funSym setPos pos, mode, pt)

        case ErrorType =>
          methodValue

        case _ =>
          UnderscoreEtaError(methodValue)
      }

      def tryTypedArgs(args: List[Tree], mode: Mode): Option[List[Tree]] = {
        val c = context.makeSilent(reportAmbiguousErrors = false)
        c.retyping = true
        try {
          val res = newTyper(c).typedArgs(args, mode)
          if (c.reporter.hasErrors) None else Some(res)
        } catch {
          case ex: CyclicReference =>
            throw ex
          case te: TypeError =>
            // @H some of typer errors can still leak,
            // for instance in continuations
            None
        }
      }

      /* Try to apply function to arguments; if it does not work, try to convert Java raw to existentials, or try to
       * insert an implicit conversion.
       */
      def tryTypedApply(fun: Tree, args: List[Tree]): Tree = {
        val start = if (StatisticsStatics.areSomeColdStatsEnabled) statistics.startTimer(failedApplyNanos) else null

        def onError(typeErrors: Seq[AbsTypeError], warnings: Seq[(Position, String)]): Tree = {
          if (StatisticsStatics.areSomeColdStatsEnabled) statistics.stopTimer(failedApplyNanos, start)

          // If the problem is with raw types, convert to existentials and try again.
          // See #4712 for a case where this situation arises,
          if ((fun.symbol ne null) && fun.symbol.isJavaDefined) {
            val newtpe = rawToExistential(fun.tpe)
            if (fun.tpe ne newtpe) {
              // println("late cooking: "+fun+":"+fun.tpe) // DEBUG
              return tryTypedApply(fun setType newtpe, args)
            }
          }
          def treesInResult(tree: Tree): List[Tree] = tree :: (tree match {
            case Block(_, r)                        => treesInResult(r)
            case Match(_, cases)                    => cases
            case CaseDef(_, _, r)                   => treesInResult(r)
            case Annotated(_, r)                    => treesInResult(r)
            case If(_, t, e)                        => treesInResult(t) ++ treesInResult(e)
            case Try(b, catches, _)                 => treesInResult(b) ++ catches
            case MethodValue(r)                     => treesInResult(r)
            case Select(qual, name)                 => treesInResult(qual)
            case Apply(fun, args)                   => treesInResult(fun) ++ args.flatMap(treesInResult)
            case TypeApply(fun, args)               => treesInResult(fun) ++ args.flatMap(treesInResult)
            case _                                  => Nil
          })
          /* Only retry if the error hails from a result expression of `tree`
           * (for instance, it makes no sense to retry on an error from a block statement)
           * compare with `samePointAs` since many synthetic trees are made with
           * offset positions even under -Yrangepos.
           */
          def errorInResult(tree: Tree) =
            treesInResult(tree).exists(err => typeErrors.exists(_.errPos samePointAs err.pos))

          val retry = (typeErrors.forall(_.errPos != null)) && (fun :: tree :: args exists errorInResult)
          typingStack.printTyping({
            val funStr = ptTree(fun) + " and " + (args map ptTree mkString ", ")
            if (retry) "second try: " + funStr
            else "no second try: " + funStr + " because error not in result: " + typeErrors.head.errPos+"!="+tree.pos
          })
          if (retry) {
            val Select(qual, name) = fun
            tryTypedArgs(args, forArgMode(fun, mode)) match {
              case Some(args1) if !args1.exists(arg => arg.exists(_.isErroneous)) =>
                val qual1 =
                  if (!pt.isError) adaptToArguments(qual, name, args1, pt)
                  else qual
                if (qual1 ne qual) {
                  val tree1 = Apply(Select(qual1, name) setPos fun.pos, args1) setPos tree.pos
                  return context withinSecondTry typed1(tree1, mode, pt)
                }
              case _ => ()
            }
          }
          typeErrors foreach context.issue
          warnings foreach { case (p, m) => context.warning(p, m) }
          setError(treeCopy.Apply(tree, fun, args))
        }

        silent(_.doTypedApply(tree, fun, args, mode, pt)) match {
          case SilentResultValue(value) => value
          case e: SilentTypeError => onError(e.errors, e.warnings)
        }
      }

      def normalTypedApply(tree: Tree, fun: Tree, args: List[Tree]) = {
        // TODO: replace `fun.symbol.isStable` by `treeInfo.isStableIdentifierPattern(fun)`
        val stableApplication = (fun.symbol ne null) && fun.symbol.isMethod && fun.symbol.isStable
        val funpt = if (mode.inPatternMode) pt else WildcardType
        val appStart = if (StatisticsStatics.areSomeColdStatsEnabled) statistics.startTimer(failedApplyNanos) else null
        val opeqStart = if (StatisticsStatics.areSomeColdStatsEnabled) statistics.startTimer(failedOpEqNanos) else null

        def isConversionCandidate(qual: Tree, name: Name): Boolean =
          !mode.inPatternMode && nme.isOpAssignmentName(TermName(name.decode)) && !qual.exists(_.isErroneous)

        def reportError(error: SilentTypeError): Tree = {
          error.reportableErrors foreach context.issue
          error.warnings foreach { case (p, m) => context.warning(p, m) }
          args foreach (arg => typed(arg, mode, ErrorType))
          setError(tree)
        }
        def advice1(convo: Tree, errors: List[AbsTypeError], err: SilentTypeError): List[AbsTypeError] =
          errors.map { e =>
            if (e.errPos samePointAs tree.pos) {
              val header = f"${e.errMsg}%n  Expression does not convert to assignment because:%n    "
              val expansion = f"%n    expansion: ${show(convo)}"
              NormalTypeError(tree, err.errors.flatMap(_.errMsg.lines.toList).mkString(header, f"%n    ", expansion))
            } else e
          }
        def advice2(errors: List[AbsTypeError]): List[AbsTypeError] =
          errors.map { e =>
            if (e.errPos samePointAs tree.pos) {
              val msg = f"${e.errMsg}%n  Expression does not convert to assignment because receiver is not assignable."
              NormalTypeError(tree, msg)
            } else e
          }
        def onError(error: SilentTypeError): Tree = fun match {
          case Select(qual, name) if isConversionCandidate(qual, name) =>
            val qual1 = typedQualifier(qual)
            if (treeInfo.isVariableOrGetter(qual1)) {
              if (StatisticsStatics.areSomeColdStatsEnabled) statistics.stopTimer(failedOpEqNanos, opeqStart)
              val erred = qual1.exists(_.isErroneous) || args.exists(_.isErroneous)
              if (erred) reportError(error) else {
                val convo = convertToAssignment(fun, qual1, name, args)
                silent(op = _.typed1(convo, mode, pt)) match {
                  case SilentResultValue(t) => t
                  case err: SilentTypeError => reportError(
                    SilentTypeError(advice1(convo, error.errors, err), error.warnings)
                  )
                }
              }
            } else {
              if (StatisticsStatics.areSomeColdStatsEnabled) statistics.stopTimer(failedApplyNanos, appStart)
              val Apply(Select(qual2, _), args2) = tree
              val erred = qual2.exists(_.isErroneous) || args2.exists(_.isErroneous)
              reportError {
                if (erred) error else SilentTypeError(advice2(error.errors), error.warnings)
              }
            }
          case _ =>
            if (StatisticsStatics.areSomeColdStatsEnabled) statistics.stopTimer(failedApplyNanos, appStart)
            reportError(error)
        }
        val silentResult = silent(
          op                    = _.typed(fun, mode.forFunMode, funpt),
          reportAmbiguousErrors = !mode.inExprMode && context.ambiguousErrors,
          newtree               = if (mode.inExprMode) tree else context.tree
        )
        silentResult match {
          case SilentResultValue(fun1) =>
            val fun2 = if (stableApplication) stabilizeFun(fun1, mode, pt) else fun1
            if (StatisticsStatics.areSomeColdStatsEnabled) statistics.incCounter(typedApplyCount)
            val noSecondTry = (
                 isPastTyper
              || context.inSecondTry
              || (fun2.symbol ne null) && fun2.symbol.isConstructor
              || isImplicitMethodType(fun2.tpe)
            )
            val isFirstTry = fun2 match {
              case Select(_, _) => !noSecondTry && mode.inExprMode
              case _            => false
            }
            if (isFirstTry)
              tryTypedApply(fun2, args)
            else
              doTypedApply(tree, fun2, args, mode, pt)
          case err: SilentTypeError => onError(err)
        }
      }

      def typedApply(tree: Apply) = tree match {
        case Apply(Block(stats, expr), args) =>
          typed1(atPos(tree.pos)(Block(stats, Apply(expr, args) setPos tree.pos.makeTransparent)), mode, pt)
        case Apply(fun, args) =>
          normalTypedApply(tree, fun, args) match {
            case treeInfo.ArrayInstantiation(level, componentType, arg) =>
              // convert new Array[T](len) to evidence[ClassTag[T]].newArray(len)
              // convert new Array^N[T](len) for N > 1 to evidence[ClassTag[Array[...Array[T]...]]].newArray(len)
              // where Array HK gets applied (N-1) times
              val tagType = (1 until level).foldLeft(componentType)((res, _) => arrayType(res))

              val tree1: Tree = resolveClassTag(tree.pos, tagType) match {
                case EmptyTree => MissingClassTagError(tree, tagType)
                case tag       => atPos(tree.pos)(new ApplyToImplicitArgs(Select(tag, nme.newArray), arg :: Nil))
              }
              if (tree1.isErrorTyped) tree1 else typed(tree1, mode, pt)
            case Apply(Select(fun, nme.apply), _) if treeInfo.isSuperConstrCall(fun) => TooManyArgumentListsForConstructor(tree) //scala/bug#5696
            case tree1 if mode.inPatternMode && tree1.tpe.paramSectionCount > 0 =>
              // For a case class C with more than two parameter lists,
              // C(_) is typed as C(_)() which is a method type like ()C.
              // In a pattern, just use the final result type, C in this case.
              // The enclosing context may be case c @ C(_) => or val c @ C(_) = v.
              tree1 modifyType (_.finalResultType)
              tree1
            case tree1                                                               => tree1
          }
      }

      def convertToAssignment(fun: Tree, qual: Tree, name: Name, args: List[Tree]): Tree = {
        val prefix = name.toTermName stripSuffix nme.EQL
        def mkAssign(vble: Tree): Tree =
          Assign(
            vble,
            Apply(
              Select(vble.duplicate, prefix) setPos fun.pos.focus, args) setPos tree.pos.makeTransparent
          ) setPos tree.pos

        def mkUpdate(table: Tree, indices: List[Tree], argss: List[List[Tree]]) =
          gen.evalOnceAll(table :: indices, context.owner, fresh) {
            case tab :: is =>
              def mkCall(name: Name, extraArgs: Tree*) = (
                Apply(
                  Select(tab(), name) setPos table.pos,
                  is.map(i => i()) ++ extraArgs
                ) setPos tree.pos
              )
              def mkApplies(core: Tree) = argss.foldLeft(core)((x, args) => Apply(x, args))
              mkCall(
                nme.update,
                Apply(Select(mkApplies(mkCall(nme.apply)), prefix) setPos fun.pos, args) setPos tree.pos
              )
            case _ => EmptyTree
          }

        val assignment = qual match {
          case Ident(_) =>
            mkAssign(qual)

          case Select(qualqual, vname) =>
            gen.evalOnce(qualqual, context.owner, fresh) { qq =>
              val qq1 = qq()
              mkAssign(Select(qq1, qual.symbol) setPos qual.pos)
            }

          case Apply(fn, extra) if qual.isInstanceOf[ApplyToImplicitArgs] =>
            fn match {
              case treeInfo.Applied(Select(table, nme.apply), _, indices :: Nil) =>
                // table(indices)(implicits)
                mkUpdate(table, indices, extra :: Nil)
              case _  => UnexpectedTreeAssignmentConversionError(qual)
            }

          case Apply(fn, indices) =>
            fn match {
              case treeInfo.Applied(Select(table, nme.apply), _, Nil) =>
                mkUpdate(table, indices, Nil)
              case _  => UnexpectedTreeAssignmentConversionError(qual)
            }
        }
        assignment
      }

      def typedSuper(tree: Super) = {
        val mix = tree.mix
        val qual1 = typed(tree.qual)

        val clazz = qual1 match {
          case This(_) => qual1.symbol
          case _ => qual1.tpe.typeSymbol
        }
        def findMixinSuper(site: Type): Type = {
          var ps = site.parents filter (_.typeSymbol.name == mix)
          if (ps.isEmpty)
            ps = site.parents filter (_.typeSymbol.name == mix)
          if (ps.isEmpty) {
            debuglog("Fatal: couldn't find site " + site + " in " + site.parents.map(_.typeSymbol.name))
            if (phase.erasedTypes && context.enclClass.owner.isTrait) {
              // the reference to super class got lost during erasure
              restrictionError(tree.pos, unit, "traits may not select fields or methods from super[C] where C is a class")
              ErrorType
            } else {
              MixinMissingParentClassNameError(tree, mix, clazz)
              ErrorType
            }
          } else if (!ps.tail.isEmpty) {
            AmbiguousParentClassError(tree)
            ErrorType
          } else {
            ps.head
          }
        }

        val owntype = (
          if (!mix.isEmpty) findMixinSuper(clazz.tpe)
          else if (context.inSuperInit) clazz.info.firstParent
          else intersectionType(clazz.info.parents)
        )
        treeCopy.Super(tree, qual1, mix) setType SuperType(clazz.thisType, owntype)
      }

      def typedThis(tree: This) =
        tree.symbol orElse qualifyingClass(tree, tree.qual, packageOK = false) match {
          case NoSymbol => tree
          case clazz    =>
            tree setSymbol clazz setType clazz.thisType.underlying
            if (isStableContext(tree, mode, pt)) tree setType clazz.thisType else tree
        }


      // For Java, instance and static members are in the same scope, but we put the static ones in the companion object
      // so, when we can't find a member in the class scope, check the companion
      def inCompanionForJavaStatic(pre: Type, cls: Symbol, name: Name): Symbol =
        if (!(context.unit.isJava && cls.isClass && !cls.isModuleClass)) NoSymbol else {
          val companion = companionSymbolOf(cls, context)
          if (!companion.exists) NoSymbol
          else member(gen.mkAttributedRef(pre, companion), name) // assert(res.isStatic, s"inCompanionForJavaStatic($pre, $cls, $name) = $res ${res.debugFlagString}")
        }

      /* Attribute a selection where `tree` is `qual.name`.
       * `qual` is already attributed.
       */
      def typedSelect(tree: Tree, qual: Tree, name: Name): Tree = {
        // note: on error, we discard the work we did in type checking tree.qualifier into qual
        // (tree is either Select or SelectFromTypeTree, and qual may be different from tree.qualifier because it has been type checked)
        val qualTp = qual.tpe
        if ((qualTp eq null) || qualTp.isError) setError(tree)
        else if (name.isTypeName && qualTp.isVolatile)  // TODO: use same error message for volatileType#T and volatilePath.T?
          if (tree.isInstanceOf[SelectFromTypeTree]) TypeSelectionFromVolatileTypeError(tree, qual)
          else UnstableTreeError(qual)
        else {
          def asDynamicCall = mkInvoke(context, tree, qual, name) map { t =>
            wrapErrors(t, (_.typed1(t, mode, pt)))
          }

          val sym = tree.symbol orElse member(qual, name) orElse inCompanionForJavaStatic(qual.tpe.prefix, qual.symbol, name)
          if ((sym eq NoSymbol) && name != nme.CONSTRUCTOR && mode.inAny(EXPRmode | PATTERNmode)) {
            // symbol not found? --> try to convert implicitly to a type that does have the required
            // member.  Added `| PATTERNmode` to allow enrichment in patterns (so we can add e.g., an
            // xml member to StringContext, which in turn has an unapply[Seq] method)

              val qual1 = adaptToMemberWithArgs(tree, qual, name, mode)
              if ((qual1 ne qual) && !qual1.isErrorTyped)
                return typed(treeCopy.Select(tree, qual1, name), mode, pt)
          }

          // This special-case complements the logic in `adaptMember` in erasure, it handles selections
          // from `Super`. In `adaptMember`, if the erased type of a qualifier doesn't conform to the
          // owner of the selected member, a cast is inserted, e.g., (foo: Option[String]).get.trim).
          // Similarly, for `super.m`, typing `super` during erasure assigns the superclass. If `m`
          // is defined in a trait, this is incorrect, we need to assign a type to `super` that conforms
          // to the owner of `m`. Adding a cast (as in `adaptMember`) would not work, `super.asInstanceOf`
          // is not a valid tree.
          if (phase.erasedTypes && qual.isInstanceOf[Super]) {
            //  See the comment in `preErase` why we use the attachment (scala/bug#7936)
            val qualSym = tree.getAndRemoveAttachment[QualTypeSymAttachment] match {
              case Some(a) => a.sym
              case None => sym.owner
            }
            qual.setType(qualSym.tpe)
          }

          if (!reallyExists(sym)) {
            def handleMissing: Tree = {
              def errorTree = missingSelectErrorTree(tree, qual, name)
              def asTypeSelection = (
                if (context.unit.isJava && name.isTypeName) {
                  // scala/bug#3120 Java uses the same syntax, A.B, to express selection from the
                  // value A and from the type A. We have to try both.
                  atPos(tree.pos)(gen.convertToSelectFromType(qual, name)) match {
                    case EmptyTree => None
                    case tree1     => Some(typed1(tree1, mode, pt))
                  }
                }
                else None
              )
              debuglog(s"""
                |qual=$qual:${qual.tpe}
                |symbol=${qual.tpe.termSymbol.defString}
                |scope-id=${qual.tpe.termSymbol.info.decls.hashCode}
                |members=${qual.tpe.members mkString ", "}
                |name=$name
                |found=$sym
                |owner=${context.enclClass.owner}
                """.stripMargin)

              // 1) Try converting a term selection on a java class into a type selection.
              // 2) Try expanding according to Dynamic rules.
              // 3) Try looking up the name in the qualifier.
              asTypeSelection orElse asDynamicCall getOrElse (lookupInQualifier(qual, name) match {
                case NoSymbol => setError(errorTree)
                case found    => typed1(tree setSymbol found, mode, pt)
              })
            }
            handleMissing
          }
          else {
            val tree1 = tree match {
              case Select(_, _) => treeCopy.Select(tree, qual, name)
              case SelectFromTypeTree(_, _) => treeCopy.SelectFromTypeTree(tree, qual, name)
            }
            val (result, accessibleError) = silent(_.makeAccessible(tree1, sym, qual.tpe, qual)) match {
              case SilentTypeError(err: AccessTypeError) =>
                (tree1, Some(err))
              case SilentTypeError(err) =>
                SelectWithUnderlyingError(tree, err)
                return tree
              case SilentResultValue((qual, pre)) =>
                (stabilize(qual, pre, mode, pt), None)
            }

            result match {
              // could checkAccessible (called by makeAccessible) potentially have skipped checking a type application in qual?
              case SelectFromTypeTree(qual@TypeTree(), name) if qual.tpe.typeArgs.nonEmpty => // TODO: somehow the new qual is not checked in refchecks
                treeCopy.SelectFromTypeTree(
                  result,
                  (TypeTreeWithDeferredRefCheck(){ () => val tp = qual.tpe; val sym = tp.typeSymbolDirect
                    // will execute during refchecks -- TODO: make private checkTypeRef in refchecks public and call that one?
                    checkBounds(qual, tp.prefix, sym.owner, sym.typeParams, tp.typeArgs, "")
                    qual // you only get to see the wrapped tree after running this check :-p
                  }) setType qual.tpe setPos qual.pos,
                  name)
              case _ if accessibleError.isDefined =>
                // don't adapt constructor, scala/bug#6074
                val qual1 = if (name == nme.CONSTRUCTOR) qual
                            else adaptToMemberWithArgs(tree, qual, name, mode, reportAmbiguous = false, saveErrors = false)
                if (!qual1.isErrorTyped && (qual1 ne qual))
                  typed(Select(qual1, name) setPos tree.pos, mode, pt)
                else
                  // before failing due to access, try a dynamic call.
                  asDynamicCall getOrElse {
                    context.issue(accessibleError.get)
                    setError(tree)
                  }
              case _ =>
                result
            }
          }
        }
      }

      def typedTypeSelectionQualifier(tree: Tree, pt: Type = AnyRefTpe) =
        context.withImplicitsDisabled { typed(tree, MonoQualifierModes | mode.onlyTypePat, pt) }

      def typedSelectOrSuperCall(tree: Select) = tree match {
        case Select(qual @ Super(_, _), nme.CONSTRUCTOR) =>
          // the qualifier type of a supercall constructor is its first parent class
          typedSelect(tree, typedSelectOrSuperQualifier(qual), nme.CONSTRUCTOR)
        case Select(qual, name) =>
          if (name.isTypeName) {
            val qualTyped = typedTypeSelectionQualifier(tree.qualifier, WildcardType)
            val qualStableOrError =
              if (qualTyped.isErrorTyped || treeInfo.admitsTypeSelection(qualTyped)) qualTyped
              else UnstableTreeError(qualTyped)
            typedSelect(tree, qualStableOrError, name)
          } else {
            if (StatisticsStatics.areSomeColdStatsEnabled) statistics.incCounter(typedSelectCount)
            val qualTyped = checkDead(context, typedQualifier(qual, mode))
            val tree1 = typedSelect(tree, qualTyped, name)

            if (tree.isInstanceOf[PostfixSelect])
              checkFeature(tree.pos, currentRun.runDefinitions.PostfixOpsFeature, name.decode)
            val sym = tree1.symbol
            if (sym != null && sym.isOnlyRefinementMember && !sym.isMacro)
              checkFeature(tree1.pos, currentRun.runDefinitions.ReflectiveCallsFeature, sym.toString)

            qualTyped.symbol match {
              case s: Symbol if s.isRootPackage => treeCopy.Ident(tree1, name)
              case _ => tree1
            }
          }
      }

      /* A symbol qualifies if:
       *  - it exists
       *  - it is not stale (stale symbols are made to disappear here)
       *  - if we are in a constructor pattern, method definitions do not qualify
       *    unless they are stable.  Otherwise, 'case x :: xs' would find the :: method.
       */
      def qualifies(sym: Symbol) = (
           sym.hasRawInfo
        && reallyExists(sym)
        && !(mode.typingConstructorPattern && sym.isMethod && !sym.isStable)
      )

      /* Attribute an identifier consisting of a simple name or an outer reference.
       *
       * @param tree      The tree representing the identifier.
       * @param name      The name of the identifier.
       * Transformations: (1) Prefix class members with this.
       *                  (2) Change imported symbols to selections
       */
      def typedIdent(tree: Tree, name: Name): Tree = {
        // setting to enable unqualified idents in empty package (used by the repl)
        def inEmptyPackage = if (settings.exposeEmptyPackage) lookupInEmpty(name) else NoSymbol

        def issue(err: AbsTypeError) = {
          // Avoiding some spurious error messages: see scala/bug#2388.
          val suppress = reporter.hasErrors && (name startsWith tpnme.ANON_CLASS_NAME)
          if (!suppress)
            ErrorUtils.issueTypeError(err)

          setError(tree)
        }
          // ignore current variable scope in patterns to enforce linearity
        val startContext = if (mode.typingPatternOrTypePat) context.outer else context
        val nameLookup   = tree.symbol match {
          case NoSymbol   => startContext.lookupSymbol(name, qualifies)
          case sym        => LookupSucceeded(EmptyTree, sym)
        }
        import InferErrorGen._
        nameLookup match {
          case LookupAmbiguous(msg)         => issue(AmbiguousIdentError(tree, name, msg))
          case LookupInaccessible(sym, msg) => issue(AccessError(tree, sym, context, msg))
          case LookupNotFound               =>
            inEmptyPackage orElse lookupInRoot(name) match {
              case NoSymbol => issue(SymbolNotFoundError(tree, name, context.owner, startContext))
              case sym      => typed1(tree setSymbol sym, mode, pt)
                }
          case LookupSucceeded(qual, sym)   =>
            (// this -> Foo.this
            if (sym.isThisSym)
              typed1(This(sym.owner) setPos tree.pos, mode, pt)
            else if (sym.rawname == nme.classOf && currentRun.runDefinitions.isPredefClassOf(sym) && pt.typeSymbol == ClassClass && pt.typeArgs.nonEmpty) {
              // Inferring classOf type parameter from expected type.  Otherwise an
              // actual call to the stubbed classOf method is generated, returning null.
              typedClassOf(tree, TypeTree(pt.typeArgs.head).setPos(tree.pos.focus))
            }
          else {
              val pre1  = if (sym.isTopLevel) sym.owner.thisType else if (qual == EmptyTree) NoPrefix else qual.tpe
              val tree1 = if (qual == EmptyTree) tree else {
                val pos = tree.pos
                Select(atPos(pos.focusStart)(qual), name).setPos(pos)
              }
              val (tree2, pre2) = makeAccessible(tree1, sym, pre1, qual)
            // scala/bug#5967 Important to replace param type A* with Seq[A] when seen from from a reference, to avoid
            //         inference errors in pattern matching.
              stabilize(tree2, pre2, mode, pt) modifyType dropIllegalStarTypes
            }) setAttachments tree.attachments
          }
        }

      def typedIdentOrWildcard(tree: Ident) = {
        val name = tree.name
        if (StatisticsStatics.areSomeColdStatsEnabled) statistics.incCounter(typedIdentCount)
        if ((name == nme.WILDCARD && mode.typingPatternNotConstructor) ||
            (name == tpnme.WILDCARD && mode.inTypeMode))
          tree setType makeFullyDefined(pt)
        else
          typedIdent(tree, name)
      }

      def typedCompoundTypeTree(tree: CompoundTypeTree) = {
        val templ = tree.templ
        val parents1 = templ.parents mapConserve (typedType(_, mode))

        // This is also checked later in typedStats, but that is too late for scala/bug#5361, so
        // we eagerly check this here.
        for (stat <- templ.body if !treeInfo.isDeclarationOrTypeDef(stat))
          OnlyDeclarationsError(stat)

        if ((parents1 ++ templ.body) exists (_.isErrorTyped)) tree setType ErrorType
        else {
          val decls = newScope
          //Console.println("Owner: " + context.enclClass.owner + " " + context.enclClass.owner.id)
          val self = refinedType(parents1 map (_.tpe), context.enclClass.owner, decls, templ.pos)
          newTyper(context.make(templ, self.typeSymbol, decls)).typedRefinement(templ)
          templ updateAttachment CompoundTypeTreeOriginalAttachment(parents1, Nil) // stats are set elsewhere
          tree setType (if (templ.exists(_.isErroneous)) ErrorType else self) // Being conservative to avoid scala/bug#5361
        }
      }

      def typedAppliedTypeTree(tree: AppliedTypeTree) = {
        val tpt        = tree.tpt
        val args       = tree.args
        val tpt1       = typed1(tpt, mode | FUNmode | TAPPmode, WildcardType)
        def isPoly     = tpt1.tpe.isInstanceOf[PolyType]
        def isComplete = tpt1.symbol.rawInfo.isComplete

        if (tpt1.isErrorTyped) {
          tpt1
        } else if (!tpt1.hasSymbolField) {
          AppliedTypeNoParametersError(tree, tpt1.tpe)
        } else {
          val tparams = tpt1.symbol.typeParams

          if (sameLength(tparams, args)) {
            // @M: kind-arity checking is done here and in adapt, full kind-checking is in checkKindBounds (in Infer)
            val args1 = map2Conserve(args, tparams) { (arg, tparam) =>
              def ptParams = Kind.FromParams(tparam.typeParams)

              // if symbol hasn't been fully loaded, can't check kind-arity except when we're in a pattern,
              // where we can (we can't take part in F-Bounds) and must (scala/bug#8023)
              val pt = if (mode.typingPatternOrTypePat) {
                tparam.initialize; ptParams
              }
              else if (isComplete) ptParams
              else Kind.Wildcard

              typedHigherKindedType(arg, mode, pt)
            }
            val argtypes = mapList(args1)(treeTpe)

            foreach2(args, tparams) { (arg, tparam) =>
              // note: can't use args1 in selector, because Binds got replaced
              val asym = arg.symbol
              def abounds = asym.info.bounds
              def tbounds = tparam.info.bounds
              def enhanceBounds(): Unit = {
                val TypeBounds(lo0, hi0) = abounds
                val TypeBounds(lo1, hi1) = tbounds.subst(tparams, argtypes)
                val lo = lub(List(lo0, lo1))
                val hi = glb(List(hi0, hi1))
                if (!(lo =:= lo0 && hi =:= hi0))
                  asym setInfo logResult(s"Updating bounds of ${asym.fullLocationString} in $tree from '$abounds' to")(TypeBounds(lo, hi))
              }
              if (asym != null && asym.isAbstractType) {
                arg match {
                  // I removed the Ident() case that partially fixed scala/bug#1786,
                  // because the stricter bounds being inferred broke e.g., slick
                  // worse, the fix was compilation order-dependent
                  // sharpenQuantifierBounds (used in skolemizeExistential) has an alternative fix (scala/bug#6169) that's less invasive
                  case Bind(_, _) => enhanceBounds()
                  case _          =>
                }
              }
            }
            val original = treeCopy.AppliedTypeTree(tree, tpt1, args1)
            val result = TypeTree(appliedType(tpt1.tpe, argtypes)) setOriginal original
            if (isPoly) // did the type application (performed by appliedType) involve an unchecked beta-reduction?
              TypeTreeWithDeferredRefCheck(){ () =>
                // wrap the tree and include the bounds check -- refchecks will perform this check (that the beta reduction was indeed allowed) and unwrap
                // we can't simply use original in refchecks because it does not contains types
                // (and the only typed trees we have been mangled so they're not quite the original tree anymore)
                checkBounds(result, tpt1.tpe.prefix, tpt1.symbol.owner, tpt1.symbol.typeParams, argtypes, "")
                result // you only get to see the wrapped tree after running this check :-p
              } setType (result.tpe) setPos(result.pos)
            else result
          } else if (tparams.isEmpty) {
            AppliedTypeNoParametersError(tree, tpt1.tpe)
          } else {
            //Console.println("\{tpt1}:\{tpt1.symbol}:\{tpt1.symbol.info}")
            if (settings.debug) Console.println(tpt1+":"+tpt1.symbol+":"+tpt1.symbol.info)//debug
            AppliedTypeWrongNumberOfArgsError(tree, tpt1, tparams)
          }
        }
      }

      val sym: Symbol = tree.symbol
      if ((sym ne null) && (sym ne NoSymbol)) sym.initialize

      def typedPackageDef(pdef0: PackageDef) = {
        val pdef = treeCopy.PackageDef(pdef0, pdef0.pid, pluginsEnterStats(this, pdef0.stats))
        val pid1 = typedQualifier(pdef.pid).asInstanceOf[RefTree]
        assert(sym.moduleClass ne NoSymbol, sym)
        val stats1 = newTyper(context.make(tree, sym.moduleClass, sym.info.decls))
          .typedStats(pdef.stats, NoSymbol)
        treeCopy.PackageDef(tree, pid1, stats1) setType NoType
      }

      /*
       * The typer with the correct context for a method definition. If the method is a default getter for
       * a constructor default, the resulting typer has a constructor context (fixes scala/bug#5543).
       */
      def defDefTyper(ddef: DefDef) = {
        val isConstrDefaultGetter = ddef.mods.hasDefault && sym.owner.isModuleClass &&
            nme.defaultGetterToMethod(sym.name) == nme.CONSTRUCTOR
        newTyper(context.makeNewScope(ddef, sym)).constrTyperIf(isConstrDefaultGetter)
      }

      def typedAlternative(alt: Alternative) = {
        context withinPatAlternative (
          treeCopy.Alternative(tree, alt.trees mapConserve (alt => typed(alt, mode, pt))) setType pt
        )
      }
      def typedStar(tree: Star) = {
        if (!context.starPatterns && !isPastTyper)
          StarPatternWithVarargParametersError(tree)

        treeCopy.Star(tree, typed(tree.elem, mode, pt)) setType makeFullyDefined(pt)
      }
      def issueTryWarnings(tree: Try): Try = {
        def checkForCatchAll(cdef: CaseDef) {
          def unbound(t: Tree) = t.symbol == null || t.symbol == NoSymbol
          def warn(name: Name) = {
            val msg = s"This catches all Throwables. If this is really intended, use `case ${name.decoded} : Throwable` to clear this warning."
            context.warning(cdef.pat.pos, msg)
          }
          if (cdef.guard.isEmpty) cdef.pat match {
            case Bind(name, i @ Ident(_)) if unbound(i) => warn(name)
            case i @ Ident(name) if unbound(i)          => warn(name)
            case _                                      =>
          }
        }
        if (!isPastTyper) tree match {
          case Try(_, Nil, fin) =>
            if (fin eq EmptyTree)
              context.warning(tree.pos, "A try without a catch or finally is equivalent to putting its body in a block; no exceptions are handled.")
          case Try(_, catches, _) =>
            catches foreach checkForCatchAll
        }
        tree
      }

      def typedTry(tree: Try) = {
        val Try(block, catches, fin) = tree
        val block1   = typed(block, pt)
        val catches1 = typedCases(catches, ThrowableTpe, pt)
        val fin1     = if (fin.isEmpty) fin else typed(fin, UnitTpe)

        def finish(ownType: Type) = treeCopy.Try(tree, block1, catches1, fin1) setType ownType

        issueTryWarnings(
          if (isFullyDefined(pt))
            finish(pt)
          else block1 :: catches1 map (_.tpe.deconst) match {
            case tpes if sameWeakLubAsLub(tpes) => finish(lub(tpes))
            case tpes                           =>
              val lub      = weakLub(tpes)
              val block2   = adapt(block1, mode, lub)
              val catches2 = catches1 map (adaptCase(_, mode, lub))
              treeCopy.Try(tree, block2, catches2, fin1) setType lub
          }
        )
      }

      def typedThrow(tree: Throw) = {
        val expr1 = typedByValueExpr(tree.expr, ThrowableTpe)
        treeCopy.Throw(tree, expr1) setType NothingTpe
      }

      def typedTyped(tree: Typed) = {
        if (treeInfo isWildcardStarType tree.tpt)
          typedStarInPattern(tree, mode.onlySticky, pt)
        else if (mode.inPatternMode)
          typedInPattern(tree, mode.onlySticky, pt)
        else tree match {
          // find out whether the programmer is trying to eta-expand a macro def
          // to do that we need to typecheck the tree first (we need a symbol of the eta-expandee)
          // that typecheck must not trigger macro expansions, so we explicitly prohibit them
          // however we cannot do `context.withMacrosDisabled`
          // because `expr` might contain nested macro calls (see scala/bug#6673).
          // Otherwise, eta-expand, passing the original tree, which is required in adapt
          // for trees of the form `f() _`: if the method type takes implicits, the fallback
          // strategy will use `f()`; else if not, original is used to distinguish an explicit
          // method value from eta-expansion driven by an expected function type.
          case MethodValue(expr) =>
            typed1(suppressMacroExpansion(expr), mode, pt) match {
              case macroDef if treeInfo.isMacroApplication(macroDef) => MacroEtaError(macroDef)
              case methodValue                                       => typedEta(checkDead(context, methodValue).updateAttachment(MethodValueAttachment))
            }
          case Typed(expr, tpt) =>
            val tpt1  = typedType(tpt, mode)                           // type the ascribed type first
            val expr1 = typed(expr, mode.onlySticky, tpt1.tpe.deconst) // then type the expression with tpt1 as the expected type
            treeCopy.Typed(tree, expr1, tpt1) setType tpt1.tpe
        }
      }

      def typedTypeApply(tree: TypeApply) = {
        val fun = tree.fun
        val args = tree.args
        // @M: kind-arity checking is done here and in adapt, full kind-checking is in checkKindBounds (in Infer)
        //@M! we must type fun in order to type the args, as that requires the kinds of fun's type parameters.
        // However, args should apparently be done first, to save context.undetparams. Unfortunately, the args
        // *really* have to be typed *after* fun. We escape from this classic Catch-22 by simply saving&restoring undetparams.

        // @M TODO: the compiler still bootstraps&all tests pass when this is commented out..
        //val undets = context.undetparams

        // @M: fun is typed in TAPPmode because it is being applied to its actual type parameters
        val fun1 = typed(fun, mode.forFunMode | TAPPmode)
        val tparams = if (fun1.symbol == null) Nil else fun1.symbol.typeParams

        //@M TODO: val undets_fun = context.undetparams  ?
        // "do args first" (by restoring the context.undetparams) in order to maintain context.undetparams on the function side.

        // @M TODO: the compiler still bootstraps when this is commented out.. TODO: run tests
        //context.undetparams = undets

        // @M maybe the well-kindedness check should be done when checking the type arguments conform to the type parameters' bounds?
        val args1 = if (sameLength(args, tparams)) map2Conserve(args, tparams) {
          (arg, tparam) => typedHigherKindedType(arg, mode, Kind.FromParams(tparam.typeParams))
        }
        else {
          //@M  this branch is correctly hit for an overloaded polymorphic type. It also has to handle erroneous cases.
          // Until the right alternative for an overloaded method is known, be very liberal,
          // typedTypeApply will find the right alternative and then do the same check as
          // in the then-branch above. (see pos/tcpoly_overloaded.scala)
          // this assert is too strict: be tolerant for errors like trait A { def foo[m[x], g]=error(""); def x[g] = foo[g/*ERR: missing argument type*/] }
          //assert(fun1.symbol.info.isInstanceOf[OverloadedType] || fun1.symbol.isError) //, (fun1.symbol,fun1.symbol.info,fun1.symbol.info.getClass,args,tparams))
          args mapConserve (typedHigherKindedType(_, mode))
        }

        //@M TODO: context.undetparams = undets_fun ?
        Typer.this.typedTypeApply(tree, mode, fun1, args1)
      }

      def typedApplyDynamic(tree: ApplyDynamic) = {
        assert(phase.erasedTypes)
        val qual1 = typed(tree.qual, AnyRefTpe)
        val args1 = tree.args mapConserve (arg => typed(arg, AnyRefTpe))
        treeCopy.ApplyDynamic(tree, qual1, args1) setType AnyRefTpe
      }

      def typedReferenceToBoxed(tree: ReferenceToBoxed) = {
        val id = tree.ident
        val id1 = typed1(id, mode, pt) match { case id: Ident => id }
        // [Eugene] am I doing it right?
        val erasedTypes = phaseId(currentPeriod) >= currentRun.erasurePhase.id
        val tpe = capturedVariableType(id.symbol, erasedTypes = erasedTypes)
        treeCopy.ReferenceToBoxed(tree, id1) setType tpe
      }

      // Warn about likely interpolated strings which are missing their interpolators
      def warnMissingInterpolator(lit: Literal): Unit = if (!isPastTyper) {
        // attempt to avoid warning about trees munged by macros
        def isMacroExpansion = {
          // context.tree is not the expandee; it is plain new SC(ps).m(args)
          //context.tree exists (t => (t.pos includes lit.pos) && hasMacroExpansionAttachment(t))
          // testing pos works and may suffice
          //openMacros exists (_.macroApplication.pos includes lit.pos)
          // tests whether the lit belongs to the expandee of an open macro
          openMacros exists (_.macroApplication.attachments.get[MacroExpansionAttachment] match {
            case Some(MacroExpansionAttachment(_, t: Tree)) => t exists (_ == lit)
            case _                                          => false
          })
        }
        // attempt to avoid warning about the special interpolated message string
        // for implicitNotFound or any standard interpolation (with embedded $$).
        def isRecognizablyNotForInterpolation = context.enclosingApply.tree match {
          case Apply(Select(Apply(RefTree(_, nme.StringContext), _), _), _) => true
          case Apply(Select(New(RefTree(_, tpnme.implicitNotFound)), _), _) => true
          case _                                                            => isMacroExpansion
        }
        def requiresNoArgs(tp: Type): Boolean = tp match {
          case PolyType(_, restpe)     => requiresNoArgs(restpe)
          case MethodType(Nil, restpe) => requiresNoArgs(restpe)  // may be a curried method - can't tell yet
          case MethodType(p :: _, _)   => p.isImplicit            // implicit method requires no args
          case _                       => true                    // catches all others including NullaryMethodType
        }
        def isPlausible(m: Symbol) = !m.isPackage && m.alternatives.exists(x => requiresNoArgs(x.info))

        def maybeWarn(s: String): Unit = {
          def warn(message: String)         = context.warning(lit.pos, s"possible missing interpolator: $message")
          def suspiciousSym(name: TermName) = context.lookupSymbol(name, _ => true).symbol
          val suspiciousExprs               = InterpolatorCodeRegex findAllMatchIn s
          def suspiciousIdents              = InterpolatorIdentRegex findAllIn s map (s => suspiciousSym(TermName(s drop 1)))
          def isCheapIdent(expr: String)    = (Character.isJavaIdentifierStart(expr.charAt(0)) &&
                                               expr.tail.forall(Character.isJavaIdentifierPart))
          def warnableExpr(expr: String)    = !expr.isEmpty && (!isCheapIdent(expr) || isPlausible(suspiciousSym(TermName(expr))))

          if (suspiciousExprs.nonEmpty) {
            val exprs = (suspiciousExprs map (_ group 1)).toList
            // short-circuit on leading ${}
            if (!exprs.head.isEmpty && exprs.exists(warnableExpr))
              warn("detected an interpolated expression") // "${...}"
          } else
            suspiciousIdents find isPlausible foreach (sym => warn(s"detected interpolated identifier `$$${sym.name}`")) // "$id"
        }
        lit match {
          case Literal(Constant(s: String)) if !isRecognizablyNotForInterpolation => maybeWarn(s)
          case _                                                                  =>
        }
      }

      def typedLiteral(tree: Literal) = {
        if (settings.warnMissingInterpolator) warnMissingInterpolator(tree)

        tree setType (if (tree.value.tag == UnitTag) UnitTpe else ConstantType(tree.value))
      }

      def typedSingletonTypeTree(tree: SingletonTypeTree) = {
        val refTyped = typedTypeSelectionQualifier(tree.ref)

        if (refTyped.isErrorTyped) setError(tree)
        else {
          tree setType refTyped.tpe.resultType.deconst
          if (!treeInfo.admitsTypeSelection(refTyped)) UnstableTreeError(tree)
          else tree
        }
      }

      def typedTypeBoundsTree(tree: TypeBoundsTree) = {
        val lo1 = if (tree.lo.isEmpty) TypeTree(NothingTpe) else typedType(tree.lo, mode)
        val hi1 = if (tree.hi.isEmpty) TypeTree(AnyTpe) else typedType(tree.hi, mode)
        treeCopy.TypeBoundsTree(tree, lo1, hi1) setType TypeBounds(lo1.tpe, hi1.tpe)
      }

      def typedExistentialTypeTree(tree: ExistentialTypeTree) = {
        val tree1 = typerWithLocalContext(context.makeNewScope(tree, context.owner)){
          typer =>
            if (context.inTypeConstructorAllowed)
              typer.context.withinTypeConstructorAllowed(typer.typedExistentialTypeTree(tree, mode))
            else
              typer.typedExistentialTypeTree(tree, mode)
        }
        checkExistentialsFeature(tree1.pos, tree1.tpe, "the existential type")
        tree1
      }

      def typedTypeTree(tree: TypeTree) = {
        if (tree.original != null) {
          val newTpt = typedType(tree.original, mode)
          tree setType newTpt.tpe
          newTpt match {
            case tt @ TypeTree() => tree setOriginal tt.original
            case _ => tree
          }
        }
        else {
          // we should get here only when something before failed
          // and we try again (@see tryTypedApply). In that case we can assign
          // whatever type to tree; we just have to survive until a real error message is issued.
          devWarning(tree.pos, s"Assigning Any type to TypeTree because tree.original is null: tree is $tree/${System.identityHashCode(tree)}, sym=${tree.symbol}, tpe=${tree.tpe}")
          tree setType AnyTpe
        }
      }
      def typedFunction(fun: Function) = {
        if (fun.symbol == NoSymbol)
          fun.symbol = context.owner.newAnonymousFunctionValue(fun.pos)

        typerWithLocalContext(context.makeNewScope(fun, fun.symbol))(_.typedFunction(fun, mode, pt))
      }

      // Trees only allowed during pattern mode.
      def typedInPatternMode(tree: Tree): Tree = tree match {
        case tree: Alternative => typedAlternative(tree)
        case tree: Star        => typedStar(tree)
        case _                 => abort(s"unexpected tree in pattern mode: ${tree.getClass}\n$tree")
      }

      @inline def typedTypTree(tree: TypTree): Tree = tree match {
        case tree: TypeTree                     => typedTypeTree(tree)
        case tree: AppliedTypeTree              => typedAppliedTypeTree(tree)
        case tree: TypeBoundsTree               => typedTypeBoundsTree(tree)
        case tree: SingletonTypeTree            => typedSingletonTypeTree(tree)
        case tree: SelectFromTypeTree           => typedSelect(tree, typedType(tree.qualifier, mode), tree.name)
        case tree: CompoundTypeTree             => typedCompoundTypeTree(tree)
        case tree: ExistentialTypeTree          => typedExistentialTypeTree(tree)
        case tree: TypeTreeWithDeferredRefCheck => tree // TODO: retype the wrapped tree? TTWDRC would have to change to hold the wrapped tree (not a closure)
        case _                                  => abort(s"unexpected type-representing tree: ${tree.getClass}\n$tree")
      }

      @inline def typedMemberDef(tree: MemberDef): Tree = tree match {
        case tree: ValDef     => typedValDef(tree)
        case tree: DefDef     => defDefTyper(tree).typedDefDef(tree)
        case tree: ClassDef   => newTyper(context.makeNewScope(tree, sym)).typedClassDef(tree)
        case tree: ModuleDef  => newTyper(context.makeNewScope(tree, sym.moduleClass)).typedModuleDef(tree)
        case tree: TypeDef    => typedTypeDef(tree)
        case tree: PackageDef => typedPackageDef(tree)
        case _                => abort(s"unexpected member def: ${tree.getClass}\n$tree")
      }

      // Trees not allowed during pattern mode.
      def typedOutsidePatternMode(tree: Tree): Tree = tree match {
        case tree: Block            => typerWithLocalContext(context.makeNewScope(tree, context.owner))(_.typedBlock(tree, mode, pt))
        case tree: If               => typedIf(tree)
        case tree: TypeApply        => typedTypeApply(tree)
        case tree: Function         => typedFunction(tree)
        case tree: Match            => typedVirtualizedMatch(tree)
        case tree: New              => typedNew(tree)
        case tree: Assign           => typedAssign(tree.lhs, tree.rhs)
        case tree: AssignOrNamedArg => typedAssign(tree.lhs, tree.rhs) // called by NamesDefaults in silent typecheck
        case tree: Super            => typedSuper(tree)
        case tree: Annotated        => typedAnnotated(tree)
        case tree: Return           => typedReturn(tree)
        case tree: Try              => typedTry(tree)
        case tree: Throw            => typedThrow(tree)
        case tree: ArrayValue       => typedArrayValue(tree)
        case tree: ApplyDynamic     => typedApplyDynamic(tree)
        case tree: ReferenceToBoxed => typedReferenceToBoxed(tree)
        case tree: LabelDef         => labelTyper(tree).typedLabelDef(tree)
        case tree: DocDef           => typedDocDef(tree, mode, pt)
        case _                      => abort(s"unexpected tree: ${tree.getClass}\n$tree")
      }

      // Trees allowed in or out of pattern mode.
      @inline def typedInAnyMode(tree: Tree): Tree = tree match {
        case tree: Ident   => typedIdentOrWildcard(tree)
        case tree: Bind    => typedBind(tree)
        case tree: Apply   => typedApply(tree)
        case tree: Select  => typedSelectOrSuperCall(tree)
        case tree: Literal => typedLiteral(tree)
        case tree: Typed   => typedTyped(tree)
        case tree: This    => typedThis(tree)  // scala/bug#6104
        case tree: UnApply => abort(s"unexpected UnApply $tree") // turns out UnApply never reaches here
        case _             =>
          if (mode.inPatternMode)
            typedInPatternMode(tree)
          else
            typedOutsidePatternMode(tree)
      }

      // begin typed1
      tree match {
        case tree: TypTree   => typedTypTree(tree)
        case tree: MemberDef => typedMemberDef(tree)
        case _               => typedInAnyMode(tree)
      }
    }

    def typed(tree: Tree, mode: Mode, pt: Type): Tree = {
      lastTreeToTyper = tree
      val statsEnabled = StatisticsStatics.areSomeHotStatsEnabled() && statistics.areHotStatsLocallyEnabled
      val startByType = if (statsEnabled) statistics.pushTimer(byTypeStack, byTypeNanos(tree.getClass)) else null
      if (statsEnabled) statistics.incCounter(visitsByType, tree.getClass)
      val shouldPrintTyping = printTypings && !phase.erasedTypes && !noPrintTyping(tree)
      val shouldPopTypingStack = shouldPrintTyping && typingStack.beforeNextTyped(tree, mode, pt, context)
      try {

        val ptPlugins = pluginsPt(pt, this, tree, mode)
        def retypingOk = (
          context.retyping
            && (tree.tpe ne null)
            && (tree.tpe.isErroneous || !(tree.tpe <:< ptPlugins))
          )
        if (retypingOk) {
          tree.setType(null)
          if (tree.hasSymbolField) tree.symbol = NoSymbol
        }
        val alreadyTyped = tree.tpe ne null
        val shouldPrint = !alreadyTyped && !phase.erasedTypes
        val ptWild = if (mode.inPatternMode)
          ptPlugins // scala/bug#5022 don't widen pt for patterns as types flow from it to the case body.
        else
          dropExistential(ptPlugins) // FIXME: document why this is done.
        val tree1: Tree = if (alreadyTyped) tree else typed1(tree, mode, ptWild)
        if (shouldPrint)
          typingStack.showTyped(tree1)

        // Can happen during erroneous compilation - error(s) have been
        // reported, but we need to avoid causing an NPE with this tree
        if (tree1.tpe eq null)
          return setError(tree)

        tree1 modifyType (pluginsTyped(_, this, tree1, mode, ptPlugins))

        val result =
          if (tree1.isEmpty) tree1
          else {
            val result = adapt(tree1, mode, ptPlugins, tree)
            if (typerShouldExpandDeferredMacros) {
              macroExpandAll(this, result)
            } else result
          }

        if (shouldPrint)
          typingStack.showAdapt(tree1, result, ptPlugins, context)

        if (!isPastTyper)
          signalDone(context.asInstanceOf[analyzer.Context], tree, result)

        if (mode.inPatternMode && !mode.inPolyMode && result.isType)
          PatternMustBeValue(result, pt)

        if (shouldPopTypingStack) typingStack.showPop(result)

        result
      } catch {
        case ex: CyclicReference if global.propagateCyclicReferences =>
          throw ex
        case ex: TypeError =>
          tree.clearType()
          // The only problematic case are (recoverable) cyclic reference errors which can pop up almost anywhere.
          typingStack.printTyping(tree, "caught %s: while typing %s".format(ex, tree)) //DEBUG
          reportTypeError(context, tree.pos, ex)
          setError(tree)
        case ex: Exception =>
          // @M causes cyclic reference error
          devWarning(s"exception when typing $tree, pt=$pt")
          if (context != null && context.unit.exists && tree != null)
            logError("AT: " + tree.pos, ex)
          throw ex
      } finally {
        if (shouldPopTypingStack) typingStack.pop(tree)
        if (statsEnabled) statistics.popTimer(byTypeStack, startByType)
      }
    }

    def atOwner(owner: Symbol): Typer =
      newTyper(context.make(owner = owner))

    def atOwner(tree: Tree, owner: Symbol): Typer =
      newTyper(context.make(tree, owner))

    /** Types expression or definition `tree`.
     */
    @inline final def typed(tree: Tree): Tree =
      typed(tree, context.defaultModeForTyped, WildcardType)

    @inline final def typedByValueExpr(tree: Tree, pt: Type = WildcardType): Tree = typed(tree, EXPRmode | BYVALmode, pt)

    def typedPos(pos: Position, mode: Mode, pt: Type)(tree: Tree) = typed(atPos(pos)(tree), mode, pt)
    def typedPos(pos: Position)(tree: Tree) = typed(atPos(pos)(tree))
    // TODO: see if this formulation would impose any penalty, since
    // it makes for a lot less casting.
    // def typedPos[T <: Tree](pos: Position)(tree: T): T = typed(atPos(pos)(tree)).asInstanceOf[T]

    /** Types expression `tree` with given prototype `pt`.
     */
    @inline final def typed(tree: Tree, pt: Type): Tree =
      typed(tree, context.defaultModeForTyped, pt)

    @inline final def typed(tree: Tree, mode: Mode): Tree =
      typed(tree, mode, WildcardType)

    /** Types qualifier `tree` of a select node.
     *  E.g. is tree occurs in a context like `tree.m`.
     */
    @inline final def typedQualifier(tree: Tree, mode: Mode, pt: Type): Tree =
      typed(tree, PolyQualifierModes | mode.onlyTypePat, pt) // TR: don't set BYVALmode, since qualifier might end up as by-name param to an implicit

    /** Types qualifier `tree` of a select node.
     *  E.g. is tree occurs in a context like `tree.m`.
     */
    @inline final def typedQualifier(tree: Tree, mode: Mode): Tree =
      typedQualifier(tree, mode, WildcardType)

    @inline final def typedQualifier(tree: Tree): Tree = typedQualifier(tree, NOmode, WildcardType)

    /** Types function part of an application */
    @inline final def typedOperator(tree: Tree): Tree = typed(tree, OperatorModes)

    // the qualifier type of a supercall constructor is its first parent class
    private def typedSelectOrSuperQualifier(qual: Tree) =
      context withinSuperInit typed(qual, PolyQualifierModes)

    /** Types a pattern with prototype `pt` */
    def typedPattern(tree: Tree, pt: Type): Tree = {
      // We disable implicits because otherwise some constructs will
      // type check which should not.  The pattern matcher does not
      // perform implicit conversions in an attempt to consummate a match.

      // on the one hand,
      //   "abc" match { case Seq('a', 'b', 'c') => true }
      // should be ruled out statically, otherwise this is a runtime
      // error both because there is an implicit from String to Seq
      // (even though such implicits are not used by the matcher) and
      // because the typer is fine with concluding that "abc" might
      // be of type "String with Seq[T]" and thus eligible for a call
      // to unapplySeq.

      // on the other hand, we want to be able to use implicits to add members retro-actively (e.g., add xml to StringContext)

      // as a compromise, context.enrichmentEnabled tells adaptToMember to go ahead and enrich,
      // but arbitrary conversions (in adapt) are disabled
      // TODO: can we achieve the pattern matching bit of the string interpolation SIP without this?
      typingInPattern(context.withImplicitsDisabledAllowEnrichment(typed(tree, PATTERNmode, pt)))
    }

    /** Types a (fully parameterized) type tree */
    def typedType(tree: Tree, mode: Mode): Tree =
      typed(tree, mode.forTypeMode, WildcardType)

    /** Types a (fully parameterized) type tree */
    def typedType(tree: Tree): Tree = typedType(tree, NOmode)

    /** Types a higher-kinded type tree -- pt denotes the expected kind and must be one of `Kind.WildCard` and `Kind.FromParams` */
    def typedHigherKindedType(tree: Tree, mode: Mode, pt: Type): Tree =
      if (pt != Kind.Wildcard && pt.typeParams.isEmpty) typedType(tree, mode) // kind is known and it's *
      else context withinTypeConstructorAllowed typed(tree, NOmode, pt)

    def typedHigherKindedType(tree: Tree, mode: Mode): Tree =
      context withinTypeConstructorAllowed typed(tree)

    /** Types a type constructor tree used in a new or supertype */
    def typedTypeConstructor(tree: Tree, mode: Mode): Tree = {
      val result = typed(tree, mode.forTypeMode | FUNmode, WildcardType)

      // get rid of type aliases for the following check (#1241)
      result.tpe.dealias match {
        case restpe @ TypeRef(pre, _, _) if !phase.erasedTypes && !pre.isStable && !context.unit.isJava =>
          // The isJava exception if OK only because the only type constructors scalac gets
          // to see are those in the signatures. These do not need a unique object as a prefix.
          // The situation is different for new's and super's, but scalac does not look deep
          // enough to see those. See #3938
          ConstructorPrefixError(tree, restpe)
        case _ =>
          // must not normalize: type application must be (bounds-)checked (during RefChecks), see #2208
          // during uncurry (after refchecks), all types are normalized
          result
      }
    }

    def typedTypeConstructor(tree: Tree): Tree = typedTypeConstructor(tree, NOmode)

    def computeType(tree: Tree, pt: Type): Type = {
      // macros employ different logic of `computeType`
      assert(!context.owner.isMacro, context.owner)
      val tree1 = typed(tree, pt)
      transformed(tree) = tree1
      val tpe = packedType(tree1, context.owner)
      checkExistentialsFeature(tree.pos, tpe, "inferred existential type")
      tpe
    }

    def computeMacroDefType(ddef: DefDef, pt: Type): Type = {
      assert(context.owner.isMacro, context.owner)
      assert(ddef.symbol.isMacro, ddef.symbol)

      val rhs1 =
        if (transformed contains ddef.rhs) {
          // macro defs are typechecked in `methodSig` (by calling this method) in order to establish their link to macro implementation asap
          // if a macro def doesn't have explicitly specified return type, this method will be called again by `assignTypeToTree`
          // here we guard against this case
          transformed(ddef.rhs)
        } else {
          val rhs1 = typedMacroBody(this, ddef)
          transformed(ddef.rhs) = rhs1
          rhs1
        }

      val isMacroBodyOkay = !ddef.symbol.isErroneous && !(rhs1 exists (_.isErroneous)) && rhs1 != EmptyTree
      val shouldInheritMacroImplReturnType = ddef.tpt.isEmpty
      if (isMacroBodyOkay && shouldInheritMacroImplReturnType) {
        val commonMessage = "macro defs must have explicitly specified return types"
        def reportFailure() = {
          ddef.symbol.setFlag(IS_ERROR)
          context.error(ddef.pos, commonMessage)
        }
        def reportWarning(inferredType: Type) = {
          val explanation = s"inference of $inferredType from macro impl's c.Expr[$inferredType] is deprecated and is going to stop working in 2.12"
          context.deprecationWarning(ddef.pos, ddef.symbol, s"$commonMessage ($explanation)", "2.12.0")
        }
        computeMacroDefTypeFromMacroImplRef(ddef, rhs1) match {
          case ErrorType => ErrorType
          case NothingTpe => NothingTpe
          case NoType => reportFailure(); AnyTpe
          case tpe => reportWarning(tpe); tpe
        }
      } else AnyTpe
    }

    @inline final def transformedOr(tree: Tree, op: => Tree): Tree = lookupTransformed(tree) match {
      case Some(tree1) => tree1
      case _           => op
    }

    @inline
    final def transformedOrTyped(tree: Tree, mode: Mode, pt: Type): Tree = {
      lookupTransformed(tree) match {
        case Some(tree1) => tree1
        case _           => if (settings.Youtline.value) EmptyTree else typed(tree, mode, pt)
      }
    }
    final def lookupTransformed(tree: Tree): Option[Tree] =
      if (phase.erasedTypes) None // OPT save the hashmap lookup in erasure type and beyond
      else transformed remove tree
  }


  /** Finish computation of param aliases after typechecking is completed */
  final def finishComputeParamAlias(): Unit = {
    val classes = superConstructorCalls.keys.toArray
    // superclasses before subclasses to avoid a data race between `superAcc.alias` and `acc.setAlias` below.
    scala.util.Sorting.quickSort(classes)(Ordering.fromLessThan((a, b) => b.isLess(a)))

    for (sym <- classes) {
      for ((ownAcc, superAcc) <- superConstructorCalls.getOrElse(sym, Nil)) {
        // We have a corresponding paramter in the super class.
        val superClazz = sym.superClass
        val alias = (
          superAcc.initialize.alias // Is the param accessor is an alias for a field further up  the class heirarchy?
            orElse (superAcc getterIn superAcc.owner) // otherwise, lookup the accessor for the super
            filter (alias => superClazz.info.nonPrivateMember(alias.name) == alias) // the accessor must be public
          )
        if (alias.exists && !alias.accessed.isVariable && !isRepeatedParamType(alias.accessed.info)) {
          ownAcc match {
            case acc: TermSymbol if !acc.isVariable && !isByNameParamType(acc.info) =>
              debuglog(s"$acc has alias ${alias.fullLocationString}")
              acc setAlias alias
            case _ =>
          }
        }
      }
    }
    superConstructorCalls.clear()
  }
}

trait TypersStats {
  self: TypesStats with Statistics =>
  val typedIdentCount     = newCounter("#typechecked identifiers")
  val typedSelectCount    = newCounter("#typechecked selections")
  val typedApplyCount     = newCounter("#typechecked applications")
  val rawTypeFailed       = newSubCounter ("  of which in failed", rawTypeCount)
  val subtypeFailed       = newSubCounter("  of which in failed", subtypeCount)
  val findMemberFailed    = newSubCounter("  of which in failed", findMemberCount)
  val failedSilentNanos   = newSubTimer("time spent in failed", typerNanos)
  val failedApplyNanos    = newSubTimer("  failed apply", typerNanos)
  val failedOpEqNanos     = newSubTimer("  failed op=", typerNanos)
  val isReferencedNanos   = newSubTimer("time spent ref scanning", typerNanos)
  val visitsByType        = newByClass("#visits by tree node", "typer")(newCounter(""))
  val byTypeNanos         = newByClass("time spent by tree node", "typer")(newStackableTimer("", typerNanos))
  val byTypeStack         = newTimerStack()
}<|MERGE_RESOLUTION|>--- conflicted
+++ resolved
@@ -2332,27 +2332,15 @@
             transformedOrTyped(ddef.rhs, EXPRmode, tpt1.tpe)
           }
 
-<<<<<<< HEAD
-      if (meth.isClassConstructor && !isPastTyper && !meth.owner.isSubClass(AnyValClass) && !meth.isJava) {
-        // There are no supercalls for AnyVal or constructors from Java sources, which
-        // would blow up in analyzeSuperConsructor; there's nothing to be computed for them
-        // anyway.
-        if (meth.isPrimaryConstructor)
-          analyzeSuperConsructor(meth, vparamss1, rhs1)
-        else
-          checkSelfConstructorArgs(ddef, meth.owner)
-      }
-=======
         if (meth.isClassConstructor && !isPastTyper && !meth.owner.isSubClass(AnyValClass) && !meth.isJava) {
           // There are no supercalls for AnyVal or constructors from Java sources, which
-          // would blow up in computeParamAliases; there's nothing to be computed for them
+        // would blow up in analyzeSuperConsructor; there's nothing to be computed for them
           // anyway.
           if (meth.isPrimaryConstructor)
-            computeParamAliases(meth.owner, vparamss1, rhs1)
+          analyzeSuperConsructor(meth, vparamss1, rhs1)
           else
             checkSelfConstructorArgs(ddef, meth.owner)
         }
->>>>>>> 59cdc982
 
         if (tpt1.tpe.typeSymbol != NothingClass && !context.returnsSeen && rhs1.tpe.typeSymbol != NothingClass)
           rhs1 = checkDead(context, rhs1)
