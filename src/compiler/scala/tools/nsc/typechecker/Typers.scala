/*
 * Scala (https://www.scala-lang.org)
 *
 * Copyright EPFL and Lightbend, Inc.
 *
 * Licensed under Apache License 2.0
 * (http://www.apache.org/licenses/LICENSE-2.0).
 *
 * See the NOTICE file distributed with this work for
 * additional information regarding copyright ownership.
 */

// Added: Sat Oct 7 16:08:21 2006
//todo: use inherited type info also for vars and values

// Added: Thu Apr 12 18:23:58 2007
//todo: disallow C#D in superclass
//todo: treat :::= correctly
package scala
package tools.nsc
package typechecker

import scala.collection.mutable
import scala.reflect.internal.util.{FreshNameCreator, ListOfNil, Statistics, StatisticsStatics}
import scala.reflect.internal.TypesStats
import mutable.{ArrayBuffer, ListBuffer}
import symtab.Flags._
import Mode._
import PartialFunction.cond

// Suggestion check whether we can do without priming scopes with symbols of outer scopes,
// like the IDE does.
/** This trait provides methods to assign types to trees.
 *
 *  @author  Martin Odersky
 *  @version 1.0
 */
trait Typers extends Adaptations with Tags with TypersTracking with PatternTypers {
  self: Analyzer =>

  import global._
  import definitions._
  import statistics._

  final def forArgMode(fun: Tree, mode: Mode) =
    if (treeInfo.isSelfOrSuperConstrCall(fun)) mode | SCCmode else mode

  final val shortenImports = false

  // All typechecked RHS of ValDefs for right-associative operator desugaring
  private val rightAssocValDefs = new mutable.AnyRefMap[Symbol, Tree]
  // Symbols of ValDefs for right-associative operator desugaring which are passed by name and have been inlined
  private val inlinedRightAssocValDefs = new mutable.HashSet[Symbol]

  // For each class, we collect a mapping from constructor param accessors that are aliases of their superclass
  // param accessors. At the end of the typer phase, when this information is available all the way up the superclass
  // chain, this is used to determine which are true aliases, ones where the field can be elided from this class.
  // And yes, if you were asking, this is yet another binary fragility, as we bake knowledge of the super class into
  // this class.
  private val superConstructorCalls: mutable.AnyRefMap[Symbol, collection.Map[Symbol, Symbol]] = perRunCaches.newAnyRefMap()

  // allows override of the behavior of the resetTyper method w.r.t comments
  def resetDocComments() = clearDocComments()

  def resetTyper(): Unit = {
    //println("resetTyper called")
    resetContexts()
    resetImplicits()
    resetDocComments()
    rightAssocValDefs.clear()
    inlinedRightAssocValDefs.clear()
    superConstructorCalls.clear()
  }

  sealed abstract class SilentResult[+T] {
    def isEmpty: Boolean
    def nonEmpty = !isEmpty

    @inline final def fold[U](none: => U)(f: T => U): U = this match {
      case SilentResultValue(value) => f(value)
      case _                        => none
    }
    @inline final def map[U](f: T => U): SilentResult[U] = this match {
      case SilentResultValue(value) => SilentResultValue(f(value))
      case x: SilentTypeError       => x
    }
    @inline final def filter(p: T => Boolean): SilentResult[T] = this match {
      case SilentResultValue(value) if !p(value) => SilentTypeError(TypeErrorWrapper(new TypeError(NoPosition, "!p")))
      case _                                     => this
  }
    @inline final def orElse[T1 >: T](f: Seq[AbsTypeError] => T1): T1 = this match {
      case SilentResultValue(value) => value
      case s : SilentTypeError      => f(s.reportableErrors)
    }
  }
  class SilentTypeError private(val errors: List[AbsTypeError], val warnings: List[(Position, String)]) extends SilentResult[Nothing] {
    override def isEmpty = true
    def err: AbsTypeError = errors.head
    def reportableErrors = errors match {
      case (e1: AmbiguousImplicitTypeError) +: _ =>
        List(e1) // DRYer error reporting for neg/t6436b.scala
      case all =>
        all
    }
  }
  object SilentTypeError {
    def apply(errors: AbsTypeError*): SilentTypeError = apply(errors.toList, Nil)
    def apply(errors: List[AbsTypeError], warnings: List[(Position, String)]): SilentTypeError = new SilentTypeError(errors, warnings)
    // todo: this extracts only one error, should be a separate extractor.
    def unapply(error: SilentTypeError): Option[AbsTypeError] = error.errors.headOption
  }

  // todo: should include reporter warnings in SilentResultValue.
  // e.g. tryTypedApply could print warnings on arguments when the typing succeeds.
  case class SilentResultValue[+T](value: T) extends SilentResult[T] { override def isEmpty = false }

  def newTyper(context: Context): Typer = new NormalTyper(context)

  private class NormalTyper(context : Context) extends Typer(context)

  // A transient flag to mark members of anonymous classes
  // that are turned private by typedBlock
  private final val SYNTHETIC_PRIVATE = TRANS_FLAG

  private final val InterpolatorCodeRegex  = """\$\{\s*(.*?)\s*\}""".r
  private final val InterpolatorIdentRegex = """\$[$\w]+""".r // note that \w doesn't include $

  /** Check that type of given tree does not contain local or private
   *  components.
   */
  object checkNoEscaping extends TypeMap {
    private var owner: Symbol = _
    private var scope: Scope = _
    private var hiddenSymbols: List[Symbol] = _

    /** Check that type `tree` does not refer to private
     *  components unless itself is wrapped in something private
     *  (`owner` tells where the type occurs).
     */
    def privates[T <: Tree](typer: Typer, owner: Symbol, tree: T): T =
      if (owner.isJavaDefined) tree else check(typer, owner, EmptyScope, WildcardType, tree)

    private def check[T <: Tree](typer: Typer, owner: Symbol, scope: Scope, pt: Type, tree: T): T = {
      this.owner = owner
      this.scope = scope
      hiddenSymbols = List()
      import typer.TyperErrorGen._
      val tp1 = apply(tree.tpe)
      if (hiddenSymbols.isEmpty) tree setType tp1
      else if (hiddenSymbols exists (_.isErroneous)) HiddenSymbolWithError(tree)
      else if (isFullyDefined(pt)) tree setType pt
      else if (tp1.typeSymbol.isAnonymousClass)
        check(typer, owner, scope, pt, tree setType tp1.typeSymbol.classBound)
      else if (owner == NoSymbol)
        tree setType packSymbols(hiddenSymbols.reverse, tp1)
      else if (!isPastTyper) { // privates
        val badSymbol = hiddenSymbols.head
        SymbolEscapesScopeError(tree, badSymbol)
      } else tree
    }

    def addHidden(sym: Symbol) =
      if (!(hiddenSymbols contains sym)) hiddenSymbols = sym :: hiddenSymbols

    override def apply(t: Type): Type = {
      def checkNoEscape(sym: Symbol): Unit = {
        if (sym.isPrivate && !sym.hasFlag(SYNTHETIC_PRIVATE)) {
          var o = owner
          while (o != NoSymbol && o != sym.owner && o != sym.owner.linkedClassOfClass &&
                 !o.isLocalToBlock && !o.isPrivate &&
                 !o.privateWithin.hasTransOwner(sym.owner))
            o = o.owner
          if (o == sym.owner || o == sym.owner.linkedClassOfClass)
            addHidden(sym)
        } else if (sym.owner.isTerm && !sym.isTypeParameterOrSkolem) {
          var e = scope.lookupEntry(sym.name)
          var found = false
          while (!found && (e ne null) && e.owner == scope) {
            if (e.sym == sym) {
              found = true
              addHidden(sym)
            } else {
              e = scope.lookupNextEntry(e)
            }
          }
        }
      }
      mapOver(
        t match {
          case TypeRef(_, sym, args) =>
            checkNoEscape(sym)
            if (!hiddenSymbols.isEmpty && hiddenSymbols.head == sym &&
                sym.isAliasType && sameLength(sym.typeParams, args)) {
              hiddenSymbols = hiddenSymbols.tail
              t.dealias
            } else t
          case SingleType(_, sym) =>
            checkNoEscape(sym)
            t
          case _ =>
            t
        })
    }
  }

  private final val typerFreshNameCreators = perRunCaches.newAnyRefMap[Symbol, FreshNameCreator]()
  def freshNameCreatorFor(context: Context) = typerFreshNameCreators.getOrElseUpdate(context.outermostContextAtCurrentPos.enclClassOrMethod.owner, new FreshNameCreator)

  abstract class Typer(context0: Context) extends TyperDiagnostics with Adaptation with Tag with PatternTyper with TyperContextErrors {
    private def unit = context.unit
    import typeDebug.ptTree
    import TyperErrorGen._
    implicit def fresh: FreshNameCreator = freshNameCreatorFor(context)

    private def transformed: mutable.Map[Tree, Tree] = unit.transformed

    val infer = new Inferencer {
      def context = Typer.this.context
      // See scala/bug#3281 re undoLog
      override def isCoercible(tp: Type, pt: Type) = undoLog undo viewExists(tp, pt)
    }

    /** Overridden to false in scaladoc and/or interactive. */
    def canAdaptConstantTypeToLiteral = true
    def canTranslateEmptyListToNil    = true
    def missingSelectErrorTree(tree: Tree, qual: Tree, name: Name): Tree = tree

    // used to exempt synthetic accessors (i.e. those that are synthesized by the compiler to access a field)
    // from skolemization because there's a weird bug that causes spurious type mismatches
    // (it seems to have something to do with existential abstraction over values
    // https://github.com/scala/scala-dev/issues/165
    // when we're past typer, lazy accessors are synthetic, but before they are user-defined
    // to make this hack less hacky, we could rework our flag assignment to allow for
    // requiring both the ACCESSOR and the SYNTHETIC bits to trigger the exemption
    private def isSyntheticAccessor(sym: Symbol) = sym.isAccessor && (!sym.isLazy || isPastTyper)

    private def explicitlyUnit(tree: Tree): Boolean = tree.hasAttachment[TypedExpectingUnitAttachment.type]

    // when type checking during erasure, generate erased types in spots that aren't transformed by erasure
    // (it erases in TypeTrees, but not in, e.g., the type a Function node)
    def phasedAppliedType(sym: Symbol, args: List[Type]) = {
      val tp = appliedType(sym, args)
      if (phase.erasedTypes) erasure.specialScalaErasure(tp) else tp
    }

    def typedDocDef(docDef: DocDef, mode: Mode, pt: Type): Tree =
      typed(docDef.definition, mode, pt)

    /** Find implicit arguments and pass them to given tree.
     */
    def applyImplicitArgs(fun: Tree): Tree = fun.tpe match {
      case MethodType(params, _) =>
        val argResultsBuff = new ListBuffer[SearchResult]()
        val argBuff = new ListBuffer[Tree]()
        // paramFailed cannot be initialized with params.exists(_.tpe.isError) because that would
        // hide some valid errors for params preceding the erroneous one.
        var paramFailed = false
        var mkArg: (Name, Tree) => Tree = (_, tree) => tree

        // DEPMETTODO: instantiate type vars that depend on earlier implicit args (see adapt (4.1))
        //
        // apply the substitutions (undet type param -> type) that were determined
        // by implicit resolution of implicit arguments on the left of this argument
        for(param <- params) {
          var paramTp = param.tpe
          for(ar <- argResultsBuff)
            paramTp = paramTp.subst(ar.subst.from, ar.subst.to)

          val res =
            if (paramFailed || (paramTp.isErroneous && {paramFailed = true; true})) SearchFailure
            else inferImplicitFor(paramTp, fun, context, reportAmbiguous = context.reportErrors)
          argResultsBuff += res

          if (res.isSuccess) {
            argBuff += mkArg(param.name, res.tree)
          } else {
            mkArg = gen.mkNamedArg // don't pass the default argument (if any) here, but start emitting named arguments for the following args
            if (!param.hasDefault && !paramFailed) {
              context.reporter.reportFirstDivergentError(fun, param, paramTp)(context)
              paramFailed = true
            }
            /* else {
             TODO: alternative (to expose implicit search failure more) -->
             resolve argument, do type inference, keep emitting positional args, infer type params based on default value for arg
             for (ar <- argResultsBuff) ar.subst traverse defaultVal
             val targs = exprTypeArgs(context.undetparams, defaultVal.tpe, paramTp)
             substExpr(tree, tparams, targs, pt)
            }*/
          }
        }

        val args = argBuff.toList
        for (ar <- argResultsBuff) {
          ar.subst traverse fun
          for (arg <- args) ar.subst traverse arg
        }

        new ApplyToImplicitArgs(fun, args) setPos fun.pos
      case ErrorType =>
        fun
    }

    def viewExists(from: Type, to: Type): Boolean = (
         !from.isError
      && !to.isError
      && context.implicitsEnabled
      && (inferView(context.tree, from, to, reportAmbiguous = false) != EmptyTree)
      // scala/bug#8230 / scala/bug#8463 We'd like to change this to `saveErrors = false`, but can't.
      // For now, we can at least pass in `context.tree` rather then `EmptyTree` so as
      // to avoid unpositioned type errors.
    )

    // Get rid of any special ProtoTypes, so that implicit search won't have to deal with them
    private def normalizeProtoForView(proto: Type): Type = proto match {
      case proto: OverloadedArgProto => proto.underlying
      case pt                        => pt
    }

    /** Infer an implicit conversion (`view`) between two types.
     *  @param tree             The tree which needs to be converted.
     *  @param from             The source type of the conversion
     *  @param to               The target type of the conversion
     *  @param reportAmbiguous  Should ambiguous implicit errors be reported?
     *                          False iff we search for a view to find out
     *                          whether one type is coercible to another.
     *  @param saveErrors       Should ambiguous and divergent implicit errors that were buffered
     *                          during the inference of a view be put into the original buffer.
     *                          False iff we don't care about them.
     */
    def inferView(tree: Tree, from: Type, to: Type, reportAmbiguous: Boolean = true, saveErrors: Boolean = true): Tree =
      if (isPastTyper || from.isInstanceOf[MethodType] || from.isInstanceOf[OverloadedType] || from.isInstanceOf[PolyType]) EmptyTree
      else {
        debuglog(s"Inferring view from $from to $to for $tree (reportAmbiguous= $reportAmbiguous, saveErrors=$saveErrors)")

        val fromNoAnnot = from.withoutAnnotations
        val toNorm = normalizeProtoForView(to)
        val result = inferImplicitView(fromNoAnnot, toNorm, tree, context, reportAmbiguous, saveErrors) match {
          case fail if fail.isFailure => inferImplicitView(byNameType(fromNoAnnot), toNorm, tree, context, reportAmbiguous, saveErrors)
          case ok => ok
        }

        if (result.subst != EmptyTreeTypeSubstituter) {
          result.subst traverse tree
          notifyUndetparamsInferred(result.subst.from, result.subst.to)
        }
        result.tree
      }

    import infer._

    private var namerCache: Namer = null
    def namer: Namer = {
      if ((namerCache eq null) || namerCache.context != context)
        namerCache = newNamer(context)
      namerCache
    }

    var context = context0
    def context1 = context

    def dropExistential(tp: Type): Type = tp match {
      case ExistentialType(tparams, tpe) =>
        new SubstWildcardMap(tparams).apply(tp)
      case TypeRef(_, sym, _) if sym.isAliasType =>
        val tp0 = tp.dealias
        if (tp eq tp0) {
          devWarning(s"dropExistential did not progress dealiasing $tp, see scala/bug#7126")
          tp
        } else {
          val tp1 = dropExistential(tp0)
          if (tp1 eq tp0) tp else tp1
        }
      case _ => tp
    }

    private def errorNotClass(tpt: Tree, found: Type)  = { ClassTypeRequiredError(tpt, found); false }
    private def errorNotStable(tpt: Tree, found: Type) = { TypeNotAStablePrefixError(tpt, found); false }

    /** Check that `tpt` refers to a non-refinement class type */
    def checkClassType(tpt: Tree): Boolean = {
      val tpe = unwrapToClass(tpt.tpe)
      isNonRefinementClassType(tpe) || errorNotClass(tpt, tpe)
    }

    /** Check that `tpt` refers to a class type with a stable prefix. */
    def checkStablePrefixClassType(tpt: Tree): Boolean = {
      val tpe = unwrapToStableClass(tpt.tpe)
      def prefixIsStable = {
        def checkPre = tpe match {
          case TypeRef(pre, _, _) => pre.isStable || errorNotStable(tpt, pre)
          case _                  => false
        }
        // A type projection like X#Y can get by the stable check if the
        // prefix is singleton-bounded, so peek at the tree too.
        def checkTree = tpt match {
          case SelectFromTypeTree(qual, _)  => isSingleType(qual.tpe) || errorNotClass(tpt, tpe)
          case _                            => true
        }
        checkPre && checkTree
      }

      (    (isNonRefinementClassType(tpe) || errorNotClass(tpt, tpe))
        && (isPastTyper || prefixIsStable)
      )
    }

    /** Check that type `tp` is not a subtype of itself.
     */
    def checkNonCyclic(pos: Position, tp: Type): Boolean = {
      def checkNotLocked(sym: Symbol) = {
        sym.initialize.lockOK || { CyclicAliasingOrSubtypingError(pos, sym); false }
      }
      tp match {
        case TypeRef(pre, sym, args) =>
          checkNotLocked(sym) &&
          ((!sym.isNonClassType) || checkNonCyclic(pos, appliedType(pre.memberInfo(sym), args), sym))
          // @M! info for a type ref to a type parameter now returns a polytype
          // @M was: checkNonCyclic(pos, pre.memberInfo(sym).subst(sym.typeParams, args), sym)

        case SingleType(pre, sym) =>
          checkNotLocked(sym)
        case st: SubType =>
          checkNonCyclic(pos, st.supertype)
        case ct: CompoundType =>
          ct.parents forall (x => checkNonCyclic(pos, x))
        case _ =>
          true
      }
    }

    def checkNonCyclic(pos: Position, tp: Type, lockedSym: Symbol): Boolean = try {
      if (!lockedSym.lock(CyclicReferenceError(pos, tp, lockedSym))) false
      else checkNonCyclic(pos, tp)
    } finally {
      lockedSym.unlock()
    }

    def checkNonCyclic(sym: Symbol): Unit = {
      if (!checkNonCyclic(sym.pos, sym.tpe_*)) sym.setInfo(ErrorType)
    }

    def checkNonCyclic(defn: Tree, tpt: Tree): Unit = {
      if (!checkNonCyclic(defn.pos, tpt.tpe, defn.symbol)) {
        tpt setType ErrorType
        defn.symbol.setInfo(ErrorType)
      }
    }

    def reenterValueParams(vparamss: List[List[ValDef]]): Unit = {
      for (vparams <- vparamss)
        for (vparam <- vparams)
          context.scope enter vparam.symbol
    }

    def reenterTypeParams(tparams: List[TypeDef]): List[Symbol] =
      for (tparam <- tparams) yield {
        context.scope enter tparam.symbol
        tparam.symbol.deSkolemize
      }

    /** The qualifying class
     *  of a this or super with prefix `qual`.
     *  packageOk is equal false when qualifying class symbol
     */
    def qualifyingClass(tree: Tree, qual: Name, packageOK: Boolean, immediate: Boolean) =
      context.enclClass.owner.ownerChain.find(o => qual.isEmpty || o.isClass && o.name == qual) match {
        case Some(c) if packageOK || !c.isPackageClass => c
        case _ =>
          QualifyingClassError(tree, qual)
          // Delay `setError` in namer, scala/bug#10748
          if (immediate) setError(tree) else unit.toCheck += (() => setError(tree))
          NoSymbol
      }

    /** The typer for an expression, depending on where we are. If we are before a superclass
     *  call, this is a typer over a constructor context; otherwise it is the current typer.
     */
    final def constrTyperIf(inConstr: Boolean): Typer =
      if (inConstr) {
        assert(context.undetparams.isEmpty, context.undetparams)
        newTyper(context.makeConstructorContext)
      } else this

    @inline
    final def withCondConstrTyper[T](inConstr: Boolean)(f: Typer => T): T =
      if (inConstr) {
        assert(context.undetparams.isEmpty, context.undetparams)
        val c = context.makeConstructorContext
        typerWithLocalContext(c)(f)
      } else {
        f(this)
      }

    @inline
    final def typerWithCondLocalContext[T](c: => Context)(cond: Boolean)(f: Typer => T): T =
      if (cond) typerWithLocalContext(c)(f) else f(this)

    @inline
    final def typerWithLocalContext[T](c: Context)(f: Typer => T): T = {
      try f(newTyper(c))
      finally c.reporter.propagateErrorsTo(context.reporter)
    }

    /** The typer for a label definition. If this is part of a template we
     *  first have to enter the label definition.
     */
    def labelTyper(ldef: LabelDef): Typer =
      if (ldef.symbol == NoSymbol) { // labeldef is part of template
        val typer1 = newTyper(context.makeNewScope(ldef, context.owner))
        typer1.enterLabelDef(ldef)
        typer1
      } else this

    /** Is symbol defined and not stale?
     */
    def reallyExists(sym: Symbol) = {
      if (isStale(sym)) sym.setInfo(NoType)
      sym.exists
    }

    /** A symbol is stale if it is toplevel, to be loaded from a classfile, and
     *  the classfile is produced from a sourcefile which is compiled in the current run.
     */
    def isStale(sym: Symbol): Boolean = {
      sym.rawInfo.isInstanceOf[loaders.ClassfileLoader] && {
        sym.rawInfo.load(sym)
        (sym.sourceFile ne null) &&
        (currentRun.compiledFiles contains sym.sourceFile.path)
      }
    }

    /** Does the context of tree `tree` require a stable type?
     */
    private def isStableContext(tree: Tree, mode: Mode, pt: Type) = {
      def ptSym = pt.typeSymbol
      def expectsStable = (
           pt.isStable
        || mode.inQualMode && !tree.symbol.isConstant
        || !(tree.tpe <:< pt) && (ptSym.isAbstractType && pt.lowerBound.isStable || ptSym.isRefinementClass)
      )

      (    isNarrowable(tree.tpe)
        && mode.typingExprNotLhs
        && expectsStable
      )
    }

    /** Make symbol accessible. This means:
     *  If symbol refers to package object, insert `.package` as second to last selector.
     *  (exception for some symbols in scala package which are dealiased immediately)
     *  Call checkAccessible, which sets tree's attributes.
     *  Also note that checkAccessible looks up sym on pre without checking that pre is well-formed
     *  (illegal type applications in pre will be skipped -- that's why typedSelect wraps the resulting tree in a TreeWithDeferredChecks)
     *  @return modified tree and new prefix type
     */
    private def makeAccessible(tree: Tree, sym: Symbol, pre: Type, site: Tree): (Tree, Type) =
      if (!unit.isJava && context.isInPackageObject(sym, pre.typeSymbol)) {
        if (pre.typeSymbol == ScalaPackageClass && sym.isTerm) {
          // short cut some aliases. It seems pattern matching needs this
          // to notice exhaustiveness and to generate good code when
          // List extractors are mixed with :: patterns. See Test5 in lists.scala.
          //
          // TODO scala/bug#6609 Eliminate this special case once the old pattern matcher is removed.
          def dealias(sym: Symbol) =
            (atPos(tree.pos.makeTransparent) {gen.mkAttributedRef(sym)} setPos tree.pos, sym.owner.thisType)
          sym.name match {
            case nme.List => return dealias(ListModule)
            case nme.Seq  => return dealias(SeqModule)
            case nme.Nil  => return dealias(NilModule)
            case _ =>
          }
        }
        val qual = typedQualifier { atPos(tree.pos.makeTransparent) {
          tree match {
            case Ident(_) =>
              val packageObject =
                if (!sym.isOverloaded && sym.owner.isModuleClass) sym.owner.sourceModule // historical optimization, perhaps no longer needed
                else pre.typeSymbol.packageObject
              Ident(packageObject)
            case Select(qual, _) => Select(qual, nme.PACKAGEkw)
            case SelectFromTypeTree(qual, _) => Select(qual, nme.PACKAGEkw)
          }
        }}
        val tree1 = atPos(tree.pos) {
          tree match {
            case Ident(name) => Select(qual, name)
            case Select(_, name) => Select(qual, name)
            case SelectFromTypeTree(_, name) => SelectFromTypeTree(qual, name)
          }
        }
        (checkAccessible(tree1, sym, qual.tpe, qual, unit.isJava), qual.tpe)
      } else {
        (checkAccessible(tree, sym, pre, site, unit.isJava), pre)
      }

    /** Post-process an identifier or selection node, performing the following:
     *  1. Check that non-function pattern expressions are stable (ignoring volatility concerns -- scala/bug#6815)
     *       (and narrow the type of modules: a module reference in a pattern has type Foo.type, not "object Foo")
     *  2. Check that packages and static modules are not used as values
     *  3. Turn tree type into stable type if possible and required by context.
     *  4. Give getClass calls a more precise type based on the type of the target of the call.
     */
    protected def stabilize(tree: Tree, pre: Type, mode: Mode, pt: Type): Tree = {

      // Side effect time! Don't be an idiot like me and think you
      // can move "val sym = tree.symbol" before this line, because
      // inferExprAlternative side-effects the tree's symbol.
      if (tree.symbol.isOverloaded && !mode.inFunMode)
        inferExprAlternative(tree, pt)

      val sym = tree.symbol
      val isStableIdPattern = mode.typingPatternNotConstructor && tree.isTerm

      def isModuleTypedExpr = (
           treeInfo.admitsTypeSelection(tree)
        && (isStableContext(tree, mode, pt) || sym.isModuleNotMethod)
      )
      def isStableValueRequired = (
           isStableIdPattern
        || mode.in(all = EXPRmode, none = QUALmode) && !phase.erasedTypes
      )
      // To fully benefit from special casing the return type of
      // getClass, we have to catch it immediately so expressions like
      // x.getClass().newInstance() are typed with the type of x. TODO: If the
      // type of the qualifier is inaccessible, we can cause private types to
      // escape scope here, e.g. pos/t1107. I'm not sure how to properly handle
      // this so for now it requires the type symbol be public.
      def isGetClassCall = isGetClass(sym) && pre.typeSymbol.isPublic

      def narrowIf(tree: Tree, condition: Boolean) =
        if (condition) tree setType singleType(pre, sym) else tree

      def checkStable(tree: Tree): Tree =
        if (treeInfo.isStableIdentifierPattern(tree)) tree
        else UnstableTreeError(tree)

      if (tree.isErrorTyped)
        tree
      else if (!sym.isValue && isStableValueRequired) // (2)
        NotAValueError(tree, sym)
      else if (isStableIdPattern)                     // (1)
        // A module reference in a pattern has type Foo.type, not "object Foo"
        narrowIf(checkStable(tree), sym.isModuleNotMethod)
      else if (isModuleTypedExpr)                     // (3)
        narrowIf(tree, true)
      else if (isGetClassCall)                        // (4)
        tree setType MethodType(Nil, getClassReturnType(pre))
      else
        tree
    }

    private def isNarrowable(tpe: Type): Boolean = unwrapWrapperTypes(tpe) match {
      case TypeRef(_, _, _) | RefinedType(_, _) => true
      case _                                    => !phase.erasedTypes
    }

    def stabilizeFun(tree: Tree, mode: Mode, pt: Type): Tree = {
      val sym = tree.symbol
      val pre = tree match {
        case Select(qual, _) => qual.tpe
        case _               => NoPrefix
      }
      def stabilizable = (
           pre.isStable
        && sym.tpe.params.isEmpty
        && (isStableContext(tree, mode, pt) || sym.isModule)
      )
      tree.tpe match {
        case MethodType(_, _) if stabilizable => tree setType MethodType(Nil, singleType(pre, sym)) // TODO: should this be a NullaryMethodType?
        case _                                => tree
      }
    }

    @deprecated("Use the overload accepting a Type.", "2.12.9")
    def member(qual: Tree, name: Name): Symbol = member(qual.tpe, name)
    /** The member with given name of given qualifier type */
    def member(qual: Type, name: Name): Symbol = {
      def callSiteWithinClass(clazz: Symbol) = context.enclClass.owner hasTransOwner clazz
      val includeLocals = qual match {
        case ThisType(clazz) if callSiteWithinClass(clazz)                => true
        case SuperType(clazz, _) if callSiteWithinClass(clazz.typeSymbol) => true
        case _                                                            => phase.next.erasedTypes
      }
      if (includeLocals) qual member name
      else qual nonLocalMember name
    }

    def silent[T](op: Typer => T,
                  reportAmbiguousErrors: Boolean = context.ambiguousErrors,
                  newtree: Tree = context.tree): SilentResult[T] = {
      val rawTypeStart = if (StatisticsStatics.areSomeColdStatsEnabled) statistics.startCounter(rawTypeFailed) else null
      val findMemberStart = if (StatisticsStatics.areSomeColdStatsEnabled) statistics.startCounter(findMemberFailed) else null
      val subtypeStart = if (StatisticsStatics.areSomeColdStatsEnabled) statistics.startCounter(subtypeFailed) else null
      val failedSilentStart = if (StatisticsStatics.areSomeColdStatsEnabled) statistics.startTimer(failedSilentNanos) else null
      def stopStats() = {
        if (StatisticsStatics.areSomeColdStatsEnabled) statistics.stopCounter(rawTypeFailed, rawTypeStart)
        if (StatisticsStatics.areSomeColdStatsEnabled) statistics.stopCounter(findMemberFailed, findMemberStart)
        if (StatisticsStatics.areSomeColdStatsEnabled) statistics.stopCounter(subtypeFailed, subtypeStart)
        if (StatisticsStatics.areSomeColdStatsEnabled) statistics.stopTimer(failedSilentNanos, failedSilentStart)
      }
      @inline def wrapResult(reporter: ContextReporter, result: T) =
        if (reporter.hasErrors) {
          stopStats()
          SilentTypeError(reporter.errors.toList, reporter.warnings.toList)
        } else SilentResultValue(result)

      try {
        if (context.reportErrors ||
            reportAmbiguousErrors != context.ambiguousErrors ||
            newtree != context.tree) {
          val context1 = context.makeSilent(reportAmbiguousErrors, newtree)
          context1.undetparams = context.undetparams
          context1.savedTypeBounds = context.savedTypeBounds
          val typer1 = newTyper(context1)
          val result = op(typer1)
          context.undetparams = context1.undetparams
          context.savedTypeBounds = context1.savedTypeBounds

          // If we have a successful result, emit any warnings it created.
          if (!context1.reporter.hasErrors)
            context1.reporter.emitWarnings()

          wrapResult(context1.reporter, result)
        } else {
          assert(context.bufferErrors || isPastTyper, "silent mode is not available past typer")

          context.reporter.withFreshErrorBuffer {
            wrapResult(context.reporter, op(this))
          }
        }
      } catch {
        case ex: CyclicReference => throw ex
        case ex: TypeError =>
          // fallback in case TypeError is still thrown
          // @H this happens for example in cps annotation checker
          stopStats()
          SilentTypeError(TypeErrorWrapper(ex))
      }
    }

    /** Check whether feature given by `featureTrait` is enabled.
     *  If it is not, issue an error or a warning depending on whether the feature is required.
     *  @param  construct  A string expression that is substituted for "#" in the feature description string
     *  @param  immediate  When set, feature check is run immediately, otherwise it is run
     *                     at the end of the typechecking run for the enclosing unit. This
     *                     is done to avoid potential cyclic reference errors by implicits
     *                     that are forced too early.
     *  @return if feature check is run immediately: true if feature is enabled, false otherwise
     *          if feature check is delayed or suppressed because we are past typer: true
     */
    def checkFeature(pos: Position, featureTrait: Symbol, construct: => String = "", immediate: Boolean = false): Boolean =
      isPastTyper || {
        val nestedOwners =
          featureTrait.owner.ownerChain.takeWhile(_ != languageFeatureModule.moduleClass).reverse
        val featureName = (nestedOwners map (_.name + ".")).mkString + featureTrait.name
        def action(): Boolean = {
          def hasImport = inferImplicitByType(featureTrait.tpe, context).isSuccess
          def hasOption = settings.language contains featureName
          hasOption || hasImport || {
            val Some(AnnotationInfo(_, List(Literal(Constant(featureDesc: String)), Literal(Constant(required: Boolean))), _)) =
              featureTrait getAnnotation LanguageFeatureAnnot
            context.featureWarning(pos, featureName, featureDesc, featureTrait, construct, required)
            false
          }
        }
        if (immediate) {
          action()
        } else {
          unit.toCheck += (() => action())
          true
        }
      }

    def checkExistentialsFeature(pos: Position, tpe: Type, prefix: String) = tpe match {
      case extp: ExistentialType if !extp.isRepresentableWithWildcards && !tpe.isError =>
        checkFeature(pos, currentRun.runDefinitions.ExistentialsFeature, prefix+" "+tpe)
      case _ =>
    }


    /** Perform the following adaptations of expression, pattern or type `tree` wrt to
     *  given mode `mode` and given prototype `pt`:
     *  (-1) For expressions with annotated types, let AnnotationCheckers decide what to do
     *  (0) Convert expressions with constant types to literals (unless in interactive/scaladoc mode)
     *  (1) Resolve overloading, unless mode contains FUNmode
     *  (2) Apply parameterless functions
     *  (3) Apply polymorphic types to fresh instances of their type parameters and
     *      store these instances in context.undetparams,
     *      unless followed by explicit type application.
     *  (4) Do the following to unapplied methods used as values:
     *  (4.1) If the method has only implicit parameters, pass implicit arguments (see adaptToImplicitMethod)
     *  (4.2) otherwise, if the method is 0-ary and it can be auto-applied (see checkCanAutoApply), apply it to ()
     *  (4.3) otherwise, if the method is not a constructor, and can be eta-expanded (see checkCanEtaExpand), eta-expand
     *  otherwise issue an error
     *  (5) Convert constructors in a pattern as follows:
     *  (5.1) If constructor refers to a case class factory, set tree's type to the unique
     *        instance of its primary constructor that is a subtype of the expected type.
     *  (5.2) If constructor refers to an extractor, convert to application of
     *        unapply or unapplySeq method.
     *
     *  (6) Convert all other types to TypeTree nodes.
     *  (7) When in TYPEmode but not FUNmode or HKmode, check that types are fully parameterized
     *      (7.1) In HKmode, higher-kinded types are allowed, but they must have the expected kind-arity
     *  (8) When in both EXPRmode and FUNmode, add apply method calls to values of object type.
     *  (9) If there are undetermined type variables and not POLYmode, infer expression instance
     *  Then, if tree's type is not a subtype of expected type, try the following adaptations:
     *  (10) If the expected type is Byte, Short or Char, and the expression
     *      is an integer fitting in the range of that type, convert it to that type.
     *  (11) Widen numeric literals to their expected type, if necessary
     *  (12) When in mode EXPRmode, convert E to { E; () } if expected type is scala.Unit.
     *  (13) When in mode EXPRmode, apply AnnotationChecker conversion if expected type is annotated.
     *  (14) When in mode EXPRmode, do SAM conversion
     *  (15) When in mode EXPRmode, apply a view
     *  If all this fails, error
     *
     *  Note: the `original` tree parameter is for re-typing implicit method invocations (see below)
     *  and should not be used otherwise. TODO: can it be replaced with a tree attachment?
     */
    protected def adapt(tree: Tree, mode: Mode, pt: Type, original: Tree = EmptyTree): Tree = {
      def hasUndets           = !context.undetparams.isEmpty
      def hasUndetsInMonoMode = hasUndets && !mode.inPolyMode

      def adaptToImplicitMethod(mt: MethodType): Tree = {
        if (hasUndets) { // (9) -- should revisit dropped condition `hasUndetsInMonoMode`
          // dropped so that type args of implicit method are inferred even if polymorphic expressions are allowed
          // needed for implicits in 2.8 collection library -- maybe once #3346 is fixed, we can reinstate the condition?
            context.undetparams = inferExprInstance(tree, context.extractUndetparams(), pt,
              // approximate types that depend on arguments since dependency on implicit argument is like dependency on type parameter
              mt.approximate,
              keepNothings = false,
              useWeaklyCompatible = true) // #3808
        }

        // avoid throwing spurious DivergentImplicit errors
        if (context.reporter.hasErrors)
          setError(tree)
        else
          withCondConstrTyper(treeInfo.isSelfOrSuperConstrCall(tree))(typer1 =>
            if (original != EmptyTree && !pt.isWildcard) {
              typer1 silent { tpr =>
                val withImplicitArgs = tpr.applyImplicitArgs(tree)
                if (tpr.context.reporter.hasErrors) tree // silent will wrap it in SilentTypeError anyway
                else tpr.typed(withImplicitArgs, mode, pt)
              } orElse { _ =>
                // Re-try typing (applying to implicit args) without expected type. Add in 53d98e7d42 to
                // for better error message (scala/bug#2180, http://www.scala-lang.org/old/node/3453.html)
                val resetTree = resetAttrs(original)
                resetTree match {
                  case treeInfo.Applied(fun, targs, args) =>
                    if (fun.symbol != null && fun.symbol.isError)
                      // scala/bug#9041 Without this, we leak error symbols past the typer!
                      // because the fallback typechecking notices the error-symbol,
                      // refuses to re-attempt typechecking, and presumes that someone
                      // else was responsible for issuing the related type error!
                      fun.setSymbol(NoSymbol)
                  case _ =>
                }
                debuglog(s"fallback on implicits: ${tree}/$resetTree")
                // scala/bug#10066 Need to patch the enclosing tree in the context to make translation of Dynamic
                // work during fallback typechecking below.
                val resetContext: Context = {
                  object substResetForOriginal extends Transformer {
                    override def transform(tree: Tree): Tree = {
                      if (tree eq original) resetTree
                      else super.transform(tree)
                    }
                  }
                  context.make(substResetForOriginal.transform(context.tree))
                }
                typerWithLocalContext(resetContext) { typer1 =>
                  val tree1 = typer1.typed(resetTree, mode)
                  // Q: `typed` already calls `pluginsTyped` and `adapt`. the only difference here is that
                  // we pass `EmptyTree` as the `original`. intended? added in 2009 (53d98e7d42) by martin.
                  tree1 setType pluginsTyped(tree1.tpe, typer1, tree1, mode, pt)
                  if (tree1.isEmpty) tree1 else typer1.adapt(tree1, mode, pt)
                }
              }
            }
            else
              typer1.typed(typer1.applyImplicitArgs(tree), mode, pt)
          )
      }

      def adaptMethodTypeToExpr(mt: MethodType): Tree = {
        val meth =
          tree match {
            // a partial named application is a block (see comment in EtaExpansion)
            // How about user-written blocks? Can they ever have a MethodType?
            case Block(_, tree1) => tree1.symbol
            case _               => tree.symbol
          }


        val arity = mt.params.length

        val sourceLevel2_14 = currentRun.isScala214

        def warnTree = original orElse tree

        def warnEtaSam() = {
          val sam = samOf(pt)
          val samClazz = sam.owner
          // TODO: we allow a Java class as a SAM type, whereas Java only allows the @FunctionalInterface on interfaces -- align?
          if (sam.exists && (!samClazz.hasFlag(JAVA) || samClazz.hasFlag(INTERFACE)) && !samClazz.hasAnnotation(definitions.FunctionalInterfaceClass))
            reporter.warning(tree.pos, s"Eta-expansion performed to meet expected type $pt, which is SAM-equivalent to ${samToFunctionType(pt)},\n" +
                                       s"even though ${samClazz} is not annotated with `@FunctionalInterface`;\n" +
                                       s"to suppress warning, add the annotation or write out the equivalent function literal.")
        }

        // note that isFunctionProto(pt) does not work properly for Function0
        lazy val ptUnderlying =
          (pt match {
            case oapt: OverloadedArgProto => oapt.underlying
            case pt                       => pt
          }).dealiasWiden

        // (4.3) condition for eta-expansion by -Xsource level
        //
        // until 2.13:
        //   - for arity > 0: function or sam type is expected
        //   - for arity == 0: Function0 is expected -- SAM types do not eta-expand because it could be an accidental SAM scala/bug#9489
        // 2.14:
        //   - for arity > 0: unconditional
        //   - for arity == 0: a function-ish type of arity 0 is expected (including SAM)
        //
        // warnings:
        //   - 2.12: eta-expansion of zero-arg methods was deprecated (scala/bug#7187)
        //   - 2.13: deprecation dropped in favor of setting the scene for uniform eta-expansion in 3.0
        //           (arity > 0) expected type is a SAM that is not annotated with `@FunctionalInterface`
        //   - 2.14: (arity == 0) expected type is a SAM that is not annotated with `@FunctionalInterface`
        def checkCanEtaExpand(): Boolean = {
          def expectingSamOfArity = {
            val sam = samOf(ptUnderlying)
            sam.exists && sam.info.params.lengthCompare(arity) == 0
          }

          val expectingFunctionOfArity = {
            val ptSym = ptUnderlying.typeSymbolDirect
            (ptSym eq FunctionClass(arity)) || (arity > 0 && (ptSym eq FunctionClass(1))) // allowing for tupling conversion
          }

          val doIt =
            if (arity == 0) {
              val doEtaZero =
                expectingFunctionOfArity || sourceLevel2_14 && expectingSamOfArity

              if (doEtaZero && settings.warnEtaZero) {
                val ptHelp =
                  if (expectingFunctionOfArity) pt
                  else s"$pt, which is SAM-equivalent to ${samToFunctionType(pt)}"

                reporter.warning(tree.pos, s"An unapplied 0-arity method was eta-expanded (due to the expected type ${ptHelp}), rather than applied to `()`.\n" +
                                           s"Write ${Apply(warnTree, Nil)} to invoke method ${meth.decodedName}, or change the expected type.")
              }
              doEtaZero
            } else sourceLevel2_14 || expectingFunctionOfArity || expectingSamOfArity

          if (doIt && !expectingFunctionOfArity && settings.warnEtaSam) warnEtaSam()

          doIt
        }


        // (4.2) condition for auto-application by -Xsource level
        //
        // until 2.14: none (assuming condition for (4.3) was not met)
        // in 3.0: `meth.isJavaDefined`
        //         (TODO decide -- currently the condition is more involved to give slack to Scala methods overriding Java-defined ones;
        //          I think we should resolve that by introducing slack in overriding e.g. a Java-defined `def toString()` by a Scala-defined `def toString`.
        //          This also works better for dealing with accessors overriding Java-defined methods. The current strategy in methodSig is problematic:
        //          > // Add a () parameter section if this overrides some method with () parameters
        //          > val vparamSymssOrEmptyParamsFromOverride =
        //          This means an accessor that overrides a Java-defined method gets a MethodType instead of a NullaryMethodType, which breaks lots of assumptions about accessors)
        def checkCanAutoApply(): Boolean = {
          if (sourceLevel2_14 && !meth.isJavaDefined)
            context.deprecationWarning(tree.pos, NoSymbol, s"Auto-application to `()` is deprecated. Supply the empty argument list `()` explicitly to invoke method ${meth.decodedName},\n" +
                                                           s"or remove the empty argument list from its definition (Java-defined methods are exempt).\n"+
                                                           s"In Scala 3, an unapplied method like this will be eta-expanded into a function.", "2.14.0")
          true
        }

        if (!meth.isConstructor && checkCanEtaExpand()) typedEtaExpansion(tree, mode, pt)
        else if (arity == 0 && checkCanAutoApply()) adapt(typed(Apply(tree, Nil) setPos tree.pos), mode, pt, original)
        else
          if (context.implicitsEnabled) MissingArgsForMethodTpeError(tree, meth) // `context.implicitsEnabled` implies we are not in a pattern
          else UnstableTreeError(tree)
      }

      def adaptType(): Tree = {
        // @M When not typing a type constructor (!context.inTypeConstructorAllowed)
        // or raw type, types must be of kind *,
        // and thus parameterized types must be applied to their type arguments
        // @M TODO: why do kind-* tree's have symbols, while higher-kinded ones don't?
        def properTypeRequired = (
             tree.hasSymbolField
          && !context.inTypeConstructorAllowed
          && !context.unit.isJava
        )
        // @M: don't check tree.tpe.symbol.typeParams. check tree.tpe.typeParams!!!
        // (e.g., m[Int] --> tree.tpe.symbol.typeParams.length == 1, tree.tpe.typeParams.length == 0!)
        // @M: removed check for tree.hasSymbolField and replace tree.symbol by tree.tpe.symbol
        // (TypeTree's must also be checked here, and they don't directly have a symbol)
        def kindArityMismatch = (
             context.inTypeConstructorAllowed
          && !sameLength(tree.tpe.typeParams, pt.typeParams)
        )
        // Note that we treat Any and Nothing as kind-polymorphic.
        // We can't perform this check when typing type arguments to an overloaded method before the overload is resolved
        // (or in the case of an error type) -- this is indicated by pt == WildcardType (see case TypeApply in typed1).
        def kindArityMismatchOk = tree.tpe.typeSymbol match {
          case NothingClass | AnyClass => true
          case _                       => pt == WildcardType
        }

        // todo. It would make sense when mode.inFunMode to instead use
        //    tree setType tree.tpe.normalize
        // when typechecking, say, TypeApply(Ident(`some abstract type symbol`), List(...))
        // because otherwise Ident will have its tpe set to a TypeRef, not to a PolyType, and `typedTypeApply` will fail
        // but this needs additional investigation, because it crashes t5228, gadts1 and maybe something else
        if (mode.inFunMode)
          tree
        else if (properTypeRequired && tree.symbol.typeParams.nonEmpty)  // (7)
          MissingTypeParametersError(tree)
        else if (kindArityMismatch && !kindArityMismatchOk)  // (7.1) @M: check kind-arity
          KindArityMismatchError(tree, pt)
        else tree match { // (6)
          case TypeTree() => tree
          case _          => TypeTree(tree.tpe) setOriginal tree
        }
      }

      def insertApply(): Tree = {
        assert(!context.inTypeConstructorAllowed, mode) //@M
        val adapted = adaptToName(unmarkDynamicRewrite(tree), nme.apply)
        val qual = gen.stabilize(adapted)
        val t = atPos(tree.pos)(Select(qual setPos tree.pos.makeTransparent, nme.apply))
        wrapErrors(t, _.typed(t, mode, pt))
      }
      def adaptConstant(value: Constant): Tree = {
        val sym = tree.symbol
        if (sym != null && sym.isDeprecated)
          context.deprecationWarning(tree.pos, sym)
        tree match {
          case Literal(`value`) => tree
          case _ =>
            // If the original tree is not a literal, make it available to plugins in an attachment
            treeCopy.Literal(tree, value).updateAttachment(OriginalTreeAttachment(tree))
        }
      }

      // Ignore type errors raised in later phases that are due to mismatching types with existential skolems
      // We have lift crashing in 2.9 with an adapt failure in the pattern matcher.
      // Here's my hypothesis why this happens. The pattern matcher defines a variable of type
      //
      //   val x: T = expr
      //
      // where T is the type of expr, but T contains existential skolems ts.
      // In that case, this value definition does not typecheck.
      // The value definition
      //
      //   val x: T forSome { ts } = expr
      //
      // would typecheck. Or one can simply leave out the type of the `val`:
      //
      //   val x = expr
      //
      // scala/bug#6029 shows another case where we also fail (in uncurry), but this time the expected
      // type is an existential type.
      //
      // The reason for both failures have to do with the way we (don't) transform
      // skolem types along with the trees that contain them. We'd need a
      // radically different approach to do it. But before investing a lot of time to
      // to do this (I have already sunk 3 full days with in the end futile attempts
      // to consistently transform skolems and fix 6029), I'd like to
      // investigate ways to avoid skolems completely.
      //
      // upd. The same problem happens when we try to typecheck the result of macro expansion against its expected type
      // (which is the return type of the macro definition instantiated in the context of expandee):
      //
      //   Test.scala:2: error: type mismatch;
      //     found   : $u.Expr[Class[_ <: Object]]
      //     required: reflect.runtime.universe.Expr[Class[?0(in value <local Test>)]] where type ?0(in value <local Test>) <: Object
      //     scala.reflect.runtime.universe.reify(new Object().getClass)
      //                                         ^
      // Therefore following Martin's advice I use this logic to recover from skolem errors after macro expansions
      // (by adding the ` || tree.attachments.get[MacroExpansionAttachment].isDefined` clause to the conditional above).
      //
      def adaptMismatchedSkolems() = {
        def canIgnoreMismatch = (
             !context.reportErrors && isPastTyper
          || tree.hasAttachment[MacroExpansionAttachment]
        )
        def bound = pt match {
          case ExistentialType(qs, _) => qs
          case _                      => Nil
        }
        def msg = sm"""
          |Recovering from existential or skolem type error in
          |  $tree
          |with type: ${tree.tpe}
          |       pt: $pt
          |  context: ${context.tree}
          |  adapted
          """.trim

        val boundOrSkolems = if (canIgnoreMismatch) bound ++ pt.skolemsExceptMethodTypeParams else Nil
        boundOrSkolems match {
          case Nil => AdaptTypeError(tree, tree.tpe, pt)
          case _   => logResult(msg)(adapt(tree, mode, deriveTypeWithWildcards(boundOrSkolems)(pt)))
        }
      }

      def adaptExprNotFunMode(): Tree = {
        def lastTry(err: AbsTypeError = null): Tree = {
          debuglog("error tree = " + tree)
          if (settings.debug && settings.explaintypes) explainTypes(tree.tpe, pt)
          if (err ne null) context.issue(err)
          if (tree.tpe.isErroneous || pt.isErroneous) setError(tree)
          else adaptMismatchedSkolems()
        }

        // TODO: should we even get to fallbackAfterVanillaAdapt for an ill-typed tree?
        if (mode.typingExprNotFun && !tree.tpe.isErroneous) {
          @inline def tpdPos(transformed: Tree) = typedPos(tree.pos, mode, pt)(transformed)
          @inline def tpd(transformed: Tree)    = typed(transformed, mode, pt)

          @inline def warnValueDiscard(): Unit = if (!isPastTyper && settings.warnValueDiscard) {
            def isThisTypeResult = (tree, tree.tpe) match {
              case (Apply(Select(receiver, _), _), SingleType(_, sym)) => sym == receiver.symbol
              case _ => false
            }
            if (!isThisTypeResult && !explicitlyUnit(tree)) context.warning(tree.pos, "discarded non-Unit value")
          }
          @inline def warnNumericWiden(): Unit =
            if (!isPastTyper && settings.warnNumericWiden) context.warning(tree.pos, "implicit numeric widening")

          // The <: Any requirement inhibits attempts to adapt continuation types to non-continuation types.
          val anyTyped = tree.tpe <:< AnyTpe

          pt.dealias match {
            case TypeRef(_, UnitClass, _) if anyTyped => // (12)
              warnValueDiscard() ; tpdPos(gen.mkUnitBlock(tree))
            case TypeRef(_, numValueCls, _) if anyTyped && isNumericValueClass(numValueCls) && isNumericSubType(tree.tpe, pt) => // (10) (11)
              warnNumericWiden() ; tpdPos(Select(tree, s"to${numValueCls.name}"))
            case dealiased if dealiased.annotations.nonEmpty && canAdaptAnnotations(tree, this, mode, pt) => // (13)
              tpd(adaptAnnotations(tree, this, mode, pt))
            case _ =>
              if (hasUndets) instantiate(tree, mode, pt)
              else {
                // (14) sam conversion
                // TODO: figure out how to avoid partially duplicating typedFunction (samMatchingFunction)
                // Could we infer the SAM type, assign it to the tree and add the attachment,
                // all in one fell swoop at the end of typedFunction?
                val didInferSamType = inferSamType(tree, pt, mode)

                if (didInferSamType) tree
                else {  // (15) implicit view application
                  val coercion =
                    if (context.implicitsEnabled) inferView(tree, tree.tpe, pt)
                    else EmptyTree
                  if (coercion ne EmptyTree) {
                    def msg = s"inferred view from ${tree.tpe} to $pt via $coercion: ${coercion.tpe}"
                    if (settings.logImplicitConv) context.echo(tree.pos, msg)
                    else debuglog(msg)

                    val viewApplied = new ApplyImplicitView(coercion, List(tree)) setPos tree.pos
                    val silentContext = context.makeImplicit(context.ambiguousErrors)
                    val typedView = newTyper(silentContext).typed(viewApplied, mode, pt)

                    silentContext.reporter.firstError match {
                      case None => typedView
                      case Some(err) => lastTry(err)
                    }
                  } else lastTry()
                }
              }
          }
        } else lastTry()
      }


      def vanillaAdapt(tree: Tree) = {
        def applyPossible = {
          def applyMeth = member(adaptToName(tree, nme.apply).tpe, nme.apply)
          def hasPolymorphicApply = applyMeth.alternatives exists (_.tpe.typeParams.nonEmpty)
          def hasMonomorphicApply = applyMeth.alternatives exists (_.tpe.paramSectionCount > 0)

          def badDynamicApply() = {
            tree match {
              case Apply(fun, _) => DynamicRewriteError(tree, ApplyWithoutArgsError(tree, fun))
              case _             => ()
            }
            false
          }
          if (acceptsApplyDynamic(tree.tpe))
            !isDynamicRewrite(tree) || badDynamicApply()
          else if (mode.inTappMode)
            tree.tpe.typeParams.isEmpty && hasPolymorphicApply
          else
            hasMonomorphicApply
        }
        def shouldInsertApply(tree: Tree) = mode.typingExprFun && {
          tree.tpe match {
            case _: MethodType | _: OverloadedType | _: PolyType => false
            case _                                               => applyPossible
          }
        }
        if (tree.isType)
          adaptType()
        else if (mode.typingExprNotFun &&
                 treeInfo.isMacroApplication(tree) &&
                 !isMacroExpansionSuppressed(tree))
          macroExpand(this, tree, mode, pt)
        else if (mode.typingConstructorPattern)
          typedConstructorPattern(tree, pt)
        else if (shouldInsertApply(tree))
          insertApply()
        else if (hasUndetsInMonoMode) { // (9)
          assert(!context.inTypeConstructorAllowed, context) //@M
          instantiatePossiblyExpectingUnit(tree, mode, pt)
        }
        // TODO: we really shouldn't use T* as a first class types (e.g. for repeated case fields), but we can't allow T* to conform to other types (see isCompatible) because that breaks overload resolution
        else if (isScalaRepeatedParamType(tree.tpe) && !isScalaRepeatedParamType(pt)) adapt(tree setType(repeatedToSeq(tree.tpe)), mode, pt)
        else if (tree.tpe <:< pt)
          tree
        else if (mode.inPatternMode && { inferModulePattern(tree, pt); isPopulated(tree.tpe, approximateAbstracts(pt)) })
          tree
        else {
          val constFolded = constfold(tree, pt)
          if (constFolded.tpe <:< pt) adapt(constFolded, mode, pt, original) // set stage for (0)
          else adaptExprNotFunMode() // (10) -- (15)
        }
      }

      // begin adapt
      if (isMacroImplRef(tree)) {
        if (treeInfo.isMacroApplication(tree)) adapt(unmarkMacroImplRef(tree), mode, pt, original)
        else tree
      } else tree.tpe match {
        case atp @ AnnotatedType(_, _) if canAdaptAnnotations(tree, this, mode, pt) => // (-1)
          adaptAnnotations(tree, this, mode, pt)
        case ct @ FoldableConstantType(value) if mode.inNone(TYPEmode | FUNmode) && (ct <:< pt) && canAdaptConstantTypeToLiteral => // (0)
          adaptConstant(value)
        case OverloadedType(pre, alts) if !mode.inFunMode => // (1)
          inferExprAlternative(tree, pt)
          adaptAfterOverloadResolution(tree, mode, pt, original)
        case NullaryMethodType(restpe) => // (2)
          val resTpDeconst =
            if (isPastTyper || (tree.symbol.isAccessor && tree.symbol.hasFlag(STABLE) && treeInfo.isExprSafeToInline(tree))) restpe
            else restpe.deconst
          adapt(tree setType resTpDeconst, mode, pt, original)
        case TypeRef(_, ByNameParamClass, arg :: Nil) if mode.inExprMode => // (2)
          adapt(tree setType arg, mode, pt, original)
        case tp if mode.typingExprNotLhs && isExistentialType(tp) && !isSyntheticAccessor(context.owner) =>
          adapt(tree setType tp.dealias.skolemizeExistential(context.owner, tree), mode, pt, original)
        case PolyType(tparams, restpe) if mode.inNone(TAPPmode | PATTERNmode) && !context.inTypeConstructorAllowed => // (3)
          // assert((mode & HKmode) == 0) //@M a PolyType in HKmode represents an anonymous type function,
          // we're in HKmode since a higher-kinded type is expected --> hence, don't implicitly apply it to type params!
          // ticket #2197 triggered turning the assert into a guard
          // I guess this assert wasn't violated before because type aliases weren't expanded as eagerly
          //  (the only way to get a PolyType for an anonymous type function is by normalisation, which applies eta-expansion)
          // -- are we sure we want to expand aliases this early?
          // -- what caused this change in behaviour??
          val tparams1 = cloneSymbols(tparams)
          val tree1 = (
            if (tree.isType) tree
            else TypeApply(tree, tparams1 map (tparam => TypeTree(tparam.tpeHK) setPos tree.pos.focus)) setPos tree.pos
          )
          context.undetparams ++= tparams1
          notifyUndetparamsAdded(tparams1)
          adapt(tree1 setType restpe.substSym(tparams, tparams1), mode, pt, original)

        case mt: MethodType if mode.typingExprNotFunNotLhs && mt.isImplicit => // (4.1)
          adaptToImplicitMethod(mt)
        case mt: MethodType if mode.typingExprNotFunNotLhs && !hasUndetsInMonoMode && !treeInfo.isMacroApplicationOrBlock(tree) => // (4.2) - (4.3)
          adaptMethodTypeToExpr(mt)
        case _ =>
          vanillaAdapt(tree)
      }
    }

    // This just exists to help keep track of the spots where we have to adapt a tree after
    // overload resolution. These proved hard to find during the fix for scala/bug#8267.
    def adaptAfterOverloadResolution(tree: Tree, mode: Mode, pt: Type = WildcardType, original: Tree = EmptyTree): Tree = {
      adapt(tree, mode, pt, original)
    }

    def instantiate(tree: Tree, mode: Mode, pt: Type): Tree = {
      inferExprInstance(tree, context.extractUndetparams(), pt, useWeaklyCompatible = true)
      adapt(tree, mode, pt)
    }
    /** If the expected type is Unit: try instantiating type arguments
     *  with expected type Unit, but if that fails, try again with pt = WildcardType
     *  and discard the expression.
     */
    def instantiateExpectingUnit(tree: Tree, mode: Mode): Tree = {
      val savedUndetparams = context.undetparams
      silent(_.instantiate(tree, mode, UnitTpe)) orElse { _ =>
        context.undetparams = savedUndetparams
        val valueDiscard = atPos(tree.pos)(gen.mkUnitBlock(instantiate(tree, mode, WildcardType)))
        typed(valueDiscard, mode, UnitTpe)
      }
    }

    def instantiatePossiblyExpectingUnit(tree: Tree, mode: Mode, pt: Type): Tree = {
      if (mode.typingExprNotFun && pt.typeSymbol == UnitClass && !tree.tpe.isInstanceOf[MethodType])
        instantiateExpectingUnit(tree, mode)
      else
        instantiate(tree, mode, pt)
    }

    private def isAdaptableWithView(qual: Tree) = {
      val qtpe = qual.tpe.widen
      (    !isPastTyper
        && qual.isTerm
        && !qual.isInstanceOf[Super]
        && ((qual.symbol eq null) || !qual.symbol.isTerm || qual.symbol.isValue)
        && !qtpe.isError
        && !qtpe.typeSymbol.isBottomClass
        && !qtpe.isWildcard
        && !qual.isInstanceOf[ApplyImplicitView] // don't chain views
        && (context.implicitsEnabled || context.enrichmentEnabled)
        // Elaborating `context.implicitsEnabled`:
        // don't try to adapt a top-level type that's the subject of an implicit search
        // this happens because, if isView, typedImplicit tries to apply the "current" implicit value to
        // a value that needs to be coerced, so we check whether the implicit value has an `apply` method.
        // (If we allow this, we get divergence, e.g., starting at `conforms` during ant quick.bin)
        // Note: implicit arguments are still inferred (this kind of "chaining" is allowed)
      )
    }

    def adaptToMember(qual: Tree, searchTemplate: Type, reportAmbiguous: Boolean = true, saveErrors: Boolean = true): Tree = {
      if (isAdaptableWithView(qual)) {
        qual.tpe.dealiasWiden match {
          case et: ExistentialType =>
            qual setType et.skolemizeExistential(context.owner, qual) // open the existential
          case _ =>
        }
        inferView(qual, qual.tpe, searchTemplate, reportAmbiguous, saveErrors) match {
          case EmptyTree  => qual
          case coercion   =>
            if (settings.logImplicitConv)
              context.echo(qual.pos,
                "applied implicit conversion from %s to %s = %s".format(
                  qual.tpe, searchTemplate, coercion.symbol.defString))

            typedQualifier(atPos(qual.pos)(new ApplyImplicitView(coercion, List(qual))))
        }
      }
      else qual
    }

    /** Try to apply an implicit conversion to `qual` to that it contains
     *  a method `name` which can be applied to arguments `args` with expected type `pt`.
     *  If `pt` is defined, there is a fallback to try again with pt = ?.
     *  This helps avoiding propagating result information too far and solves
     *  #1756.
     *  If no conversion is found, return `qual` unchanged.
     *
     */
    def adaptToArguments(qual: Tree, name: Name, args: List[Tree], pt: Type, reportAmbiguous: Boolean = true, saveErrors: Boolean = true): Tree = {
      def doAdapt(restpe: Type) =
        //util.trace("adaptToArgs "+qual+", name = "+name+", argtpes = "+(args map (_.tpe))+", pt = "+pt+" = ")
        adaptToMember(qual, HasMethodMatching(name, args map (_.tpe), normalizeProtoForView(restpe)), reportAmbiguous, saveErrors)

      if (pt.isWildcard)
        doAdapt(pt)
      else silent(_ => doAdapt(pt)) filter (_ != qual) orElse (_ =>
        logResult(s"fallback on implicits in adaptToArguments: $qual.$name")(doAdapt(WildcardType))
      )
    }

    /** Try to apply an implicit conversion to `qual` so that it contains
     *  a method `name`. If that's ambiguous try taking arguments into
     *  account using `adaptToArguments`.
     */
    def adaptToMemberWithArgs(tree: Tree, qual: Tree, name: Name, mode: Mode, reportAmbiguous: Boolean = true, saveErrors: Boolean = true): Tree = {
      def onError(reportError: => Tree): Tree = context.tree match {
        case Apply(tree1, args) if (tree1 eq tree) && args.nonEmpty =>
          ( silent   (_.typedArgs(args.map(_.duplicate), mode))
              filter (xs => !(xs exists (_.isErrorTyped)))
                 map (xs => adaptToArguments(qual, name, xs, WildcardType, reportAmbiguous, saveErrors))
              orElse ( _ => reportError)
          )
        case _            =>
          reportError
      }

      silent(_.adaptToMember(qual, HasMember(name), reportAmbiguous = false)) orElse (errs =>
        onError {
          if (reportAmbiguous) errs foreach (context issue _)
          setError(tree)
        }
      )
    }

    /** Try to apply an implicit conversion to `qual` to that it contains a
     *  member `name` of arbitrary type.
     *  If no conversion is found, return `qual` unchanged.
     */
    def adaptToName(qual: Tree, name: Name) =
      if (member(qual.tpe, name) != NoSymbol) qual
      else adaptToMember(qual, HasMember(name))

    private def validateNoCaseAncestor(clazz: Symbol) = {
      if (!phase.erasedTypes) {
        for (ancestor <- clazz.ancestors find (_.isCase)) {
          context.error(clazz.pos, (
            "case %s has case ancestor %s, but case-to-case inheritance is prohibited."+
            " To overcome this limitation, use extractors to pattern match on non-leaf nodes."
          ).format(clazz, ancestor.fullName))
        }
      }
    }

    private def checkEphemeral(clazz: Symbol, body: List[Tree]) = {
      // NOTE: Code appears to be messy in this method for good reason: it clearly
      // communicates the fact that it implements rather ad-hoc, arbitrary and
      // non-regular set of rules that identify features that interact badly with
      // value classes. This code can be cleaned up a lot once implementation
      // restrictions are addressed.
      val isValueClass = !clazz.isTrait
      def where = if (isValueClass) "value class" else "universal trait extending from class Any"
      def implRestriction(tree: Tree, what: String) =
        context.error(tree.pos, s"implementation restriction: $what is not allowed in $where" +
           "\nThis restriction is planned to be removed in subsequent releases.")
      /**
       * Deeply traverses the tree in search of constructs that are not allowed
       * in value classes (at any nesting level).
       *
       * All restrictions this object imposes are probably not fundamental but require
       * fair amount of work and testing. We are conservative for now when it comes
       * to allowing language features to interact with value classes.
       *  */
      object checkEphemeralDeep extends Traverser {
        override def traverse(tree: Tree): Unit = if (isValueClass) {
          tree match {
            case _: ModuleDef =>
              //see https://github.com/scala/bug/issues/6359
              implRestriction(tree, "nested object")
            //see https://github.com/scala/bug/issues/6444
            //see https://github.com/scala/bug/issues/6463
            case cd: ClassDef if !cd.symbol.isAnonymousClass => // Don't warn about partial functions, etc. scala/bug#7571
              implRestriction(tree, "nested class") // avoiding Type Tests that might check the $outer pointer.
            case Select(sup @ Super(qual, mix), selector) if selector != nme.CONSTRUCTOR && qual.symbol == clazz && mix != tpnme.EMPTY =>
              //see https://github.com/scala/bug/issues/6483
              implRestriction(sup, "qualified super reference")
            case _ =>
          }
          super.traverse(tree)
        }
      }
      for (stat <- body) {
        def notAllowed(what: String) = context.error(stat.pos, s"$what is not allowed in $where")
        stat match {
          // see https://github.com/scala/bug/issues/6444
          // see https://github.com/scala/bug/issues/6463
          case ClassDef(mods, _, _, _) if isValueClass =>
            implRestriction(stat, s"nested ${ if (mods.isTrait) "trait" else "class" }")
          case _: Import | _: ClassDef | _: TypeDef | EmptyTree => // OK
          case DefDef(_, name, _, _, _, rhs) =>
            if (stat.symbol.isAuxiliaryConstructor)
              notAllowed("secondary constructor")
            else if (isValueClass && (name == nme.equals_ || name == nme.hashCode_) && !stat.symbol.isSynthetic)
              notAllowed(s"redefinition of $name method. See SIP-15, criterion 4.")
            else if (stat.symbol != null && stat.symbol.isParamAccessor)
              notAllowed("additional parameter")
            checkEphemeralDeep.traverse(rhs)
          case _: ValDef =>
            notAllowed("field definition")
          case _: ModuleDef =>
            //see https://github.com/scala/bug/issues/6359
            implRestriction(stat, "nested object")
          case _ =>
            notAllowed("this statement")
        }
      }
    }

    private def validateDerivedValueClass(clazz: Symbol, body: List[Tree]) = {
      if (clazz.isTrait)
        context.error(clazz.pos, "only classes (not traits) are allowed to extend AnyVal")
      if (!clazz.isStatic)
        context.error(clazz.pos, "value class may not be a "+
          (if (clazz.owner.isTerm) "local class" else "member of another class"))
      if (!clazz.isPrimitiveValueClass) {
        clazz.primaryConstructor.paramss match {
          case List(List(param)) =>
            val decls = clazz.info.decls
            val paramAccessor = clazz.constrParamAccessors.head
            if (paramAccessor.isMutable)
              context.error(paramAccessor.pos, "value class parameter must not be a var")
            val accessor = decls.toList.find(x => x.isMethod && x.accessedOrSelf == paramAccessor)
            accessor match {
              case None =>
                context.error(paramAccessor.pos, "value class parameter must be a val and not be private[this]")
              case Some(acc) if acc.isProtectedLocal =>
                context.error(paramAccessor.pos, "value class parameter must not be protected[this]")
              case Some(acc) =>
                /* check all base classes, since derived value classes might lurk in refinement parents */
                if (acc.tpe.typeSymbol.baseClasses exists (_.isDerivedValueClass))
                  context.error(acc.pos, "value class may not wrap another user-defined value class")
                checkEphemeral(clazz, body filterNot (stat => stat.symbol != null && stat.symbol.accessedOrSelf == paramAccessor))
            }
          case _ =>
            context.error(clazz.pos, "value class needs to have exactly one val parameter")
        }
      }

      for (tparam <- clazz.typeParams)
        if (tparam hasAnnotation definitions.SpecializedClass)
          context.error(tparam.pos, "type parameter of value class may not be specialized")
    }

    /** Typechecks a parent type reference.
     *
     *  This typecheck is harder than it might look, because it should honor early
     *  definitions and also perform type argument inference with the help of super call
     *  arguments provided in `encodedtpt`.
     *
     *  The method is called in batches (batch = 1 time per each parent type referenced),
     *  two batches per definition: once from namer, when entering a ClassDef or a ModuleDef
     *  and once from typer, when typechecking the definition.
     *
     *  ***Arguments***
     *
     *  `encodedtpt` represents the parent type reference wrapped in an `Apply` node
     *  which indicates value arguments (i.e. type macro arguments or super constructor call arguments)
     *  If no value arguments are provided by the user, the `Apply` node is still
     *  there, but its `args` will be set to `Nil`.
     *  This argument is synthesized by `tools.nsc.ast.Parsers.templateParents`.
     *
     *  `templ` is an enclosing template, which contains a primary constructor synthesized by the parser.
     *  Such a constructor is a DefDef which contains early initializers and maybe a super constructor call
     *  (I wrote "maybe" because trait constructors don't call super constructors).
     *  This argument is synthesized by `tools.nsc.ast.Trees.Template`.
     *
     *  `inMixinPosition` indicates whether the reference is not the first in the
     *  list of parents (and therefore cannot be a class) or the opposite.
     *
     *  ***Return value and side effects***
     *
     *  Returns a `TypeTree` representing a resolved parent type.
     *  If the typechecked parent reference implies non-nullary and non-empty argument list,
     *  this argument list is attached to the returned value in SuperArgsAttachment.
     *  The attachment is necessary for the subsequent typecheck to fixup a super constructor call
     *  in the body of the primary constructor (see `typedTemplate` for details).
     *
     *  This method might invoke `typedPrimaryConstrBody`, hence it might cause the side effects
     *  described in the docs of that method. It might also attribute the Super(_, _) reference
     *  (if present) inside the primary constructor of `templ`.
     *
     *  ***Example***
     *
     *  For the following definition:
     *
     *    class D extends {
     *      val x = 2
     *      val y = 4
     *    } with B(x)(3) with C(y) with T
     *
     *  this method will be called six times:
     *
     *    (3 times from the namer)
     *    typedParentType(Apply(Apply(Ident(B), List(Ident(x))), List(3)), templ, inMixinPosition = false)
     *    typedParentType(Apply(Ident(C), List(Ident(y))), templ, inMixinPosition = true)
     *    typedParentType(Apply(Ident(T), List()), templ, inMixinPosition = true)
     *
     *    (3 times from the typer)
     *    <the same three calls>
     */
    private def typedParentType(encodedtpt: Tree, templ: Template, inMixinPosition: Boolean): Tree = {
      val app @ treeInfo.Applied(core, _, argss) = treeInfo.dissectApplied(encodedtpt)
      val decodedtpt = app.callee
      val argssAreTrivial = argss == Nil || argss == ListOfNil

      // we cannot avoid cyclic references with `initialize` here, because when type macros arrive,
      // we'll have to check the probe for isTypeMacro anyways.
      // therefore I think it's reasonable to trade a more specific "inherits itself" error
      // for a generic, yet understandable "cyclic reference" error
      var probe = typedTypeConstructor(core.duplicate).tpe.typeSymbol
      if (probe == null) probe = NoSymbol
      probe.initialize

      if (probe.isTrait || inMixinPosition) {
        if (!argssAreTrivial) {
          if (probe.isTrait) ConstrArgsInParentWhichIsTraitError(encodedtpt, probe)
          else () // a class in a mixin position - this warrants an error in `validateParentClasses`
                  // therefore here we do nothing, e.g. don't check that the # of ctor arguments
                  // matches the # of ctor parameters or stuff like that
        }
        typedType(decodedtpt)
      } else {
        val supertpt = typedTypeConstructor(decodedtpt)
        val supertparams = if (supertpt.hasSymbolField) supertpt.symbol.typeParams else Nil
        def inferParentTypeArgs: Tree = {
          typedPrimaryConstrBody(templ) {
            val supertpe = PolyType(supertparams, appliedType(supertpt.tpe, supertparams map (_.tpeHK)))
            val supercall = New(supertpe, mmap(argss)(_.duplicate))
            val treeInfo.Applied(Select(ctor, nme.CONSTRUCTOR), _, _) = supercall
            ctor setType supertpe // this is an essential hack, otherwise it will occasionally fail to typecheck
            atPos(supertpt.pos.focus)(supercall)
          } match {
            case EmptyTree => MissingTypeArgumentsParentTpeError(supertpt); supertpt
            case tpt       => TypeTree(tpt.tpe) setPos supertpt.pos  // scala/bug#7224: don't .focus positions of the TypeTree of a parent that exists in source
          }
        }

        val supertptWithTargs = if (supertparams.isEmpty || context.unit.isJava) supertpt else inferParentTypeArgs

        // this is the place where we tell the typer what argss should be used for the super call
        // if argss are nullary or empty, then (see the docs for `typedPrimaryConstrBody`)
        // the super call dummy is already good enough, so we don't need to do anything
        if (argssAreTrivial) supertptWithTargs else supertptWithTargs updateAttachment SuperArgsAttachment(argss)
      }
    }

    /** Typechecks the mishmash of trees that happen to be stuffed into the primary constructor of a given template.
     *  Before commencing the typecheck, replaces the `pendingSuperCall` dummy with the result of `actualSuperCall`.
     *  `actualSuperCall` can return `EmptyTree`, in which case the dummy is replaced with a literal unit.
     *
     *  ***Return value and side effects***
     *
     *  If a super call is present in the primary constructor and is not erased by the transform, returns it typechecked.
     *  Otherwise (e.g. if the primary constructor is missing or the super call isn't there) returns `EmptyTree`.
     *
     *  As a side effect, this method attributes the underlying fields of early vals.
     *  Early vals aren't typechecked anywhere else, so it's essential to call `typedPrimaryConstrBody`
     *  at least once per definition. It'd be great to disentangle this logic at some point.
     *
     *  ***Example***
     *
     *  For the following definition:
     *
     *    class D extends {
     *      val x = 2
     *      val y = 4
     *    } with B(x)(3) with C(y) with T
     *
     *  the primary constructor of `templ` will be:
     *
     *    Block(List(
     *      ValDef(NoMods, x, TypeTree(), 2)
     *      ValDef(NoMods, y, TypeTree(), 4)
     *      global.pendingSuperCall,
     *      Literal(Constant(())))
     *
     *  Note the `pendingSuperCall` part. This is the representation of a fill-me-in-later supercall dummy,
     *  which encodes the fact that supercall argss are unknown during parsing and need to be transplanted
     *  from one of the parent types. Read more about why the argss are unknown in `tools.nsc.ast.Trees.Template`.
     */
    private def typedPrimaryConstrBody(templ: Template)(actualSuperCall: => Tree): Tree =
        treeInfo.firstConstructor(templ.body) match {
        case ctor @ DefDef(_, _, _, vparamss, _, cbody @ Block(cstats, cunit)) =>
            val (preSuperStats, superCall) = {
              val (stats, rest) = cstats span (x => !treeInfo.isSuperConstrCall(x))
              (stats map (_.duplicate), if (rest.isEmpty) EmptyTree else rest.head.duplicate)
            }
          val superCall1 = (superCall match {
            case global.pendingSuperCall => actualSuperCall
            case EmptyTree => EmptyTree
          }) orElse cunit
          val cbody1 = treeCopy.Block(cbody, preSuperStats, superCall1)
          val clazz = context.owner
            assert(clazz != NoSymbol, templ)
          // scala/bug#9086 The position of this symbol is material: implicit search will avoid triggering
          //         cyclic errors in an implicit search in argument to the super constructor call on
          //         account of the "ignore symbols without complete info that succeed the implicit search"
          //         in this source file. See `ImplicitSearch#isValid` and `ImplicitInfo#isCyclicOrErroneous`.
          val dummy = context.outer.owner.newLocalDummy(context.owner.pos)
          val cscope = context.outer.makeNewScope(ctor, dummy)
          if (dummy.isTopLevel) currentRun.symSource(dummy) = currentUnit.source.file
          val cbody2 = { // called both during completion AND typing.
            val typer1 = newTyper(cscope)
            // XXX: see about using the class's symbol....
            clazz.unsafeTypeParams foreach (sym => typer1.context.scope.enter(sym))
            typer1.namer.enterValueParams(vparamss map (_.map(_.duplicate)))
            typer1.typed(cbody1)
            }

            val preSuperVals = treeInfo.preSuperFields(templ.body)
            if (preSuperVals.isEmpty && preSuperStats.nonEmpty)
            devWarning("Wanted to zip empty presuper val list with " + preSuperStats)
            else
            map2(preSuperStats, preSuperVals)((ldef, gdef) => gdef.tpt setType ldef.symbol.tpe)

          if (superCall1 == cunit) EmptyTree
          else cbody2 match { // ???
            case Block(_, expr) => expr
            case tree => tree
          }
          case _ =>
          EmptyTree
        }

    /** Makes sure that the first type tree in the list of parent types is always a class.
     *  If the first parent is a trait, prepend its supertype to the list until it's a class.
     */
    private def normalizeFirstParent(parents: List[Tree]): List[Tree] = {
      @annotation.tailrec
      def explode0(parents: List[Tree]): List[Tree] = {
        val supertpt :: rest = parents // parents is always non-empty here - it only grows
        if (supertpt.tpe.typeSymbol == AnyClass) {
          supertpt setType AnyRefTpe
          parents
        } else if (treeInfo isTraitRef supertpt) {
          val supertpt1  = typedType(supertpt)
          def supersuper = TypeTree(supertpt1.tpe.firstParent) setPos supertpt.pos.focus
          if (supertpt1.isErrorTyped) rest
          else explode0(supersuper :: supertpt1 :: rest)
        } else parents
      }

      def explode(parents: List[Tree]) =
        if (treeInfo isTraitRef parents.head) explode0(parents)
        else parents

      if (parents.isEmpty) Nil else explode(parents)
    }

    /** Certain parents are added in the parser before it is known whether
     *  that class also declared them as parents. For instance, this is an
     *  error unless we take corrective action here:
     *
     *    case class Foo() extends Serializable
     *
     *  So we strip the duplicates before typer.
     */
    private def fixDuplicateSyntheticParents(parents: List[Tree]): List[Tree] = parents match {
      case Nil      => Nil
      case x :: xs  =>
        val sym = x.symbol
        x :: fixDuplicateSyntheticParents(
          if (isPossibleSyntheticParent(sym)) xs filterNot (_.symbol == sym)
          else xs
        )
    }

    def typedParentTypes(templ: Template): List[Tree] = templ.parents match {
      case Nil => List(atPos(templ.pos)(TypeTree(AnyRefTpe)))
      case first :: rest =>
        try {
          val supertpts = fixDuplicateSyntheticParents(normalizeFirstParent(
            typedParentType(first, templ, inMixinPosition = false) +:
            (rest map (typedParentType(_, templ, inMixinPosition = true)))))

          // if that is required to infer the targs of a super call
          // typedParentType calls typedPrimaryConstrBody to do the inferring typecheck
          // as a side effect, that typecheck also assigns types to the fields underlying early vals
          // however if inference is not required, the typecheck doesn't happen
          // and therefore early fields have their type trees not assigned
          // here we detect this situation and take preventive measures
          if (treeInfo.hasUntypedPreSuperFields(templ.body))
            typedPrimaryConstrBody(templ)(EmptyTree)

          supertpts mapConserve (tpt => checkNoEscaping.privates(this, context.owner, tpt))
        }
        catch {
          case ex: TypeError if !global.propagateCyclicReferences =>
            // fallback in case of cyclic errors
            // @H none of the tests enter here but I couldn't rule it out
            // upd. @E when a definition inherits itself, we end up here
            // because `typedParentType` triggers `initialize` for parent types symbols
            log("Type error calculating parents in template " + templ)
            log("Error: " + ex)
            ParentTypesError(templ, ex)
            List(TypeTree(AnyRefTpe))
        }
    }

    /** <p>Check that</p>
     *  <ul>
     *    <li>all parents are class types,</li>
     *    <li>first parent class is not a mixin; following classes are mixins,</li>
     *    <li>final classes are not inherited,</li>
     *    <li>
     *      sealed classes are only inherited by classes which are
     *      nested within definition of base class, or that occur within same
     *      statement sequence,
     *    </li>
     *    <li>self-type of current class is a subtype of self-type of each parent class.</li>
     *    <li>no two parents define same symbol.</li>
     *  </ul>
     */
    def validateParentClasses(parents: List[Tree], selfType: Type): Unit = {
      val pending = ListBuffer[AbsTypeError]()
      def validateDynamicParent(parent: Symbol, parentPos: Position) =
        if (parent == DynamicClass) checkFeature(parentPos, currentRun.runDefinitions.DynamicsFeature)

      def validateParentClass(parent: Tree, superclazz: Symbol) =
        if (!parent.isErrorTyped) {
          val psym = parent.tpe.typeSymbol.initialize

          checkStablePrefixClassType(parent)

          if (psym != superclazz) {
            if (context.unit.isJava && psym.isJavaAnnotation) {
              // allowed
            } else if (psym.isTrait) {
              val ps = psym.info.parents
              if (!ps.isEmpty && !superclazz.isSubClass(ps.head.typeSymbol))
                pending += ParentSuperSubclassError(parent, superclazz, ps.head.typeSymbol, psym)
            } else {
              pending += ParentNotATraitMixinError(parent, psym)
            }
          }

          if (psym.isFinal)
            pending += ParentFinalInheritanceError(parent, psym)

          val sameSourceFile = context.unit.source.file == psym.sourceFile

          if (!isPastTyper && psym.hasDeprecatedInheritanceAnnotation &&
            !sameSourceFile && !context.owner.ownerChain.exists(_.isDeprecated)) {
            val version = psym.deprecatedInheritanceVersion.getOrElse("")
            val since   = if (version.isEmpty) version else s" (since $version)"
            val message = psym.deprecatedInheritanceMessage.map(msg => s": $msg").getOrElse("")
            val report  = s"inheritance from ${psym.fullLocationString} is deprecated$since$message"
            context.deprecationWarning(parent.pos, psym, report, version)
          }

          val parentTypeOfThis = parent.tpe.dealias.typeOfThis

          if (!(selfType <:< parentTypeOfThis) &&
              !phase.erasedTypes &&
              !context.owner.isSynthetic &&   // don't check synthetic concrete classes for virtuals (part of DEVIRTUALIZE)
              !selfType.isErroneous &&
              !parent.tpe.isErroneous)
          {
            pending += ParentSelfTypeConformanceError(parent, selfType)
            if (settings.explaintypes) explainTypes(selfType, parentTypeOfThis)
          }

          if (parents exists (p => p != parent && p.tpe.typeSymbol == psym && !psym.isError))
            pending += ParentInheritedTwiceError(parent, psym)

          validateDynamicParent(psym, parent.pos)
        }

      if (!parents.isEmpty && parents.forall(!_.isErrorTyped)) {
        val superclazz = parents.head.tpe.typeSymbol
        for (p <- parents) validateParentClass(p, superclazz)
      }

      pending.foreach(ErrorUtils.issueTypeError)
    }

    def checkFinitary(classinfo: ClassInfoType): Unit = {
      val clazz = classinfo.typeSymbol

      for (tparam <- clazz.typeParams) {
        if (classinfo.expansiveRefs(tparam) contains tparam) {
          val newinfo = ClassInfoType(
            classinfo.parents map (_.instantiateTypeParams(List(tparam), List(AnyRefTpe))),
            classinfo.decls,
            clazz)
          updatePolyClassInfo(clazz, newinfo)
          FinitaryError(tparam)
        }
      }
    }

    private def updatePolyClassInfo(clazz: Symbol, newinfo: ClassInfoType): clazz.type = {
      clazz.setInfo {
        clazz.info match {
          case PolyType(tparams, _) => PolyType(tparams, newinfo)
          case _ => newinfo
        }
      }
    }

    def typedClassDef(cdef: ClassDef): Tree = {
      val clazz = cdef.symbol
      currentRun.profiler.beforeTypedImplDef(clazz)
      try {
        val typedMods = typedModifiers(cdef.mods)
        assert(clazz != NoSymbol, cdef)
        reenterTypeParams(cdef.tparams)
        val tparams1 = cdef.tparams mapConserve (typedTypeDef)
        val impl1 = newTyper(context.make(cdef.impl, clazz, newScope)).typedTemplate(cdef.impl, typedParentTypes(cdef.impl))
        val impl2 = finishMethodSynthesis(impl1, clazz, context)
        if (clazz.isTrait && clazz.info.parents.nonEmpty && clazz.info.firstParent.typeSymbol == AnyClass)
          checkEphemeral(clazz, impl2.body)

        warnTypeParameterShadow(tparams1, clazz)

        if (!isPastTyper) {
          for (ann <- clazz.getAnnotation(DeprecatedAttr)) {
            val m = companionSymbolOf(clazz, context)
            if (m != NoSymbol)
              m.moduleClass.addAnnotation(AnnotationInfo(ann.atp, ann.args, List()))
          }
        }
        treeCopy.ClassDef(cdef, typedMods, cdef.name, tparams1, impl2)
          .setType(NoType)
      } finally {
        currentRun.profiler.afterTypedImplDef(clazz)
      }
    }

    def typedModuleDef(mdef: ModuleDef): Tree = {
      // initialize all constructors of the linked class: the type completer (Namer.methodSig)
      // might add default getters to this object. example: "object T; class T(x: Int = 1)"
      val linkedClass = companionSymbolOf(mdef.symbol, context)
      if (linkedClass != NoSymbol)
        linkedClass.info.decl(nme.CONSTRUCTOR).alternatives foreach (_.initialize)

      val clazz = mdef.symbol.moduleClass
      currentRun.profiler.beforeTypedImplDef(clazz)
      try {

        val typedMods = typedModifiers(mdef.mods)
        assert(clazz != NoSymbol, mdef)
        val noSerializable = (
          (linkedClass eq NoSymbol)
            || linkedClass.isErroneous
            || !linkedClass.isSerializable
            || clazz.isSerializable
          )
        val impl1 = newTyper(context.make(mdef.impl, clazz, newScope)).typedTemplate(mdef.impl, {
          typedParentTypes(mdef.impl) ++ (
            if (noSerializable) Nil
            else {
              clazz.makeSerializable()
              TypeTree(SerializableTpe).setPos(clazz.pos.focus) :: Nil
            }
            )
        })

        val impl2 = finishMethodSynthesis(impl1, clazz, context)

        if (mdef.symbol == PredefModule)
          ensurePredefParentsAreInSameSourceFile(impl2)

        treeCopy.ModuleDef(mdef, typedMods, mdef.name, impl2) setType NoType
      } finally {
        currentRun.profiler.afterTypedImplDef(clazz)
      }
    }

    private def ensurePredefParentsAreInSameSourceFile(template: Template) = {
      val parentSyms = template.parents map (_.symbol) filterNot (_ == AnyRefClass)
      val PredefModuleFile = PredefModule.associatedFile
      if (parentSyms exists (_.associatedFile != PredefModuleFile))
        context.error(template.pos, s"All parents of Predef must be defined in ${PredefModuleFile}.")
    }
    /** In order to override this in the TreeCheckers Typer so synthetics aren't re-added
     *  all the time, it is exposed here the module/class typing methods go through it.
     *  ...but it turns out it's also the ideal spot for namer/typer coordination for
     *  the tricky method synthesis scenarios, so we'll make it that.
     */
    protected def finishMethodSynthesis(templ: Template, clazz: Symbol, context: Context): Template = {
      addSyntheticMethods(templ, clazz, context)
    }
    /** For flatMapping a list of trees when you want the DocDefs and Annotated
     *  to be transparent.
     */
    def rewrappingWrapperTrees(f: Tree => List[Tree]): Tree => List[Tree] = {
      case dd @ DocDef(comment, defn) => f(defn) map (stat => DocDef(comment, stat) setPos dd.pos)
      case Annotated(annot, defn)     => f(defn) map (stat => Annotated(annot, stat))
      case tree                       => f(tree)
    }

    protected def enterSyms(txt: Context, trees: List[Tree]) = {
      var txt0 = txt
      for (tree <- trees) txt0 = enterSym(txt0, tree)
    }

    protected def enterSym(txt: Context, tree: Tree): Context =
      if (txt eq context) namer enterSym tree
      else newNamer(txt) enterSym tree

    def typedTemplate(templ0: Template, parents1: List[Tree]): Template = {
      val templ = templ0
      // please FIXME: uncommenting this line breaks everything
      // val templ = treeCopy.Template(templ0, templ0.body, templ0.self, templ0.parents)
      val clazz = context.owner

      val parentTypes = parents1.map(_.tpe)

      // The parents may have been normalized by typedParentTypes.
      // We must update the info as well, or we won't find the super constructor for our now-first parent class
      // Consider `class C ; trait T extends C ; trait U extends T`
      // `U`'s info will start with parent `T`, but `typedParentTypes` will return `List(C, T)` (`== parents1`)
      // now, the super call in the primary ctor will fail to find `C`'s ctor, since it bases its search on
      // `U`'s info, not the trees.
      //
      // For correctness and performance, we restrict this rewrite to anonymous classes,
      // as others have their parents in order already (it seems!), and we certainly
      // don't want to accidentally rewire superclasses for e.g. the primitive value classes.
      //
      // TODO: Find an example of a named class needing this rewrite, I tried but couldn't find one.
      if (clazz.isAnonymousClass && clazz.info.parents != parentTypes) {
//        println(s"updating parents of $clazz from ${clazz.info.parents} to $parentTypes")
        updatePolyClassInfo(clazz, ClassInfoType(parentTypes, clazz.info.decls, clazz))
      }

      clazz.annotations.map(_.completeInfo())
      if (templ.symbol == NoSymbol)
        templ setSymbol clazz.newLocalDummy(templ.pos)
      val self1 = (templ.self: @unchecked) match {
        case vd @ ValDef(_, _, tpt, EmptyTree) =>
          val tpt1 = checkNoEscaping.privates(
            this,
            clazz.thisSym,
            treeCopy.TypeTree(tpt).setOriginal(tpt) setType vd.symbol.tpe
          )
          copyValDef(vd)(tpt = tpt1, rhs = EmptyTree) setType NoType
      }
      // was:
      //          val tpt1 = checkNoEscaping.privates(clazz.thisSym, typedType(tpt))
      //          treeCopy.ValDef(vd, mods, name, tpt1, EmptyTree) setType NoType
      // but this leads to cycles for existential self types ==> #2545
      if (self1.name != nme.WILDCARD)
        context.scope enter self1.symbol

      val selfType = (
        if (clazz.isAnonymousClass && !phase.erasedTypes)
          intersectionType(clazz.info.parents, clazz.owner)
        else
          clazz.typeOfThis
      )
      // the following is necessary for templates generated later
      assert(clazz.info.decls != EmptyScope, clazz)
      val body1 = pluginsEnterStats(this, namer.expandMacroAnnotations(templ.body))
      enterSyms(context.outer.make(templ, clazz, clazz.info.decls), body1)
      if (!templ.isErrorTyped) // if `parentTypes` has invalidated the template, don't validate it anymore
      validateParentClasses(parents1, selfType)
      if (clazz.isCase)
        validateNoCaseAncestor(clazz)
      if (clazz.isTrait && hasSuperArgs(parents1.head))
        ConstrArgsInParentOfTraitError(parents1.head, clazz)

      if (!phase.erasedTypes && !clazz.info.resultType.isError) // @S: prevent crash for duplicated type members
        checkFinitary(clazz.info.resultType.asInstanceOf[ClassInfoType])

      val bodyWithPrimaryCtor = {
        val primaryCtor = treeInfo.firstConstructor(body1)
        val primaryCtor1 = primaryCtor match {
          case DefDef(_, _, _, _, _, Block(earlyVals :+ global.pendingSuperCall, unit)) =>
            val argss = superArgs(parents1.head) getOrElse Nil
            val pos = wrappingPos(parents1.head.pos, primaryCtor :: argss.flatten).makeTransparent
            val superCall = atPos(pos)(PrimarySuperCall(argss))
            deriveDefDef(primaryCtor)(block => Block(earlyVals :+ superCall, unit) setPos pos) setPos pos
          case _ => primaryCtor
        }
        body1 mapConserve { case `primaryCtor` => primaryCtor1; case stat => stat }
      }

      val body3 = typedStats(bodyWithPrimaryCtor, templ.symbol)

      if (clazz.info.firstParent.typeSymbol == AnyValClass)
        validateDerivedValueClass(clazz, body3)

      if (!clazz.isTrait && clazz.isNonBottomSubClass(ConstantAnnotationClass)) {
        val (pConstrOpt, auxConstrs) = body3.filter(s => s.isInstanceOf[DefDef] && s.symbol.isConstructor).splitAt(1)
        for (p <- pConstrOpt) p.symbol.paramss match {
          case List(ps) =>
          case _ => ConstantAnnotationNeedsSingleArgumentList(p, clazz)
        }
        for (c <- auxConstrs) AuxConstrInConstantAnnotation(c, clazz)
      }


      if (clazz.isTrait) {
        for (decl <- clazz.info.decls if decl.isTerm && decl.isEarlyInitialized) {
          context.warning(decl.pos, "Implementation restriction: early definitions in traits are not initialized before the super class is initialized.")
        }
      }

      treeCopy.Template(templ, parents1, self1, body3) setType clazz.tpe_*
    }

    /** Remove definition annotations from modifiers (they have been saved
     *  into the symbol's `annotations` in the type completer / namer)
     *
     *  However reification does need annotation definitions to proceed.
     *  Unfortunately, AnnotationInfo doesn't provide enough info to reify it in general case.
     *  The biggest problem is with the "atp: Type" field, which cannot be reified in some situations
     *  that involve locally defined annotations. See more about that in Reifiers.scala.
     *
     *  That's why the original tree gets saved into `original` field of AnnotationInfo (happens elsewhere).
     *  The field doesn't get pickled/unpickled and exists only during a single compilation run.
     *  This simultaneously allows us to reify annotations and to preserve backward compatibility.
     */
    def typedModifiers(mods: Modifiers): Modifiers =
      mods.copy(annotations = Nil) setPositions mods.positions

    def typedValDef(vdef: ValDef): ValDef = {
      val sym = vdef.symbol
      currentRun.profiler.beforeTypedImplDef(sym)
      try {
        val valDefTyper = {
          val maybeConstrCtx =
            if ((sym.isParameter || sym.isEarlyInitialized) && sym.owner.isConstructor) context.makeConstructorContext
            else context
          newTyper(maybeConstrCtx.makeNewScope(vdef, sym))
        }
        valDefTyper.typedValDefImpl(vdef)
      } finally {
        currentRun.profiler.afterTypedImplDef(sym)
      }
    }

    // use typedValDef instead. this version is called after creating a new context for the ValDef
    private def typedValDefImpl(vdef: ValDef): ValDef = {
      val sym = vdef.symbol.initialize
      val typedMods = if (nme.isLocalName(sym.name) && sym.isPrivateThis && !vdef.mods.isPrivateLocal) {
        // scala/bug#10009 This tree has been given a field symbol by `enterGetterSetter`, patch up the
        // modifiers accordingly so that we can survive resetAttrs and retypechecking.
        // Similarly, we use `sym.name` rather than `vdef.name` below to use the local name.
        typedModifiers(vdef.mods.copy(flags = sym.flags, privateWithin = tpnme.EMPTY))
      } else typedModifiers(vdef.mods)

      sym.annotations.map(_.completeInfo())
<<<<<<< HEAD
      sym.filterAnnotations(_ != UnmappableAnnotation)

      val tpt1 = checkNoEscaping.privates(this, sym, typedType(vdef.tpt))
=======
      val tpt1 = checkNoEscaping.privates(this, sym, transformedOr(vdef.tpt, typedType(vdef.tpt)))
>>>>>>> 07fafa75
      checkNonCyclic(vdef, tpt1)

      // allow trait accessors: it's the only vehicle we have to hang on to annotations that must be passed down to
      // the field that's mixed into a subclass
      if (sym.hasAnnotation(definitions.VolatileAttr) && !((sym hasFlag MUTABLE | LAZY) || (sym hasFlag ACCESSOR) && sym.owner.isTrait))
        VolatileValueError(vdef)

      val rhs1 =
        if (vdef.rhs.isEmpty) {
          if (sym.isVariable && sym.owner.isTerm && !sym.isLazy && !isPastTyper)
            LocalVarUninitializedError(vdef)
          vdef.rhs
        } else {
          val tpt2 = if (sym.hasDefault) {
            // When typechecking default parameter, replace all type parameters in the expected type by Wildcard.
            // This allows defining "def foo[T](a: T = 1)"
            val tparams = sym.owner.skipConstructor.info.typeParams
            val subst = new SubstTypeMap(tparams, tparams map (_ => WildcardType)) {
              override def matches(sym: Symbol, sym1: Symbol) =
                if (sym.isSkolem) matches(sym.deSkolemize, sym1)
                else if (sym1.isSkolem) matches(sym, sym1.deSkolemize)
                else super.matches(sym, sym1)
            }
            // allow defaults on by-name parameters
            if (sym hasFlag BYNAMEPARAM)
              if (tpt1.tpe.typeArgs.isEmpty) WildcardType // during erasure tpt1 is Function0
              else subst(tpt1.tpe.typeArgs(0))
            else subst(tpt1.tpe)
          } else tpt1.tpe
          transformedOrTyped(vdef.rhs, EXPRmode | BYVALmode, tpt2)
        }
      val vdef1 = treeCopy.ValDef(vdef, typedMods, sym.name, tpt1, checkDead(context, rhs1)) setType NoType
      if (sym.isSynthetic && sym.name.startsWith(nme.RIGHT_ASSOC_OP_PREFIX))
        rightAssocValDefs += ((sym, vdef1.rhs))
      vdef1
    }

    /** Analyze the super constructor call to record information used later to compute parameter aliases */
    def analyzeSuperConsructor(meth: Symbol, vparamss: List[List[ValDef]], rhs: Tree): Unit = {
      val clazz = meth.owner
      debuglog(s"computing param aliases for $clazz:${clazz.primaryConstructor.tpe}:$rhs")
      val pending = ListBuffer[AbsTypeError]()

      // !!! This method is redundant with other, less buggy ones.
      def decompose(call: Tree): (Tree, List[Tree]) = call match {
        case _ if call.isErrorTyped => // e.g. scala/bug#7636
          (call, Nil)
        case Apply(fn, args) =>
          // an object cannot be allowed to pass a reference to itself to a superconstructor
          // because of initialization issues; scala/bug#473, scala/bug#3913, scala/bug#6928.
          foreachSubTreeBoundTo(args, clazz) { tree =>
            if (tree.symbol.isModule)
              pending += SuperConstrReferenceError(tree)
            tree match {
              case This(qual) =>
                pending += SuperConstrArgsThisReferenceError(tree)
              case _ => ()
            }
          }
          val (superConstr, preArgs) = decompose(fn)
          val params = fn.tpe.params
          // appending a dummy tree to represent Nil for an empty varargs (is this really necessary?)
          val applyArgs = if (args.sizeCompare(params) < 0) args :+ EmptyTree else args take params.length

          assert(sameLength(applyArgs, params) || call.isErrorTyped,
            s"arity mismatch but call is not error typed: $clazz (params=$params, args=$applyArgs)")

          (superConstr, preArgs ::: applyArgs)
        case Block(_ :+ superCall, _) =>
          decompose(superCall)
        case _ =>
          (call, Nil)
      }

      // associate superclass paramaccessors with their aliases
      val (superConstr, superArgs) = decompose(rhs)
      if (superConstr.symbol.isPrimaryConstructor) {
        val superClazz = superConstr.symbol.owner
        if (!superClazz.isJavaDefined) {
          val superParamAccessors = superClazz.constrParamAccessors
          if (sameLength(superParamAccessors, superArgs)) {
            val accToSuperAcc = mutable.AnyRefMap[Symbol, Symbol]()
            for ((superAcc, superArg@Ident(name)) <- superParamAccessors zip superArgs) {
              if (mexists(vparamss)(_.symbol == superArg.symbol)) {
                val ownAcc = clazz.info decl name suchThat (_.isParamAccessor) match {
                  case acc if !acc.isDeferred && acc.hasAccessorFlag => acc.accessed
                  case acc => acc
                }
                ownAcc match {
                  case acc: TermSymbol if !acc.isVariable && !isByNameParamType(acc.info) =>
                    accToSuperAcc(acc) = superAcc
                  case _ =>
                }
              }
            }
            if (!accToSuperAcc.isEmpty) {
              superConstructorCalls(clazz) = accToSuperAcc
            }
          }
        }
      }

      pending.foreach(ErrorUtils.issueTypeError)
    }

    // Check for scala/bug#4842.
    private def checkSelfConstructorArgs(ddef: DefDef, clazz: Symbol): Unit = {
      val pending = ListBuffer[AbsTypeError]()
      ddef.rhs match {
        case Block(stats, expr) =>
          val selfConstructorCall = stats.headOption.getOrElse(expr)
          foreachSubTreeBoundTo(List(selfConstructorCall), clazz) {
            case tree @ This(qual) =>
              pending += SelfConstrArgsThisReferenceError(tree)
            case _ => ()
          }
        case _ =>
      }
      pending.foreach(ErrorUtils.issueTypeError)
    }

    /**
     * Run the provided function for each sub tree of `trees` that
     * are bound to a symbol with `clazz` as a base class.
     *
     * @param f This function can assume that `tree.symbol` is non null
     */
    private def foreachSubTreeBoundTo[A](trees: List[Tree], clazz: Symbol)(f: Tree => Unit): Unit =
      for {
        tree <- trees
        subTree <- tree
      } {
        val sym = subTree.symbol
        if (sym != null && sym.info.baseClasses.contains(clazz))
          f(subTree)
      }

      /** Check if a structurally defined method violates implementation restrictions.
     *  A method cannot be called if it is a non-private member of a refinement type
     *  and if its parameter's types are any of:
     *    - the self-type of the refinement
     *    - a type member of the refinement
     *    - an abstract type declared outside of the refinement.
     *    - an instance of a value class
     *  Furthermore, the result type may not be a value class either
     */
    def checkMethodStructuralCompatible(ddef: DefDef): Unit = {
      val meth = ddef.symbol
      def parentString = meth.owner.parentSymbols filterNot (_ == ObjectClass) match {
        case Nil => ""
        case xs  => xs.map(_.nameString).mkString(" (of ", " with ", ")")
      }
      def fail(pos: Position, msg: String): Boolean = {
        context.error(pos, msg)
        false
      }
      /* Have to examine all parameters in all lists.
       */
      def paramssTypes(tp: Type): List[List[Type]] = tp match {
        case mt @ MethodType(_, restpe) => mt.paramTypes :: paramssTypes(restpe)
        case PolyType(_, restpe)        => paramssTypes(restpe)
        case _                          => Nil
      }
      def resultType = meth.tpe_*.finalResultType
      def nthParamPos(n1: Int, n2: Int) =
        try ddef.vparamss(n1)(n2).pos catch { case _: IndexOutOfBoundsException => meth.pos }

      def failStruct(pos: Position, what: String, where: String = "Parameter type") =
        fail(pos, s"$where in structural refinement may not refer to $what")

      foreachWithIndex(paramssTypes(meth.tpe)) { (paramList, listIdx) =>
        foreachWithIndex(paramList) { (paramType, paramIdx) =>
          val sym = paramType.typeSymbol
          def paramPos = nthParamPos(listIdx, paramIdx)

          /* Not enough to look for abstract types; have to recursively check the bounds
           * of each abstract type for more abstract types. Almost certainly there are other
           * exploitable type soundness bugs which can be seen by bounding a type parameter
           * by an abstract type which itself is bounded by an abstract type.
           */
          def checkAbstract(tp0: Type, what: String): Boolean = {
            def check(sym: Symbol): Boolean = !sym.isAbstractType || {
              log(s"""checking $tp0 in refinement$parentString at ${meth.owner.owner.fullLocationString}""")
              (    (!sym.hasTransOwner(meth.owner) && failStruct(paramPos, "an abstract type defined outside that refinement", what))
                || (!sym.hasTransOwner(meth) && failStruct(paramPos, "a type member of that refinement", what))
                || checkAbstract(sym.info.upperBound, "Type bound")
              )
            }
            tp0.dealiasWidenChain forall (t => check(t.typeSymbol))
          }
          checkAbstract(paramType, "Parameter type")

          if (sym.isDerivedValueClass)
            failStruct(paramPos, "a user-defined value class")
          if (paramType.isInstanceOf[ThisType] && sym == meth.owner)
            failStruct(paramPos, "the type of that refinement (self type)")
        }
      }
      if (resultType.typeSymbol.isDerivedValueClass)
        failStruct(ddef.tpt.pos, "a user-defined value class", where = "Result type")
    }

    def typedDefDef(ddef: DefDef): DefDef = {
      val meth = ddef.symbol.initialize
      currentRun.profiler.beforeTypedImplDef(meth)
      try {

        reenterTypeParams(ddef.tparams)
        reenterValueParams(ddef.vparamss)

        // for `val` and `var` parameter, look at `target` meta-annotation
        if (!isPastTyper && meth.isPrimaryConstructor) {
          for (vparams <- ddef.vparamss; vd <- vparams) {
            if (vd.mods.isParamAccessor) {
              vd.symbol setAnnotations (vd.symbol.annotations filter AnnotationInfo.mkFilter(ParamTargetClass, defaultRetention = true))
            }
          }
        }

        val tparams1 = ddef.tparams mapConserve typedTypeDef
        val vparamss1 = ddef.vparamss mapConserve (_ mapConserve typedValDef)

        warnTypeParameterShadow(tparams1, meth)

        meth.annotations.map(_.completeInfo())
        // we only have to move annotations around for accessors -- see annotSig as used by AccessorTypeCompleter and ValTypeCompleter
        if (meth.isAccessor) meth.filterAnnotations(_ != UnmappableAnnotation)

        for (vparams1 <- vparamss1; vparam1 <- vparams1 dropRight 1)
          if (isRepeatedParamType(vparam1.symbol.tpe))
            StarParamNotLastError(vparam1)

        val tpt1 = checkNoEscaping.privates(this, meth, transformedOr(ddef.tpt, typedType(ddef.tpt)))
        checkNonCyclic(ddef, tpt1)
        ddef.tpt.setType(tpt1.tpe)
        val typedMods = typedModifiers(ddef.mods)
        var rhs1 =
          if (ddef.name == nme.CONSTRUCTOR && !ddef.symbol.hasStaticFlag) { // need this to make it possible to generate static ctors
            if (!meth.isPrimaryConstructor &&
              (!meth.owner.isClass ||
                meth.owner.isModuleClass ||
                meth.owner.isAnonOrRefinementClass))
              InvalidConstructorDefError(ddef)
            typed(ddef.rhs)
          } else if (meth.isMacro) {
            // typechecking macro bodies is sort of unconventional
            // that's why we employ our custom typing scheme orchestrated outside of the typer
            transformedOr(ddef.rhs, typedMacroBody(this, ddef))
          } else {
            transformedOrTyped(ddef.rhs, EXPRmode, tpt1.tpe)
          }

        if (meth.isClassConstructor && !isPastTyper && !meth.owner.isSubClass(AnyValClass) && !meth.isJava) {
          // There are no supercalls for AnyVal or constructors from Java sources, which
        // would blow up in analyzeSuperConsructor; there's nothing to be computed for them
          // anyway.
          if (meth.isPrimaryConstructor)
          analyzeSuperConsructor(meth, vparamss1, rhs1)
          else
            checkSelfConstructorArgs(ddef, meth.owner)
        }

        if (tpt1.tpe.typeSymbol != NothingClass && !context.returnsSeen && rhs1.tpe.typeSymbol != NothingClass)
          rhs1 = checkDead(context, rhs1)

        if (!isPastTyper && meth.owner.isClass &&
          meth.paramss.exists(ps => ps.exists(_.hasDefault) && isRepeatedParamType(ps.last.tpe)))
          StarWithDefaultError(meth)

        if (!isPastTyper) {
          for (pp <- meth.paramss ; p <- pp){
            for (n <- p.deprecatedParamName) {
              if (mexists(meth.paramss)(p1 => p != p1 && (p1.name == n || p1.deprecatedParamName.exists(_ == n))))
                DeprecatedParamNameError(p, n)
            }
          }
          if (meth.isStructuralRefinementMember)
            checkMethodStructuralCompatible(ddef)

          if (meth.isImplicit && !meth.isSynthetic) meth.info.paramss match {
            case List(param) :: _ if !param.isImplicit =>
              checkFeature(ddef.pos, currentRun.runDefinitions.ImplicitConversionsFeature, meth.toString)
            case _ =>
          }
        }

        treeCopy.DefDef(ddef, typedMods, ddef.name, tparams1, vparamss1, tpt1, rhs1) setType NoType
      } finally {
        currentRun.profiler.afterTypedImplDef(meth)
      }
    }

    def typedTypeDef(tdef: TypeDef): TypeDef =
      typerWithCondLocalContext(context.makeNewScope(tdef, tdef.symbol))(tdef.tparams.nonEmpty) {
        _.typedTypeDefImpl(tdef)
      }

    // use typedTypeDef instead. this version is called after creating a new context for the TypeDef
    private def typedTypeDefImpl(tdef: TypeDef): TypeDef = {
      tdef.symbol.initialize
      reenterTypeParams(tdef.tparams)
      val tparams1 = tdef.tparams mapConserve typedTypeDef
      val typedMods = typedModifiers(tdef.mods)
      tdef.symbol.annotations.map(_.completeInfo())

      warnTypeParameterShadow(tparams1, tdef.symbol)

      // @specialized should not be pickled when compiling with -no-specialize
      if (settings.nospecialization && currentRun.compiles(tdef.symbol)) {
        tdef.symbol.removeAnnotation(definitions.SpecializedClass)
        tdef.symbol.deSkolemize.removeAnnotation(definitions.SpecializedClass)
      }

      val rhs1 = checkNoEscaping.privates(this, tdef.symbol, typedType(tdef.rhs))
      checkNonCyclic(tdef.symbol)
      if (tdef.symbol.owner.isType)
        rhs1.tpe match {
          case TypeBounds(lo1, hi1) if (!(lo1 <:< hi1)) => LowerBoundError(tdef, lo1, hi1)
          case _                                        => ()
        }

      if (tdef.symbol.isDeferred && tdef.symbol.info.isHigherKinded)
        checkFeature(tdef.pos, currentRun.runDefinitions.HigherKindsFeature)

      treeCopy.TypeDef(tdef, typedMods, tdef.name, tparams1, rhs1) setType NoType
    }

    private def enterLabelDef(stat: Tree): Unit = {
      stat match {
        case ldef @ LabelDef(_, _, _) =>
          if (ldef.symbol == NoSymbol)
            ldef.symbol = namer.enterInScope(
              context.owner.newLabel(ldef.name, ldef.pos) setInfo MethodType(List(), UnitTpe))
        case _ =>
      }
    }

    def typedLabelDef(ldef: LabelDef): LabelDef = {
      if (!nme.isLoopHeaderLabel(ldef.symbol.name) || isPastTyper) {
        val restpe = ldef.symbol.tpe.resultType
        val rhs1 = typed(ldef.rhs, restpe)
        ldef.params foreach (param => param setType param.symbol.tpe)
        deriveLabelDef(ldef)(_ => rhs1) setType restpe
      }
      else {
        val initpe = ldef.symbol.tpe.resultType
        val rhs1 = typed(ldef.rhs)
        val restpe = rhs1.tpe
        if (restpe == initpe) { // stable result, no need to check again
          ldef.params foreach (param => param setType param.symbol.tpe)
          treeCopy.LabelDef(ldef, ldef.name, ldef.params, rhs1) setType restpe
        } else {
          context.scope.unlink(ldef.symbol)
          val sym2 = namer.enterInScope(
            context.owner.newLabel(ldef.name, ldef.pos) setInfo MethodType(List(), restpe))
          val LabelDef(_, _, rhs1) = resetAttrs(ldef)
          val rhs2 = typed(brutallyResetAttrs(rhs1), restpe)
          ldef.params foreach (param => param setType param.symbol.tpe)
          deriveLabelDef(ldef)(_ => rhs2) setSymbol sym2 setType restpe
        }
      }
    }

    def typedBlock(block0: Block, mode: Mode, pt: Type): Block = {
      val syntheticPrivates = new ListBuffer[Symbol]
      try {
        namer.enterSyms(block0.stats)
        val block = treeCopy.Block(block0, pluginsEnterStats(this, namer.expandMacroAnnotations(block0.stats)), block0.expr)
        for (stat <- block.stats) enterLabelDef(stat)

        if (phaseId(currentPeriod) <= currentRun.typerPhase.id) {
          // This is very tricky stuff, because we are navigating the Scylla and Charybdis of
          // anonymous classes and what to return from them here. On the one hand, we cannot admit
          // every non-private member of an anonymous class as a part of the structural type of the
          // enclosing block. This runs afoul of the restriction that a structural type may not
          // refer to an enclosing type parameter or abstract types (which in turn is necessitated
          // by what can be done in Java reflection). On the other hand, making every term member
          // private conflicts with private escape checking - see ticket #3174 for an example.
          //
          // The cleanest way forward is if we would find a way to suppress structural type checking
          // for these members and maybe defer type errors to the places where members are called.
          // But that would be a big refactoring and also a big departure from existing code. The
          // probably safest fix for 2.8 is to keep members of an anonymous class that are not
          // mentioned in a parent type private (as before) but to disable escape checking for code
          // that's in the same anonymous class. That's what's done here.
          //
          // We really should go back and think hard whether we find a better way to address the
          // problem of escaping idents on the one hand and well-formed structural types on the
          // other.
          block match {
            case Block(List(classDef @ ClassDef(_, _, _, _)), Apply(Select(New(_), _), _)) =>
              val classDecls = classDef.symbol.info.decls
              lazy val visibleMembers =
                pt.members match {
                  case error: ErrorScope => classDecls.toList
                  case ms => ms
                }

              def matchesVisibleMember(member: Symbol) = visibleMembers exists { vis =>
                (member.name == vis.name) &&
                (member.tpe <:< vis.tpe.substThis(vis.owner, classDef.symbol))
              }
              // The block is an anonymous class definitions/instantiation pair
              //   -> members that are hidden by the type of the block are made private
              classDecls foreach { toHide =>
                if (toHide.isTerm
                    && toHide.isPossibleInRefinement
                    && toHide.isPublic
                    && !matchesVisibleMember(toHide)) {
                  (toHide
                   resetFlag (PROTECTED | LOCAL)
                   setFlag (PRIVATE | SYNTHETIC_PRIVATE)
                   setPrivateWithin NoSymbol)

                  syntheticPrivates += toHide
                }
              }

            case _ =>
          }
        }
        val statsTyped = typedStats(block.stats, context.owner, warnPure = false)
        val expr1 = typed(block.expr, mode &~ (FUNmode | QUALmode), pt)

        // sanity check block for unintended expr placement
        if (!isPastTyper) {
          val (count, result0, adapted) =
            expr1 match {
              case Block(expr :: Nil, Literal(Constant(()))) => (1, expr, true)
              case Literal(Constant(()))                     => (0, EmptyTree, false)
              case _                                         => (1, EmptyTree, false)
            }
          def checkPure(t: Tree, supple: Boolean): Unit =
            if (!explicitlyUnit(t) && treeInfo.isPureExprForWarningPurposes(t)) {
              val msg = "a pure expression does nothing in statement position"
              val parens = if (statsTyped.length + count > 1) "multiline expressions might require enclosing parentheses" else ""
              val discard = if (adapted) "; a value can be silently discarded when Unit is expected" else ""
              val text =
                if (supple) s"${parens}${discard}"
                else if (!parens.isEmpty) s"${msg}; ${parens}" else msg
              context.warning(t.pos, text)
            }
          statsTyped.foreach(checkPure(_, supple = false))
          if (result0.nonEmpty) checkPure(result0, supple = true)
        }

        // Remove ValDef for right-associative by-value operator desugaring which has been inlined into expr1
        val statsTyped2 = statsTyped match {
          case (vd: ValDef) :: Nil if inlinedRightAssocValDefs.remove(vd.symbol) => Nil
          case _ => statsTyped
        }

        treeCopy.Block(block, statsTyped2, expr1)
          .setType(if (treeInfo.isExprSafeToInline(block)) expr1.tpe else expr1.tpe.deconst)
      } finally {
        // enable escaping privates checking from the outside and recycle
        // transient flag
        syntheticPrivates foreach (_ resetFlag SYNTHETIC_PRIVATE)
      }
    }

    def typedCase(cdef: CaseDef, pattpe: Type, pt: Type): CaseDef = {
      // verify no _* except in last position
      for (Apply(_, xs) <- cdef.pat ; x <- xs dropRight 1 ; if treeInfo isStar x)
        StarPositionInPatternError(x)

      // withoutAnnotations - see continuations-run/z1673.scala
      // This adjustment is awfully specific to continuations, but AFAICS the
      // whole AnnotationChecker framework is.
      val pat1 = typedPattern(cdef.pat, pattpe.withoutAnnotations)

      for (bind @ Bind(name, _) <- cdef.pat) {
        val sym = bind.symbol
        if (name.toTermName != nme.WILDCARD && sym != null) {
          if (sym == NoSymbol) {
            if (context.scope.lookup(name) == NoSymbol)
              namer.enterInScope(context.owner.newErrorSymbol(name))
          } else
            namer.enterIfNotThere(sym)
        }
      }

      val guard1: Tree = if (cdef.guard == EmptyTree) EmptyTree
                         else typed(cdef.guard, BooleanTpe)
      var body1: Tree = typed(cdef.body, pt)

      if (context.enclosingCaseDef.savedTypeBounds.nonEmpty) {
        body1 modifyType context.enclosingCaseDef.restoreTypeBounds
        // insert a cast if something typechecked under the GADT constraints,
        // but not in real life (i.e., now that's we've reset the method's type skolems'
        //   infos back to their pre-GADT-constraint state)
        if (isFullyDefined(pt) && !(body1.tpe <:< pt)) {
          log(s"Adding cast to pattern because ${body1.tpe} does not conform to expected type $pt")
          body1 = typedPos(body1.pos)(gen.mkCast(body1, pt.dealiasWiden))
        }
      }

//    body1 = checkNoEscaping.locals(context.scope, pt, body1)
      treeCopy.CaseDef(cdef, pat1, guard1, body1) setType body1.tpe
    }

    def typedCases(cases: List[CaseDef], pattp: Type, pt: Type): List[CaseDef] =
      cases mapConserve { cdef =>
        newTyper(context.makeNewScope(cdef, context.owner)).typedCase(cdef, pattp, pt)
      }

    def adaptCase(cdef: CaseDef, mode: Mode, tpe: Type): CaseDef = deriveCaseDef(cdef)(adapt(_, mode, tpe))

    def packedTypes(trees: List[Tree]): List[Type] = trees map (c => packedType(c, context.owner).deconst)

    // takes untyped sub-trees of a match and type checks them
    def typedMatch(selector: Tree, cases: List[CaseDef], mode: Mode, pt: Type, tree: Tree = EmptyTree): Match = {
      val selector1  = checkDead(context, typedByValueExpr(selector))
      val selectorTp = packCaptured(selector1.tpe.widen).skolemizeExistential(context.owner, selector)
      val casesTyped = typedCases(cases, selectorTp, pt)

      def finish(cases: List[CaseDef], matchType: Type) =
        treeCopy.Match(tree, selector1, cases) setType matchType

      if (isFullyDefined(pt))
        finish(casesTyped, pt)
      else packedTypes(casesTyped) match {
        case packed if sameWeakLubAsLub(packed) => finish(casesTyped, lub(packed))
        case packed                             =>
          val lub = weakLub(packed)
          finish(casesTyped map (adaptCase(_, mode, lub)), lub)
      }
    }

    /** synthesize and type check a PartialFunction implementation based on the match in `tree`
     *
     *  `param => sel match { cases }` becomes:
     *
     *  new AbstractPartialFunction[$argTp, $matchResTp] {
     *    def applyOrElse[A1 <: $argTp, B1 >: $matchResTp]($param: A1, default: A1 => B1): B1 =
     *       $selector match { $cases }
     *    def isDefinedAt(x: $argTp): Boolean =
     *       $selector match { $casesTrue }
     *  }
     *
     * TODO: it would be nicer to generate the tree specified above at once and type it as a whole,
     * there are two gotchas:
     *    - matchResTp may not be known until we've typed the match (can only use resTp when it's fully defined),
     *       - if we typed the match in isolation first, you'd know its result type, but would have to re-jig the owner structure
     *       - could we use a type variable for matchResTp and backpatch it?
     *    - occurrences of `this` in `cases` or `sel` must resolve to the this of the class originally enclosing the match,
     *      not of the anonymous partial function subclass
     *
     * an alternative TODO: add partial function AST node or equivalent and get rid of this synthesis --> do everything in uncurry (or later)
     * however, note that pattern matching codegen is designed to run *before* uncurry
     */
    def synthesizePartialFunction(paramName: TermName, paramPos: Position, paramSynthetic: Boolean,
                                  tree: Tree, mode: Mode, pt: Type): Tree = {
      assert(pt.typeSymbol == PartialFunctionClass, s"PartialFunction synthesis for match in $tree requires PartialFunction expected type, but got $pt.")
      val (argTp, resTp) = partialFunctionArgResTypeFromProto(pt)

      // if argTp isn't fully defined, we can't translate --> error
      // NOTE: resTp still might not be fully defined
      if (!isFullyDefined(argTp)) {
        MissingParameterTypeAnonMatchError(tree, pt)
        return setError(tree)
      }

      // targs must conform to Any for us to synthesize an applyOrElse (fallback to apply otherwise -- typically for @cps annotated targs)
      val targsValidParams = (argTp <:< AnyTpe) && (resTp <:< AnyTpe)

      val anonClass = context.owner newAnonymousFunctionClass tree.pos addAnnotation SerialVersionUIDAnnotation

      import CODE._

      val Match(sel, cases) = tree

      // need to duplicate the cases before typing them to generate the apply method, or the symbols will be all messed up
      val casesTrue = cases map (c => deriveCaseDef(c)(x => atPos(x.pos.focus)(TRUE)).duplicate.asInstanceOf[CaseDef])

      // must generate a new tree every time
      def selector(paramSym: Symbol): Tree = gen.mkUnchecked(
        if (sel != EmptyTree) sel.duplicate
        else atPos(tree.pos.focusStart)(
          // scala/bug#6925: subsume type of the selector to `argTp`
          // we don't want/need the match to see the `A1` type that we must use for variance reasons in the method signature
          //
          // this failed: replace `selector` by `Typed(selector, TypeTree(argTp))` -- as it's an upcast, this should never fail,
          //   `(x: A1): A` doesn't always type check, even though `A1 <: A`, due to singleton types (test/files/pos/t4269.scala)
          // hence the cast, which will be erased in posterasure
          // (the cast originally caused  extremely weird types to show up
          //  in test/scaladoc/run/scala/bug#5933.scala because `variantToSkolem` was missing `tpSym.initialize`)
          gen.mkCastPreservingAnnotations(Ident(paramSym), argTp)
        ))

      def mkParam(methodSym: Symbol, tp: Type = argTp) =
        methodSym.newValueParameter(paramName, paramPos.focus, SYNTHETIC) setInfo tp

      def mkDefaultCase(body: Tree) =
        atPos(tree.pos.makeTransparent) {
          CaseDef(Bind(nme.DEFAULT_CASE, Ident(nme.WILDCARD)), body)
        }

      def synthMethodTyper(methodSym: MethodSymbol) = {
        val ctx = context.makeNewScope(context.tree, methodSym)
        // scala/bug#10291 make sure `Return`s are linked to the original enclosing method, not the one we're synthesizing
        ctx.enclMethod = context.enclMethod
        newTyper(ctx)
      }

      // `def applyOrElse[A1 <: $argTp, B1 >: $matchResTp](x: A1, default: A1 => B1): B1 =
      //  ${`$selector match { $cases; case default$ => default(x) }`
      def applyOrElseMethodDef = {
        val methodSym = anonClass.newMethod(nme.applyOrElse, tree.pos, FINAL | OVERRIDE)

        // create the parameter that corresponds to the function's parameter
        val A1 = methodSym newTypeParameter (newTypeName("A1")) setInfo TypeBounds.upper(argTp)
        val x = mkParam(methodSym, A1.tpe)

        // applyOrElse's default parameter:
        val B1 = methodSym newTypeParameter (newTypeName("B1")) setInfo TypeBounds.empty
        val default = methodSym newValueParameter (newTermName("default"), tree.pos.focus, SYNTHETIC) setInfo functionType(List(A1.tpe), B1.tpe)

        val paramSyms = List(x, default)
        methodSym setInfo genPolyType(List(A1, B1), MethodType(paramSyms, B1.tpe))

        val methodBodyTyper = synthMethodTyper(methodSym)
        if (!paramSynthetic) methodBodyTyper.context.scope enter x

        // First, type without the default case; only the cases provided
        // by the user are typed. The LUB of these becomes `B`, the lower
        // bound of `B1`, which in turn is the result type of the default
        // case
        val match0 = methodBodyTyper.typedMatch(selector(x), cases, mode, resTp)
        val matchResTp = match0.tpe

        B1 setInfo TypeBounds.lower(matchResTp) // patch info

        // the default uses applyOrElse's first parameter since the scrut's type has been widened
        val match_ = {
          val cdef = mkDefaultCase(methodBodyTyper.typed1(REF(default) APPLY (REF(x)), mode, B1.tpe).setType(B1.tpe))
          val List(defaultCase) = methodBodyTyper.typedCases(List(cdef), argTp, B1.tpe)
          treeCopy.Match(match0, match0.selector, match0.cases :+ defaultCase)
        }
        match_ setType B1.tpe

        // scala/bug#6187 Do you really want to know? Okay, here's what's going on here.
        //
        //         Well behaved trees satisfy the property:
        //
        //         typed(tree) == typed(resetAttrs(typed(tree))
        //
        //         Trees constructed without low-level symbol manipulation get this for free;
        //         references to local symbols are cleared by `ResetAttrs`, but bind to the
        //         corresponding symbol in the re-typechecked tree. But PartialFunction synthesis
        //         doesn't play by these rules.
        //
        //         During typechecking of method bodies, references to method type parameter from
        //         the declared types of the value parameters should bind to a fresh set of skolems,
        //         which have been entered into scope by `Namer#methodSig`. A comment therein:
        //
        //         "since the skolemized tparams are in scope, the TypeRefs in vparamSymss refer to skolemized tparams"
        //
        //         But, if we retypecheck the reset `applyOrElse`, the TypeTree of the `default`
        //         parameter contains no type. Somehow (where?!) it recovers a type that is _almost_ okay:
        //         `A1 => B1`. But it should really be `A1&0 => B1&0`. In the test, run/t6187.scala, this
        //         difference results in a type error, as `default.apply(x)` types as `B1`, which doesn't
        //         conform to the required `B1&0`
        //
        //         I see three courses of action.
        //
        //         1) synthesize a `asInstanceOf[B1]` below (I tried this first. But... ewwww.)
        //         2) install an 'original' TypeTree that will used after ResetAttrs (the solution below)
        //         3) Figure out how the almost-correct type is recovered on re-typechecking, and
        //            substitute in the skolems.
        //
        //         For 2.11, we'll probably shift this transformation back a phase or two, so macros
        //         won't be affected. But in any case, we should satisfy retypecheckability.
        //
        val originals: Map[Symbol, Tree] = {
          def typedIdent(sym: Symbol) = methodBodyTyper.typedType(Ident(sym), mode)
          val A1Tpt = typedIdent(A1)
          val B1Tpt = typedIdent(B1)
          Map(
            x -> A1Tpt,
            default -> gen.scalaFunctionConstr(List(A1Tpt), B1Tpt)
          )
        }
        def newParam(param: Symbol): ValDef = {
          val vd              = ValDef(param, EmptyTree)
          val tt @ TypeTree() = vd.tpt
          tt setOriginal (originals(param) setPos param.pos.focus)
          vd
        }

        val defdef = newDefDef(methodSym, match_)(vparamss = mapParamss(methodSym)(newParam), tpt = TypeTree(B1.tpe))

        (defdef, matchResTp)
      }

      // `def isDefinedAt(x: $argTp): Boolean = ${`$selector match { $casesTrue; case default$ => false } }`
      def isDefinedAtMethod = {
        val methodSym = anonClass.newMethod(nme.isDefinedAt, tree.pos.makeTransparent, FINAL)
        val paramSym = mkParam(methodSym)

        val methodBodyTyper = synthMethodTyper(methodSym) // should use the DefDef for the context's tree, but it doesn't exist yet (we need the typer we're creating to create it)
        if (!paramSynthetic) methodBodyTyper.context.scope enter paramSym
        methodSym setInfo MethodType(List(paramSym), BooleanTpe)

        val defaultCase = mkDefaultCase(FALSE)
        val match_ = methodBodyTyper.typedMatch(selector(paramSym), casesTrue :+ defaultCase, mode, BooleanTpe)

        DefDef(methodSym, match_)
      }

      // only used for @cps annotated partial functions
      // `def apply(x: $argTp): $matchResTp = $selector match { $cases }`
      def applyMethod = {
        val methodSym = anonClass.newMethod(nme.apply, tree.pos, FINAL | OVERRIDE)
        val paramSym = mkParam(methodSym)

        methodSym setInfo MethodType(List(paramSym), AnyTpe)

        val methodBodyTyper = synthMethodTyper(methodSym)
        if (!paramSynthetic) methodBodyTyper.context.scope enter paramSym

        val match_ = methodBodyTyper.typedMatch(selector(paramSym), cases, mode, resTp)

        val matchResTp = match_.tpe
        methodSym setInfo MethodType(List(paramSym), matchResTp) // patch info

        (DefDef(methodSym, match_), matchResTp)
      }

      def parents(resTp: Type) = addSerializable(appliedType(AbstractPartialFunctionClass.typeConstructor, List(argTp, resTp)))

      val members = {
        val (applyMeth, matchResTp) = {
          // rig the show so we can get started typing the method body -- later we'll correct the infos...
          // targs were type arguments for PartialFunction, so we know they will work for AbstractPartialFunction as well
          anonClass setInfo ClassInfoType(parents(resTp), newScope, anonClass)

          // somehow @cps annotations upset the typer when looking at applyOrElse's signature, but not apply's
          // TODO: figure out the details (T @cps[U] is not a subtype of Any, but then why does it work for the apply method?)
          if (targsValidParams) applyOrElseMethodDef
          else applyMethod
        }

        // patch info to the class's definitive info
        anonClass setInfo ClassInfoType(parents(matchResTp), newScope, anonClass)
        List(applyMeth, isDefinedAtMethod)
      }

      members foreach (m => anonClass.info.decls enter m.symbol)

      val typedBlock = typedPos(tree.pos, mode, pt) {
        Block(ClassDef(anonClass, NoMods, ListOfNil, members, tree.pos.focus), atPos(tree.pos.focus)(
          Apply(Select(New(Ident(anonClass.name).setSymbol(anonClass)), nme.CONSTRUCTOR), List())
        ))
      }

      if (typedBlock.isErrorTyped) typedBlock
      else // Don't leak implementation details into the type, see scala/bug#6575
        typedPos(tree.pos, mode, pt) {
          Typed(typedBlock, TypeTree(typedBlock.tpe baseType PartialFunctionClass))
        }
    }

    /** Synthesize and type check the implementation of a type with a Single Abstract Method.
      *
      * Based on a type checked Function node `{ (p1: T1, ..., pN: TN) => body } : S`
      * where `S` is the expected type that defines a single abstract method (call it `apply` for the example),
      * that has signature `(p1: T1', ..., pN: TN'): T'`, synthesize the instantiation of the following anonymous class
      *
      * ```
      *   new S {
      *    def apply$body(p1: T1, ..., pN: TN): T = body
      *    def apply(p1: T1', ..., pN: TN'): T' = apply$body(p1,..., pN)
      *   }
      * ```
      *
      * The `apply` method is identified by the argument `sam`; `S` corresponds to the argument `pt`,
      * If `pt` is not fully defined, we derive `samClassTpFullyDefined` by inferring any unknown type parameters.
      *
      * The types T1' ... TN' and T' are derived from the method signature of the sam method,
      * as seen from the fully defined `samClassTpFullyDefined`.
      *
      * The function's body is put in a (static) method in the class definition to enforce scoping.
      * S's members should not be in scope in `body`. (Putting it in the block outside the class runs into implementation problems described below)
      *
      * The restriction on implicit arguments (neither S's constructor, nor sam may take an implicit argument list),
      * is to keep the implementation of type inference (the computation of `samClassTpFullyDefined`) simple.
      *
      * Impl notes:
      *   - `fun` has a FunctionType, but the expected type `pt` is some SAM type -- let's remedy that
      *   - `fun` is fully attributed, so we'll have to wrangle some symbols into shape (owner change, vparam syms)
      *   - after experimentation, it works best to type check function literals fully first and then adapt to a sam type,
      *     as opposed to a sam-specific code paths earlier on in type checking (in typedFunction).
      *     For one, we want to emit the same bytecode regardless of whether the expected
      *     function type is a built-in FunctionN or some SAM type
      *
      */
    def inferSamType(fun: Tree, pt: Type, mode: Mode): Boolean = fun match {
      case fun@Function(vparams, _) if !isFunctionType(pt) =>
        // TODO: can we ensure there's always a SAMFunction attachment, instead of looking up the sam again???
        // seems like overloading complicates things?
        val sam = samOfProto(pt)

        if (!samMatchesFunctionBasedOnArity(sam, vparams)) false
        else {
          def fullyDefinedMeetsExpectedFunTp(pt: Type): Boolean = isFullyDefined(pt) && {
            val samMethType = pt memberInfo sam
            fun.tpe <:< functionType(samMethType.paramTypes, samMethType.resultType)
          }

          val samTp =
            if (!sam.exists) NoType
            else if (fullyDefinedMeetsExpectedFunTp(pt)) pt
            else try {
              val ptFullyDefined = instantiateSamFromFunction(fun.tpe, pt, sam)
              if (ptFullyDefined <:< pt && fullyDefinedMeetsExpectedFunTp(ptFullyDefined)) {
                debuglog(s"sam fully defined expected type: $ptFullyDefined from $pt for ${fun.tpe}")
                ptFullyDefined
              } else {
                debuglog(s"Could not define type $pt using ${fun.tpe} <:< ${pt memberInfo sam} (for $sam)")
                NoType
              }
            } catch {
              case e@(_: NoInstance | _: TypeError) =>
                debuglog(s"Error during SAM synthesis: could not define type $pt using ${fun.tpe} <:< ${pt memberInfo sam} (for $sam)\n$e")
                NoType
            }

          if (samTp eq NoType) false
          else {
            /* Make a synthetic class symbol to represent the synthetic class that
             * will be spun up by LMF for this function. This is necessary because
             * it's possible that the SAM method might need bridges, and they have
             * to go somewhere. Erasure knows to compute bridges for these classes
             * just as if they were real templates extending the SAM type. */
            val synthCls = fun.symbol.owner.newClassWithInfo(
              name = tpnme.ANON_CLASS_NAME,
              parents = ObjectTpe :: samTp :: Nil,
              scope = newScope,
              pos = sam.pos,
              newFlags = SYNTHETIC | ARTIFACT
            )

            synthCls.info.decls.enter {
              val newFlags = (sam.flags & ~DEFERRED) | SYNTHETIC
              sam.cloneSymbol(synthCls, newFlags).setInfo(samTp memberInfo sam)
            }

            fun.setType(samTp)

            /* Arguably I should do `fun.setSymbol(samCls)` rather than leaning
             * on an attachment, but doing that confounds lambdalift's free var
             * analysis in a way which does not seem to be trivially reparable. */
            fun.updateAttachment(SAMFunction(samTp, sam, synthCls))

            true
          }
        }
      case _ => false
    }

    /**
      * Deconstruct an expected function-ish type `pt` into `numVparams` argument prototypes and a result prototype.
      *
      * If the expected type `pt` does not denote a function-ish type with arity `numVparams`,
      * still return the expected number of ErrorType/NoType argument protos, and WildcardType for the result.
      *
      * @param pt
      * @param numVparams
      * @return (argProtos, resProto) where argProtos.lengthCompare(numVparams) == 0
      */
    private def argsResProtosFromFun(pt: Type, numVparams: Int): (List[Type], Type) =
      pt match {
        case pt: OverloadedArgProto if pt.hofParamTypes.lengthCompare(numVparams) == 0 => (pt.hofParamTypes, WildcardType)
        case _                                                                         =>
          val FunctionSymbol = FunctionClass(numVparams)

          // In case of any non-trivial type slack between `pt` and the built-in function types, we go the SAM route,
          // as a subclass could have (crazily) implemented the apply method and introduced another abstract method
          // to serve as the vehicle.
          val ptNorm = pt.typeSymbol match {
            case NoSymbol                              => NoType
            case FunctionSymbol | PartialFunctionClass => pt
            case _                                     =>
              val sam = samOf(pt)
              if (sam.exists && sam.info.params.lengthCompare(numVparams) == 0)
                wildcardExtrapolation(methodToExpressionTp(pt memberInfo sam))
              else pt // allow type slack (pos/6221)
          }

          unwrapWrapperTypes(ptNorm baseType FunctionSymbol) match {
            case TypeRef(_, _, args :+ res) => (args, res) // if it's a TypeRef, we know its symbol will be FunctionSymbol
            case _                          => {
              val dummyPt = if (pt == ErrorType) ErrorType else NoType
              (List.fill(numVparams)(dummyPt), WildcardType) // dummyPt is in CBN position
            }
          }
      }


    /** Type check a function literal.
     *
     * Based on the expected type pt, potentially synthesize an instance of
     *   - PartialFunction,
     *   - a type with a Single Abstract Method.
     */
    private def typedFunction(fun: Function, mode: Mode, pt: Type): Tree = {
      val vparams = fun.vparams
      val numVparams = vparams.length
      if (numVparams > definitions.MaxFunctionArity) MaxFunctionArityError(fun, s", but ${numVparams} given")
      else {
        val (argProtos, resProto) = argsResProtosFromFun(pt, numVparams)

        // After typer, no need for further checks, parameter type inference or PartialFunction synthesis.
        if (isPastTyper) doTypedFunction(fun, resProto)
        else {
          val paramsMissingType = mutable.ArrayBuffer.empty[ValDef] //.sizeHint(numVparams) probably useless, since initial size is 16 and max fun arity is 22

          // first, try to define param types from expected function's arg types if needed
          foreach2(vparams, argProtos) { (vparam, argpt) =>
            // TODO: do we need to exclude vparam.symbol.isError? (I don't think so,
            // because I don't see how we could recurse after the `setError(vparam)` call below
            if (vparam.tpt.isEmpty) {
              if (isFullyDefined(argpt)) vparam.tpt setType argpt
              else paramsMissingType += vparam

              if (!vparam.tpt.pos.isDefined) vparam.tpt setPos vparam.pos.focus
            }
          }

          if (paramsMissingType.nonEmpty && pt != ErrorType) {
            // If we can resolve the missing parameter type by undoing eta-expansion and recursing, do that -- otherwise, report error and bail
            typedFunctionUndoingEtaExpansion(fun, mode, pt, argProtos, resProto) orElse {
              // we ran out of things to try, missing parameter types are an irrevocable error
              var issuedMissingParameterTypeError = false
              paramsMissingType.foreach { vparam =>
                setError(vparam) //  see neg/t8675b.scala (we used to set vparam.tpt to ErrorType, but that isn't as effective)
                MissingParameterTypeError(fun, vparam, pt, withTupleAddendum = !issuedMissingParameterTypeError)
                issuedMissingParameterTypeError = true
              }

              setError(fun)
            }
          } else {
            fun.body match {
              // translate `x => x match { <cases> }` : PartialFunction to
              // `new PartialFunction { def applyOrElse(x, default) = x match { <cases> } def isDefinedAt(x) = ... }`
              case Match(sel, cases) if (sel ne EmptyTree) && (pt.typeSymbol == PartialFunctionClass) =>
                // go to outer context -- must discard the context that was created for the Function since we're discarding the function
                // thus, its symbol, which serves as the current context.owner, is not the right owner
                // you won't know you're using the wrong owner until lambda lift crashes (unless you know better than to use the wrong owner)
                val outerTyper = newTyper(context.outer)
                val p = vparams.head
                if (p.tpt.tpe == null) p.tpt setType outerTyper.typedType(p.tpt).tpe

                outerTyper.synthesizePartialFunction(p.name, p.pos, paramSynthetic = false, fun.body, mode, pt)

              case _ => doTypedFunction(fun, resProto)
            }
          }
        }
      }
    }

    /** Retry typedFunction when parameter types are missing, and they might be recovered from
      * the method selection that was eta-expanded into `fun`.
      *
      * When typing `(a1: T1, ..., aN: TN) => m(a1,..., aN)`, where some Ti are not fully defined,
      * type `m` directly (undoing eta-expansion of method m) to determine the argument types.
      * We have to be careful to use the result of typing the method selection, as its tree
      * may be rewritten.
      *
      * This tree is the result from one of:
      *   - manual eta-expansion with named arguments (x => f(x));
      *   - wildcard-style eta expansion (`m(_, _,)`);
      *   - (I don't think it can result from etaExpand, because we know the argument types there.)
      *
      * Note that method values are a separate thing (`m _`): they have the idiosyncratic shape
      * of `Typed(expr, Function(Nil, EmptyTree))`
      *
      * @return EmptyTree on failure, or a typed version of `fun` if we are successful
      */
    private def typedFunctionUndoingEtaExpansion(fun: Function, mode: Mode, pt: Type, argProtos: List[Type], resProto: Type) = {
      val vparams = fun.vparams

      fun.body match {
        // we can compare arguments and parameters by name because there cannot be a binder between
        // the function's valdefs and the Apply's arguments
        // If all vparams are constrained by the method application, see if we can derive expected types for them.
        // Note that not all method arguments need be references to a function param.
        case Apply(meth, args) =>
          // Map param with missing param type to the argument it's passed as in the eta-expanded method application
          // This list specifies a way to compute the expected parameter type for each of our function's arguments in order.
          // Either we already know it, and then we have a Type, or we don't, and then it's an index `idx` into
          // the arguments passed to `meth`, so we can derive it from its MethodType
          // (based on where the function's parameter is applied to `meth`)
          val formalsFromApply =
            vparams.map { vd =>
              if (!vd.tpt.isEmpty) Right(vd.tpt.tpe)
              else Left(args.indexWhere {
                case Ident(name) => name == vd.name
                case _           => false // TODO: this does not catch eta-expansion of an overloaded method that involves numeric widening scala/bug#9738 (and maybe similar patterns?)
              })
            }

          // If some of the vparams without type annotation was not applied to `meth`,
          // we're not going to learn enough from typing `meth` to determine them.
          if (formalsFromApply.contains(Left(-1))) EmptyTree
          else {
            // We're looking for a method (as indicated by FUNmode in the silent typed below),
            // so let's make sure our expected type is a MethodType (of the right arity, but we can't easily say more about the argument types)
            val methArgs = NoSymbol.newSyntheticValueParams(args map { case _ => WildcardType })

            silent(_.typed(meth, mode.forFunMode, MethodType(methArgs, resProto))).fold(EmptyTree: Tree) { methTyped =>
              // if context.undetparams is not empty, the method was polymorphic,
              // so we need the missing arguments to infer its type. See #871
              if (context.undetparams.isEmpty) {
                // If we are sure this function type provides all the necessary info, so that we won't have
                // any undetermined argument types, recurse below (`typedFunction(fun, mode, ptUnrollingEtaExpansion)`)
                // and rest assured we won't end up right back here (and keep recursing).
                //
                // Be careful to reuse methTyped -- it may have changed from meth (scala/bug#9745)!
                //
                // TODO: CBN / varargs / implicits? should we use formalTypes?
                methodToExpressionTp(methTyped.tpe) match { // we don't know how many of the vparams of our function were actually applied to the method
                  case TypeRef(_, _, argProtos :+ _) =>
                    val argProtosRecovered =
                      formalsFromApply.map {
                        case Left(idx) =>
                          val argPt = if (argProtos.isDefinedAt(idx)) argProtos(idx) else NoType // bounds check should not be needed due to expected type `MethodType(methArgs, resProto)` above
                          if (isFullyDefined(argPt)) argPt else NoType
                        case Right(tp) => tp
                      }

                    if (argProtosRecovered contains NoType) EmptyTree // cannot safely recurse
                    else {
                      val funPt = functionType(argProtosRecovered, resProto)
                      // recursion is safe because now all parameter types can be derived from `argProtosRecovered` in the prototype `funPt` passed to typedFunction
                      typedFunction(treeCopy.Function(fun, vparams, treeCopy.Apply(fun.body, methTyped, args)), mode, funPt)
                    }
                  case _ => EmptyTree
                }
              } else EmptyTree
            }
          }
        case _ => EmptyTree
      }
    }

    // Assuming the expected number of parameters, which all have type annotations, do the happy path.
    private def doTypedFunction(fun: Function, bodyPt: Type) = {
      val vparams = fun.vparams
      val vparamSyms = vparams map { vparam =>
        enterSym(context, vparam)
        if (context.retyping) context.scope enter vparam.symbol
        vparam.symbol
      }
      val vparamsTyped = vparams mapConserve typedValDef
      val bodyTyped = typed(fun.body, bodyPt)

      val funSym = FunctionClass(vparams.length)
      val funTp =
        if (phase.erasedTypes) funSym.tpe
        else {
          val resTp =
            packedType(bodyTyped, fun.symbol).resultType.deconst match {
              case ct: ConstantType if (bodyPt eq WildcardType) || (ct.widen <:< bodyPt) => ct.widen
              case tp                                                                    => tp
            }

          appliedType(funSym, vparamSyms.map(_.tpe) :+ resTp)
        }

      treeCopy.Function(fun, vparamsTyped, bodyTyped) setType funTp
    }

    // #2624: need to infer type arguments for eta expansion of a polymorphic method
    // context.undetparams contains clones of meth.typeParams (fresh ones were generated in etaExpand)
    // need to run typer on tree0, since etaExpansion sets the tpe's of its subtrees to null
    // can't type with the expected type, as we can't recreate the setup in (3) without calling typed
    // (note that (3) does not call typed to do the polymorphic type instantiation --
    //  it is called after the tree has been typed with a polymorphic expected result type)
    def typedEtaExpansion(tree: Tree, mode: Mode, pt: Type): Tree = {
      debuglog(s"eta-expanding $tree: ${tree.tpe} to $pt")

      if (tree.tpe.isDependentMethodType) DependentMethodTpeConversionToFunctionError(tree, tree.tpe) // TODO: support this
      else {
        val expansion = etaExpand(tree, context.owner)
        if (context.undetparams.isEmpty) typed(expansion, mode, pt)
        else instantiate(typed(expansion, mode), mode, pt)
      }
    }

    def typedRefinement(templ: Template): Unit = {
      val stats = templ.body
      namer.enterSyms(stats)

      // need to delay rest of typedRefinement to avoid cyclic reference errors
      unit.toCheck += { () =>
        val stats1 = typedStats(stats, NoSymbol)
        // this code kicks in only after typer, so `stats` will never be filled in time
        // as a result, most of compound type trees with non-empty stats will fail to reify
        // todo. investigate whether something can be done about this
        val att = templ.attachments.get[CompoundTypeTreeOriginalAttachment].getOrElse(CompoundTypeTreeOriginalAttachment(Nil, Nil))
        templ.removeAttachment[CompoundTypeTreeOriginalAttachment]
        templ updateAttachment att.copy(stats = stats1)
        for (stat <- stats1 if stat.isDef && stat.symbol.isOverridingSymbol)
          stat.symbol setFlag OVERRIDE
      }
    }

    def typedImport(imp : Import) : Import = (transformed remove imp) match {
      case Some(imp1: Import) => imp1
      case _                  => log(s"unhandled import: $imp in $unit"); imp
    }

    def typedStats(stats: List[Tree], exprOwner: Symbol, warnPure: Boolean = true): List[Tree] = {
      val inBlock = exprOwner == context.owner
      def includesTargetPos(tree: Tree) =
        tree.pos.isRange && context.unit.exists && (tree.pos includes context.unit.targetPos)
      val localTarget = stats exists includesTargetPos
      def typedStat(stat: Tree): Tree = stat match {
        case s if context.owner.isRefinementClass && !treeInfo.isDeclarationOrTypeDef(s) => OnlyDeclarationsError(s)
        case imp @ Import(_, _) =>
          imp.symbol.initialize
          if (!imp.symbol.isError) {
            context = context.make(imp)
            typedImport(imp)
          } else EmptyTree
        // skip typechecking of statements in a sequence where some other statement includes the targetposition
        case s if localTarget && !includesTargetPos(s) => s
        case _ =>
          val localTyper = if (inBlock || (stat.isDef && !stat.isInstanceOf[LabelDef])) this
                           else newTyper(context.make(stat, exprOwner))
          // XXX this creates a spurious dead code warning if an exception is thrown
          // in a constructor, even if it is the only thing in the constructor.
          val result = checkDead(context, localTyper.typedByValueExpr(stat))

          if (treeInfo.isSelfOrSuperConstrCall(result)) {
            context.inConstructorSuffix = true
            if (treeInfo.isSelfConstrCall(result)) {
              if (result.symbol == exprOwner.enclMethod)
                ConstructorRecursesError(stat)
              else if (result.symbol.pos.pointOrElse(0) >= exprOwner.enclMethod.pos.pointOrElse(0))
                ConstructorsOrderError(stat)
            }
          }
          if (warnPure && !isPastTyper && treeInfo.isPureExprForWarningPurposes(result)) {
            val msg = "a pure expression does nothing in statement position"
            val clause = if (stats.lengthCompare(1) > 0) "; multiline expressions may require enclosing parentheses" else ""
            context.warning(stat.pos, s"${msg}${clause}")
          }
          result
      }

      // TODO: adapt to new trait field encoding, figure out why this exemption is made
      // 'accessor' and 'accessed' are so similar it becomes very difficult to
      //follow the logic, so I renamed one to something distinct.
      def accesses(looker: Symbol, accessed: Symbol) = accessed.isLocalToThis && (
        (accessed.isParamAccessor)
          || (looker.hasAccessorFlag && !accessed.hasAccessorFlag && accessed.isPrivate)
        )

      def checkNoDoubleDefs(scope: Scope): Unit = {
        var e = scope.elems
        while ((e ne null) && e.owner == scope) {
          var e1 = scope.lookupNextEntry(e)
          while ((e1 ne null) && e1.owner == scope) {
            val sym = e.sym
            val sym1 = e1.sym

            /** From the spec (refchecks checks other conditions regarding erasing to the same type and default arguments):
              *
              * A block expression [... its] statement sequence may not contain two definitions or
              * declarations that bind the same name --> `inBlock`
              *
              * It is an error if a template directly defines two matching members.
              *
              * A member definition $M$ _matches_ a member definition $M'$, if $M$ and $M'$ bind the same name,
              * and one of following holds:
              *   1. Neither $M$ nor $M'$ is a method definition.
              *   2. $M$ and $M'$ define both monomorphic methods with equivalent argument types.
              *   3. $M$ defines a parameterless method and $M'$ defines a method with an empty parameter list `()` or _vice versa_.
              *   4. $M$ and $M'$ define both polymorphic methods with equal number of argument types $\overline T$, $\overline T'$
              *      and equal numbers of type parameters $\overline t$, $\overline t'$, say,
              *      and  $\overline T' = [\overline t'/\overline t]\overline T$.
              */
            if (!(accesses(sym, sym1) || accesses(sym1, sym))  // TODO: does this purely defer errors until later?
                && (inBlock || !(sym.isMethod || sym1.isMethod) || (sym.tpe matches sym1.tpe))
                // default getters are defined twice when multiple overloads have defaults.
                // The error for this is deferred until RefChecks.checkDefaultsInOverloaded
                && !sym.isErroneous && !sym1.isErroneous && !sym.hasDefault) {
              log("Double definition detected:\n  " +
                  ((sym.getClass, sym.info, sym.ownerChain)) + "\n  " +
                  ((sym1.getClass, sym1.info, sym1.ownerChain)))

              DefDefinedTwiceError(sym, sym1)
              scope.unlink(e1) // need to unlink to avoid later problems with lub; see #2779
            }
            e1 = scope.lookupNextEntry(e1)
          }
          e = e.next
        }
      }

      def addSynthetics(stats: List[Tree], scope: Scope): List[Tree] = {
        var newStats = new ListBuffer[Tree]
        var moreToAdd = true
        while (moreToAdd) {
          val initElems = scope.elems
          // scala/bug#5877 The decls of a package include decls of the package object. But we don't want to add
          //         the corresponding synthetics to the package class, only to the package object class.
          // scala/bug#6734 Locality test below is meaningless if we're not even in the correct tree.
          //         For modules that are synthetic case companions, check that case class is defined here.
          // scala/bug#10783 ditto for synthetic companions of derived value classes.
          def shouldAdd(sym: Symbol): Boolean = {
            def classDefinedHere(s: Symbol): Boolean = stats exists {
              case t: ClassDef => t.symbol eq s
              case _           => false
            }
            def shouldAddAsModule: Boolean =
              classDefinedHere(companionSymbolOf(sym, context))

            (!sym.isModule || shouldAddAsModule) && (inBlock || !context.isInPackageObject(sym, context.owner))
          }
          for (sym <- scope)
            // OPT: shouldAdd is usually true. Call it here, rather than in the outer loop
            for (tree <- context.unit.synthetics.get(sym) if shouldAdd(sym)) {
              // if the completer set the IS_ERROR flag, retract the stat (currently only used by applyUnapplyMethodCompleter)
              if (!sym.initialize.hasFlag(IS_ERROR))
                newStats += typedStat(tree) // might add even more synthetics to the scope
              context.unit.synthetics -= sym
            }
          // the type completer of a synthetic might add more synthetics. example: if the
          // factory method of a case class (i.e. the constructor) has a default.
          moreToAdd = scope.elems ne initElems
        }
        if (newStats.isEmpty) stats
        else {
          // put default getters next to the method they belong to,
          // same for companion objects. fixes #2489 and #4036.
          // [Martin] This is pretty ugly. I think we could avoid
          // this code by associating defaults and companion objects
          // with the original tree instead of the new symbol.
          def matches(stat: Tree, synt: Tree) = (stat, synt) match {
            // synt is default arg for stat
            case (DefDef(_, statName, _, _, _, _), DefDef(mods, syntName, _, _, _, _)) =>
              mods.hasDefault && syntName.decodedName.startsWith(statName)

            // synt is companion module
            case (ClassDef(_, className, _, _), ModuleDef(_, moduleName, _)) =>
              className.toTermName == moduleName

            // synt is implicit def for implicit class (#6278)
            case (ClassDef(cmods, cname, _, _), DefDef(dmods, dname, _, _, _, _)) =>
              cmods.isImplicit && dmods.isImplicit && cname.toTermName == dname

            // ValDef and Accessor
            case (ValDef(_, cname, _, _), DefDef(_, dname, _, _, _, _)) =>
              cname.getterName == dname.getterName

            case _ => false
          }

          def matching(stat: Tree): List[Tree] = {
            val (pos, neg) = newStats.partition(synt => matches(stat, synt))
            newStats = neg
            pos.toList
          }

          // sorting residual stats for stability (scala/bug#10343, synthetics generated by other synthetics)
          (stats foldRight List[Tree]())((stat, res) => {
            stat :: matching(stat) ::: res
          }) ::: newStats.sortBy(_.symbol.name).toList
        }
      }

      val stats1 = stats mapConserve typedStat
      if (phase.erasedTypes) stats1
      else {
        val scope = if (inBlock) context.scope else context.owner.info.decls

        // As packages are open, it doesn't make sense to check double definitions here. Furthermore,
        // it is expensive if the package is large. Instead, such double definitions are checked in `Namers.enterInScope`
        if (!context.owner.isPackageClass)
          checkNoDoubleDefs(scope)

        // Note that Java units don't have synthetics, but there's no point in making a special case (for performance or correctness),
        // as we only type check Java units when running Scaladoc on Java sources.
        addSynthetics(stats1, scope)
      }
    }

    def typedArg(arg: Tree, mode: Mode, newmode: Mode, pt: Type): Tree = {
      val typedMode = mode.onlySticky | newmode
      val t = withCondConstrTyper(mode.inSccMode)(_.typed(arg, typedMode, pt))
      checkDead.inMode(context, typedMode, t)
    }

    def typedArgs(args: List[Tree], mode: Mode) =
      args mapConserve (arg => typedArg(arg, mode, NOmode, WildcardType))

    /** Does function need to be instantiated, because a missing parameter
     *  in an argument closure overlaps with an uninstantiated formal?
     */
    def needsInstantiation(tparams: List[Symbol], formals: List[Type], args: List[Tree]) = {
      def isLowerBounded(tparam: Symbol) = !tparam.info.lowerBound.typeSymbol.isBottomClass

      exists2(formals, args) {
        case (formal, Function(vparams, _)) =>
          (vparams exists (_.tpt.isEmpty)) &&
          vparams.lengthIs <= MaxFunctionArity &&
          (formal baseType FunctionClass(vparams.length) match {
            case TypeRef(_, _, formalargs) =>
              ( exists2(formalargs, vparams)((formal, vparam) =>
                        vparam.tpt.isEmpty && (tparams exists formal.contains))
                && (tparams forall isLowerBounded)
              )
            case _ =>
              false
          })
        case _ =>
          false
      }
    }

    def callToCompanionConstr(context: Context, calledFun: Symbol) = {
      calledFun.isConstructor && {
        val methCtx = context.enclMethod
        (methCtx != NoContext) && {
          val contextFun = methCtx.tree.symbol
          contextFun.isPrimaryConstructor && contextFun.owner.isModuleClass &&
          companionSymbolOf(calledFun.owner, context).moduleClass == contextFun.owner
        }
      }
    }

    def doTypedApply(tree: Tree, fun0: Tree, args: List[Tree], mode: Mode, pt: Type): Tree = {
      // TODO_NMT: check the assumption that args nonEmpty
      def duplErrTree = setError(treeCopy.Apply(tree, fun0, args))
      def duplErrorTree(err: AbsTypeError) = { context.issue(err); duplErrTree }

      def preSelectOverloaded(fun: Tree): Tree = {
        if (fun.hasSymbolField && fun.symbol.isOverloaded) {
          // remove alternatives with wrong number of parameters without looking at types.
          // less expensive than including them in inferMethodAlternative (see below).
          def shapeType(arg: Tree): Type = arg match {
            case Function(vparams, body) =>
              // No need for phasedAppliedType, as we don't get here during erasure --
              // overloading resolution happens during type checking.
              // During erasure, the condition above (fun.symbol.isOverloaded) is false.
              functionType(vparams map (_ => AnyTpe), shapeType(body))
            case Match(EmptyTree, _) => // A partial function literal
              appliedType(PartialFunctionClass, AnyTpe :: NothingTpe :: Nil)
            case NamedArg(Ident(name), rhs) =>
              NamedType(name, shapeType(rhs))
            case _ =>
              NothingTpe
          }
          val argtypes = args map shapeType
          val pre = fun.symbol.tpe.prefix
          var sym = fun.symbol filter { alt =>
            // must use pt as expected type, not WildcardType (a tempting quick fix to #2665)
            // now fixed by using isWeaklyCompatible in exprTypeArgs
            // TODO: understand why exactly -- some types were not inferred anymore (`ant clean quick.bin` failed)
            // (I had expected inferMethodAlternative to pick up the slack introduced by using WildcardType here)
            //
            // @PP responds: I changed it to pass WildcardType instead of pt and only one line in
            // trunk (excluding scalacheck, which had another) failed to compile. It was this line in
            // Types: "refs = Array(Map(), Map())".  I determined that inference fails if there are at
            // least two invariant type parameters. See the test case I checked in to help backstop:
            // pos/isApplicableSafe.scala.
            isApplicableSafe(context.undetparams, followApply(pre memberType alt), argtypes, pt)
          }
          if (sym.isOverloaded) {
              // eliminate functions that would result from tupling transforms
              // keeps alternatives with repeated params
            val sym1 = sym filter (alt =>
                 isApplicableBasedOnArity(pre memberType alt, argtypes.length, varargsStar = false, tuplingAllowed = false)
              || alt.tpe.params.exists(_.hasDefault)
            )
            if (sym1 != NoSymbol) sym = sym1
          }
          if (sym == NoSymbol) fun
          else adaptAfterOverloadResolution(fun setSymbol sym setType pre.memberType(sym), mode.forFunMode)
        } else fun
      }

      val fun = preSelectOverloaded(fun0)
      val argslen = args.length

      fun.tpe match {
        case OverloadedType(pre, alts) =>
          def handleOverloaded = {
            val undetparams = context.undetparams

            val argTpes: ListBuffer[Type] = ListBuffer.empty[Type]
            val args1: List[Tree] = context.savingUndeterminedTypeParams() {
              val amode = forArgMode(fun, mode)

              mapWithIndex(args) { (arg, argIdx) =>
                def typedArg0(tree: Tree, argIdxOrName: Either[Int, Name] = Left(argIdx)) = {
                  typedArg(tree, amode, BYVALmode, OverloadedArgProto(argIdxOrName, pre, alts)(undetparams))
                }

                arg match {
                  // scala/bug#8197/scala/bug#4592 call for checking whether this named argument could be interpreted as an assign
                  // infer.checkNames must not use UnitType: it may not be a valid assignment, or the setter may return another type from Unit
                  // TODO: just make it an error to refer to a non-existent named arg, as it's far more likely to be
                  //       a typo than an assignment passed as an argument
                  case NamedArg(lhs@Ident(name), rhs) =>
                    // named args: only type the righthand sides ("unknown identifier" errors otherwise)
                    // the assign is untyped; that's ok because we call doTypedApply
                    val rhsTyped = typedArg0(rhs, Right(name))
                    argTpes += NamedType(name, rhsTyped.tpe.deconst)
                    treeCopy.NamedArg(arg, lhs, rhsTyped)
                  case treeInfo.WildcardStarArg(_) =>
                    val argTyped = typedArg0(arg)
                    argTpes += RepeatedType(argTyped.tpe.deconst)
                    argTyped
                  case _ =>
                    val argTyped = typedArg0(arg)
                    argTpes += argTyped.tpe.deconst
                    argTyped
                }
              }
            }
            if (context.reporter.hasErrors)
              setError(tree)
            else {
              inferMethodAlternative(fun, undetparams, argTpes.toList, pt)
              doTypedApply(tree, adaptAfterOverloadResolution(fun, mode.forFunMode, WildcardType), args1, mode, pt)
            }
          }
          handleOverloaded

        case _ if currentRun.runDefinitions.isPolymorphicSignature(fun.symbol) =>
          // Mimic's Java's treatment of polymorphic signatures as described in
          // https://docs.oracle.com/javase/specs/jls/se8/html/jls-15.html#jls-15.12.3
          //
          // One can think of these methods as being infinitely overloaded. We create
          // a fictitious new cloned method symbol for each call site that takes on a signature
          // governed by a) the argument types and b) the expected type
          val args1 = typedArgs(args, forArgMode(fun, mode))
          val clone = fun.symbol.cloneSymbol.withoutAnnotations
          val cloneParams = args1.map(arg => clone.newValueParameter(freshTermName()).setInfo(arg.tpe.deconst))
          val resultType = if (isFullyDefined(pt)) pt else ObjectTpe
          clone.modifyInfo(mt => copyMethodType(mt, cloneParams, resultType))
          val fun1 = fun.setSymbol(clone).setType(clone.info)
          doTypedApply(tree, fun1, args1, mode, resultType).setType(resultType)

        case mt @ MethodType(params, _) =>
          val paramTypes = mt.paramTypes
          // repeat vararg as often as needed, remove by-name
          val formals = formalTypes(paramTypes, argslen)

          /* Try packing all arguments into a Tuple and apply `fun` to that.
           * This is the last thing which is tried (after default arguments).
           */
          def tryTupleApply: Tree =
            if (phase.erasedTypes || !eligibleForTupleConversion(paramTypes, argslen)) EmptyTree
            else {
              val tupleArgs = List(atPos(tree.pos.makeTransparent)(gen.mkTuple(args)))
              // expected one argument, but got 0 or >1 ==>  try applying to tuple
              // the inner "doTypedApply" does "extractUndetparams" => restore when it fails
              val savedUndetparams = context.undetparams
              // May warn or error if a Unit or tuple was inserted.
              def validate(t: Tree): Tree = {
                // regardless of typer's mode
                val invalidAdaptation = t.symbol != null && !checkValidAdaptation(t, args)
                // only bail if we're typing an expression (and not inside another application)
                if (invalidAdaptation && mode.typingExprNotFun) EmptyTree else t
              }
              def reset(errors: Seq[AbsTypeError]): Tree = {
                context.undetparams = savedUndetparams
                EmptyTree
              }
              silent(_.doTypedApply(tree, fun, tupleArgs, mode, pt)).map(validate).orElse(reset)
            }

          /* Treats an application which uses named or default arguments.
           * Also works if names + a vararg used: when names are used, the vararg
           * parameter has to be specified exactly once. Note that combining varargs
           * and defaults is ruled out by typedDefDef.
           */
          def tryNamesDefaults: Tree = {
            val lencmp = compareLengths(args, formals)

            def checkNotMacro() = {
              if (treeInfo.isMacroApplication(fun))
                tryTupleApply orElse duplErrorTree(NamedAndDefaultArgumentsNotSupportedForMacros(tree, fun))
            }

            if (mt.isErroneous) duplErrTree
            else if (mode.inPatternMode) {
              // #2064
              duplErrorTree(WrongNumberOfArgsError(tree, fun))
            } else if (lencmp > 0) {
              tryTupleApply orElse duplErrorTree {
                val (namelessArgs, argPos) = removeNames(Typer.this)(args, params)
                TooManyArgsNamesDefaultsError(tree, fun, formals, args, namelessArgs, argPos)
              }
            } else if (lencmp == 0) {
              // we don't need defaults. names were used, so this application is transformed
              // into a block (@see transformNamedApplication in NamesDefaults)
              val (namelessArgs, argPos) = removeNames(Typer.this)(args, params)
              if (namelessArgs exists (_.isErroneous)) {
                duplErrTree
              } else if (!allArgsArePositional(argPos) && !sameLength(formals, params))
                // !allArgsArePositional indicates that named arguments are used to re-order arguments
                duplErrorTree(MultipleVarargError(tree))
              else if (allArgsArePositional(argPos) && !NamedApplyBlock.unapply(fun).isDefined) {
                // if there's no re-ordering, and fun is not transformed, no need to transform
                // more than an optimization, e.g. important in "synchronized { x = update-x }"
                checkNotMacro()
                doTypedApply(tree, fun, namelessArgs, mode, pt)
              } else {
                checkNotMacro()
                transformNamedApplication(Typer.this, mode, pt)(
                                          treeCopy.Apply(tree, fun, namelessArgs), argPos)
              }
            } else {
              // defaults are needed. they are added to the argument list in named style as
              // calls to the default getters. Example:
              //  foo[Int](a)()  ==>  foo[Int](a)(b = foo$qual.foo$default$2[Int](a))

              // scala/bug#8111 transformNamedApplication eagerly shuffles around the application to preserve
              //         evaluation order. During this process, it calls `changeOwner` on symbols that
              //         are transplanted underneath synthetic temporary vals.
              //
              //         Here, we keep track of the symbols owned by `context.owner` to enable us to
              //         rollback, so that we don't end up with "orphaned" symbols.
              //
              //         TODO: Find a better way!
              //
              //         Note that duplicating trees would not be enough to fix this problem, we would also need to
              //         clone local symbols in the duplicated tree to truly isolate things (in the spirit of BodyDuplicator),
              //         or, better yet, disentangle the logic in `transformNamedApplication` so that we could
              //         determine whether names/defaults is viable *before* transforming trees.
              def ownerOf(sym: Symbol) = if (sym == null || sym == NoSymbol) NoSymbol else sym.owner
              val symsOwnedByContextOwner = tree.collect {
                case t @ (_: DefTree | _: Function) if ownerOf(t.symbol) == context.owner => t.symbol
              }
              def rollbackNamesDefaultsOwnerChanges(): Unit = {
                symsOwnedByContextOwner foreach (_.owner = context.owner)
              }

              val fun1 = transformNamedApplication(Typer.this, mode, pt)(fun, x => x)
              if (fun1.isErroneous) duplErrTree
              else {
                val NamedApplyBlock(NamedApplyInfo(qual, targs, previousArgss, _)) = fun1
                val blockIsEmpty = fun1 match {
                  case Block(Nil, _) =>
                    // if the block does not have any ValDef we can remove it. Note that the call to
                    // "transformNamedApplication" is always needed in order to obtain targs/previousArgss
                    fun1.attachments.remove[NamedApplyInfo]
                    true
                  case _ => false
                }
                val (allArgs, missing) = addDefaults(args, qual, targs, previousArgss, params, fun.pos.focus, context)
                val funSym = fun1 match { case Block(_, expr) => expr.symbol }
                val lencmp2 = compareLengths(allArgs, formals)

                if (!sameLength(allArgs, args) && callToCompanionConstr(context, funSym)) {
                  duplErrorTree(ModuleUsingCompanionClassDefaultArgsError(tree))
                } else if (lencmp2 > 0) {
                  removeNames(Typer.this)(allArgs, params) // #3818
                  duplErrTree
                } else if (lencmp2 == 0) {
                  // useful when a default doesn't match parameter type, e.g. def f[T](x:T="a"); f[Int]()
                  checkNotMacro()
                  context.set(ContextMode.DiagUsedDefaults)
                  doTypedApply(tree, if (blockIsEmpty) fun else fun1, allArgs, mode, pt)
                } else {
                  rollbackNamesDefaultsOwnerChanges()
                  tryTupleApply orElse duplErrorTree(NotEnoughArgsError(tree, fun, missing))
                }
              }
            }
          }

          if (!sameLength(formals, args) ||   // wrong nb of arguments
              (args exists isNamedArg) ||     // uses a named argument
              NamedApplyBlock.unapply(fun).isDefined) {       // fun was transformed to a named apply block =>
                                              // integrate this application into the block
            if (isApplyDynamicNamed(fun) && isDynamicRewrite(fun)) typedNamedApply(tree, fun, args, mode, pt)
            else tryNamesDefaults
          } else {
            val tparams = context.extractUndetparams()
            if (tparams.isEmpty) { // all type params are defined
              def handleMonomorphicCall: Tree = {
                // no expected type when jumping to a match label -- anything goes (this is ok since we're typing the translation of well-typed code)
                // ... except during erasure: we must take the expected type into account as it drives the insertion of casts!
                // I've exhausted all other semi-clean approaches I could think of in balancing GADT magic, scala/bug#6145, CPS type-driven transforms and other existential trickiness
                // (the right thing to do -- packing existential types -- runs into limitations in subtyping existential types,
                //  casting breaks scala/bug#6145,
                //  not casting breaks GADT typing as it requires sneaking ill-typed trees past typer)
                def noExpectedType = !phase.erasedTypes && fun.symbol.isLabel && treeInfo.isSynthCaseSymbol(fun.symbol)

                val args1 = (
                  if (noExpectedType)
                    typedArgs(args, forArgMode(fun, mode))
                  else
                    typedArgsForFormals(args, paramTypes, forArgMode(fun, mode))
                )

                // instantiate dependent method types, must preserve singleton types where possible (stableTypeFor) -- example use case:
                // val foo = "foo"; def precise(x: String)(y: x.type): x.type = {...}; val bar : foo.type = precise(foo)(foo)
                // precise(foo) : foo.type => foo.type
                val restpe = mt.resultType(mapList(args1)(arg => gen stableTypeFor arg orElse arg.tpe))
                def ifPatternSkipFormals(tp: Type) = tp match {
                  case MethodType(_, rtp) if (mode.inPatternMode) => rtp
                  case _ => tp
                }

                // Inline RHS of ValDef for right-associative by-value operator desugaring.
                // Remove the ValDef also if the argument is a constant-folded reference to it.
                var (args2, pos2) = (args1, tree.pos)
                args1 match {
                  case List(lit: Literal) =>
                    lit.attachments.get[OriginalTreeAttachment] match {
                      case Some(OriginalTreeAttachment(id: Ident)) if rightAssocValDefs.contains(id.symbol) =>
                        inlinedRightAssocValDefs += id.symbol
                        rightAssocValDefs.remove(id.symbol)
                      case _ =>
                    }

                  case List(id: Ident) if rightAssocValDefs.contains(id.symbol) =>
                    mt.params match {
                      case List(p) if p.isByNameParam =>
                        inlinedRightAssocValDefs += id.symbol
                        val rhs = rightAssocValDefs.remove(id.symbol).get
                        args2 = rhs.changeOwner(id.symbol -> context.owner) :: Nil
                        pos2 = wrappingPos(tree :: rhs :: Nil)
                      case _ =>
                    }
                  case _ =>
                }

                if (args.isEmpty && canTranslateEmptyListToNil && fun.symbol.isInitialized && currentRun.runDefinitions.isListApply(fun))
                  atPos(tree.pos)(gen.mkNil setType restpe)
                else {
                  val resTp = ifPatternSkipFormals(if (isPastTyper) restpe else restpe.deconst) // annoying issue with classOf that shouldn't be deconsted after typers (during fields phase)
                  constfold(treeCopy.Apply(tree, fun, args2) setType resTp setPos pos2)
                }
              }
              if (settings.warnDeadCode) {
                val sym = fun.symbol
                if (sym != null && sym.isMethod && !sym.isConstructor) {
                  val suppress = sym == Object_synchronized || (sym.isLabel && treeInfo.isSynthCaseSymbol(sym))
                  context.withSuppressDeadArgWarning(suppress) {
                    handleMonomorphicCall
                  }
                } else handleMonomorphicCall
              } else handleMonomorphicCall
            } else if (needsInstantiation(tparams, formals, args)) {
              //println("needs inst "+fun+" "+tparams+"/"+(tparams map (_.info)))
              inferExprInstance(fun, tparams)
              doTypedApply(tree, fun, args, mode, pt)
            } else {
              def handlePolymorphicCall = {
                assert(!mode.inPatternMode, mode) // this case cannot arise for patterns
                val lenientTargs = protoTypeArgs(tparams, formals, mt.resultApprox, pt)
                val strictTargs = map2(lenientTargs, tparams)((targ, tparam) =>
                  if (targ == WildcardType) tparam.tpeHK else targ)
                var remainingParams = paramTypes
                def typedArgToPoly(arg: Tree, formal: Type): Tree = { //TR TODO: cleanup
                  val lenientPt = formal.instantiateTypeParams(tparams, lenientTargs)
                  val newmode =
                    if (isByNameParamType(remainingParams.head)) POLYmode
                    else POLYmode | BYVALmode
                  if (remainingParams.tail.nonEmpty) remainingParams = remainingParams.tail
                  val arg1 = typedArg(arg, forArgMode(fun, mode), newmode, lenientPt)
                  val argtparams = context.extractUndetparams()
                  if (!argtparams.isEmpty) {
                    val strictPt = formal.instantiateTypeParams(tparams, strictTargs)
                    inferArgumentInstance(arg1, argtparams, strictPt, lenientPt)
                    arg1
                  } else arg1
                }
                val args1 = map2(args, formals)(typedArgToPoly)
                if (args1 exists { _.isErrorTyped }) duplErrTree
                else {
                  debuglog("infer method inst " + fun + ", tparams = " + tparams + ", args = " + args1.map(_.tpe) + ", pt = " + pt + ", lobounds = " + tparams.map(_.tpe.lowerBound) + ", parambounds = " + tparams.map(_.info)) //debug
                  // define the undetparams which have been fixed by this param list, replace the corresponding symbols in "fun"
                  // returns those undetparams which have not been instantiated.
                  val undetparams = inferMethodInstance(fun, tparams, args1, pt)
                  try doTypedApply(tree, fun, args1, mode, pt)
                  finally context.undetparams = undetparams
                }
              }
              handlePolymorphicCall
            }
          }

        case SingleType(_, _) =>
          doTypedApply(tree, fun setType fun.tpe.widen, args, mode, pt)

        case ErrorType =>
          if (!tree.isErrorTyped) setError(tree) else tree
          // @H change to setError(treeCopy.Apply(tree, fun, args))

        // scala/bug#7877 `isTerm` needed to exclude `class T[A] { def unapply(..) }; ... case T[X] =>`
        case HasUnapply(unapply) if mode.inPatternMode && fun.isTerm =>
          doTypedUnapply(tree, fun0, fun, args, mode, pt)

        case _ =>
          if (treeInfo.isMacroApplication(tree)) duplErrorTree(MacroTooManyArgumentListsError(tree, fun.symbol))
          else duplErrorTree(ApplyWithoutArgsError(tree, fun))
      }
    }

    /**
     * Convert an annotation constructor call into an AnnotationInfo.
     */
    def typedAnnotation(ann: Tree, mode: Mode = EXPRmode): AnnotationInfo = context.withinAnnotation {
      var hasError: Boolean = false
      val pending = ListBuffer[AbsTypeError]()
      def ErroneousAnnotation = new ErroneousAnnotation().setOriginal(ann)

      def finish(res: AnnotationInfo): AnnotationInfo = {
        if (hasError) {
          pending.foreach(ErrorUtils.issueTypeError)
          ErroneousAnnotation
        }
        else res
      }

      def reportAnnotationError(err: AbsTypeError) = {
        pending += err
        hasError = true
        ErroneousAnnotation
      }

      /* Calling constfold right here is necessary because some trees (negated
       * floats and literals in particular) are not yet folded.
       */
      def tryConst(tr: Tree, pt: Type): Option[LiteralAnnotArg] = {
        // The typed tree may be relevantly different than the tree `tr`,
        // e.g. it may have encountered an implicit conversion.
        val ttree = typed(constfold(tr), pt)
        val const: Constant = ttree match {
          case l @ Literal(c) if !l.isErroneous => c
          case tree => tree.tpe match {
            case ConstantType(c)  => c
            case tpe              => null
          }
        }

        if (const == null) {
          reportAnnotationError(AnnotationNotAConstantError(ttree)); None
        } else if (const.value == null) {
          reportAnnotationError(AnnotationArgNullError(tr)); None
        } else
          Some(LiteralAnnotArg(const))
      }

      /* Converts an untyped tree to a ClassfileAnnotArg. If the conversion fails,
       * an error message is reported and None is returned.
       */
      def tree2ConstArg(tree: Tree, pt: Type): Option[ClassfileAnnotArg] = tree match {
        case Apply(Select(New(tpt), nme.CONSTRUCTOR), args) if (pt.typeSymbol == ArrayClass) =>
          reportAnnotationError(ArrayConstantsError(tree)); None

        case ann @ Apply(Select(New(tpt), nme.CONSTRUCTOR), args) =>
          val annInfo = typedAnnotation(ann, mode)
          val annType = annInfo.atp

          if (!annType.typeSymbol.isSubClass(pt.typeSymbol))
            reportAnnotationError(AnnotationTypeMismatchError(tpt, annType, annType))
          else if (!annType.typeSymbol.isJavaDefined)
            reportAnnotationError(NestedAnnotationError(ann, annType))

          if (annInfo.atp.isErroneous) { hasError = true; None }
          else Some(NestedAnnotArg(annInfo))

        // use of Array.apply[T: ClassTag](xs: T*): Array[T]
        // and    Array.apply(x: Int, xs: Int*): Array[Int]       (and similar)
        case Apply(fun, args) =>
          val typedFun = typed(fun, mode.forFunMode)
          if (typedFun.symbol.owner == ArrayModule.moduleClass && typedFun.symbol.name == nme.apply)
            pt match {
              case TypeRef(_, ArrayClass, targ :: _) =>
                trees2ConstArg(args, targ)
              case _ =>
                // For classfile annotations, pt can only be T:
                //   BT = Int, .., String, Class[_], JavaAnnotClass
                //   T = BT | Array[BT]
                // So an array literal as argument can only be valid if pt is Array[_]
                reportAnnotationError(ArrayConstantsTypeMismatchError(tree, pt))
                None
            }
          else tryConst(tree, pt)

        case Typed(t, _) =>
          tree2ConstArg(t, pt)

        case tree =>
          tryConst(tree, pt)
      }
      def trees2ConstArg(trees: List[Tree], pt: Type): Option[ArrayAnnotArg] = {
        traverseOpt(trees)(tree2ConstArg(_, pt))
          .map(args => ArrayAnnotArg(args.toArray))
      }

      // begin typedAnnotation
      val treeInfo.Applied(fun0, targs, argss) = ann
      if (fun0.isErroneous)
        return finish(ErroneousAnnotation)
      val typedFun0 = typed(fun0, mode.forFunMode)
      val typedFunPart = (
        // If there are dummy type arguments in typeFun part, it suggests we
        // must type the actual constructor call, not only the select. The value
        // arguments are how the type arguments will be inferred.
        if (targs.isEmpty && typedFun0.exists(t => t.tpe != null && isDummyAppliedType(t.tpe)))
          logResult(s"Retyped $typedFun0 to find type args")(typed(argss.foldLeft(fun0)(Apply(_, _))))
        else
          typedFun0
      )
      val treeInfo.Applied(typedFun @ Select(New(annTpt), _), _, _) = typedFunPart
      val annType = annTpt.tpe // for a polymorphic annotation class, this type will have unbound type params (see context.undetparams)
      val annTypeSym = annType.typeSymbol
      val isJava = annType != null && annTypeSym.isJavaDefined

      @inline def constantly = {
        // Arguments of Java annotations and ConstantAnnotations are checked to be constants and
        // stored in the `assocs` field of the resulting AnnotationInfo
        if (argss.lengthIs > 1) {
          reportAnnotationError(MultipleArgumentListForAnnotationError(ann))
        } else {
          // TODO: annType may have undetermined type params -- can we infer them?
          val annScopeJava =
            if (isJava) annType.decls.filter(sym => sym.isMethod && !sym.isConstructor && sym.isJavaDefined)
            else EmptyScope // annScopeJava is only used if isJava

          val names = mutable.Set[Symbol]()
          names ++= (if (isJava) annScopeJava.iterator
                     else typedFun.tpe.params.iterator)

          def hasValue = names exists (_.name == nme.value)
          val namedArgs = argss match {
            case List(List(arg)) if !isNamedArg(arg) && hasValue => gen.mkNamedArg(nme.value, arg) :: Nil
            case List(args) => args
          }

          val nvPairs = namedArgs map {
            case arg @ NamedArg(Ident(name), rhs) =>
              val sym = if (isJava) annScopeJava.lookup(name)
                        else findSymbol(typedFun.tpe.params)(_.name == name)
              if (sym == NoSymbol) {
                reportAnnotationError(UnknownAnnotationNameError(arg, name))
                (nme.ERROR, None)
              } else if (!names.contains(sym)) {
                reportAnnotationError(DuplicateValueAnnotationError(arg, name))
                (nme.ERROR, None)
              } else {
                names -= sym
                if (isJava) sym.cookJavaRawInfo() // #3429
                val annArg = tree2ConstArg(rhs, sym.tpe.resultType)
                (sym.name, annArg)
              }
            case arg =>
              reportAnnotationError(ClassfileAnnotationsAsNamedArgsError(arg))
              (nme.ERROR, None)
          }
          for (sym <- names) {
            // make sure the flags are up to date before erroring (jvm/t3415 fails otherwise)
            sym.initialize
            if (!sym.hasAnnotation(AnnotationDefaultAttr) && !sym.hasDefault)
              reportAnnotationError(AnnotationMissingArgError(ann, annType, sym))
          }

          if (hasError) ErroneousAnnotation
          else AnnotationInfo(annType, List(), nvPairs map {p => (p._1, p._2.get)}).setOriginal(Apply(typedFun, namedArgs).setPos(ann.pos))
        }
      }
      @inline def statically = {
        val typedAnn: Tree = {
          // local dummy fixes scala/bug#5544
          val localTyper = newTyper(context.make(ann, context.owner.newLocalDummy(ann.pos)))
          localTyper.typed(ann, mode, deriveTypeWithWildcards(context.undetparams)(annType))
        }
        def annInfo(t: Tree): AnnotationInfo = t match {
          case Apply(Select(New(tpt), nme.CONSTRUCTOR), args) =>
            // `tpt.tpe` is more precise than `annType`, since it incorporates the types of `args`
            AnnotationInfo(tpt.tpe, args, List()).setOriginal(typedAnn).setPos(t.pos)

          case Block(stats, expr) =>
            context.warning(t.pos, "Usage of named or default arguments transformed this annotation\n"+
                              "constructor call into a block. The corresponding AnnotationInfo\n"+
                              "will contain references to local values and default getters instead\n"+
                              "of the actual argument trees")
            annInfo(expr)

          case Apply(fun, args) =>
            context.warning(t.pos, "Implementation limitation: multiple argument lists on annotations are\n"+
                                   "currently not supported; ignoring arguments "+ args)
            annInfo(fun)

          case _ =>
            reportAnnotationError(UnexpectedTreeAnnotationError(t, typedAnn))
        }

        if ((typedAnn.tpe == null) || typedAnn.tpe.isErroneous) ErroneousAnnotation
        else {
          val info = annInfo(typedAnn)
          // check message and since args to deprecated
          // when deprecated gets more params, those other args may also be defaults.
          def oneTwoPunch(p: Tree => Boolean) = (0 to 1).exists(info.argAtIndex(_).map(p).getOrElse(false))
          def usesDefault = oneTwoPunch(treeInfo.isDefaultGetter)
          def blockUsesDefault = cond(typedAnn) {
            case Block(vals, _) => oneTwoPunch(cond(_) {
              case Ident(n) =>
                vals.exists(cond(_) { case ValDef(_, `n`, _, rhs) => treeInfo.isDefaultGetter(rhs) })
            })
          }
          if (annTypeSym == DeprecatedAttr && argss.head.size < 2 && settings.lintDeprecation)
            if (usesDefault || blockUsesDefault)
              context.deprecationWarning(ann.pos, DeprecatedAttr, """Specify both message and version: @deprecated("message", since = "1.0")""", "2.11.0")
          info
        }
      }

      finish(
        if (typedFun.isErroneous || annType == null)
          ErroneousAnnotation
        else if (isJava || annTypeSym.isNonBottomSubClass(ConstantAnnotationClass))
          constantly
        else
          statically
      )
    }

    def typedMacroAnnotation(cdef: ClassDef) = {
      val clazz = cdef.symbol
      if (!isPastTyper) {
        if (clazz != null && (clazz isNonBottomSubClass AnnotationClass)) {
          val macroTransform = clazz.info.member(nme.macroTransform)
          if (macroTransform != NoSymbol) {
            clazz.setFlag(MACRO)
            if (clazz.getAnnotation(CompileTimeOnlyAttr).isEmpty) clazz.addAnnotation(AnnotationInfo(CompileTimeOnlyAttr.tpe, List(Literal(Constant(MacroAnnotationNotExpandedMessage)) setType StringClass.tpe), Nil))
            def flavorOk = macroTransform.isMacro
            def paramssOk = mmap(macroTransform.paramss)(p => (p.name, p.info)) == List(List((nme.annottees, scalaRepeatedType(AnyTpe))))
            def tparamsOk = macroTransform.typeParams.isEmpty
            def everythingOk = flavorOk && paramssOk && tparamsOk
            if (!everythingOk) MacroAnnotationShapeError(clazz)
            if (!(clazz isNonBottomSubClass StaticAnnotationClass)) MacroAnnotationMustBeStaticError(clazz)
            // TODO: revisit the decision about @Inherited
            if (clazz.getAnnotation(InheritedAttr).nonEmpty) MacroAnnotationCannotBeInheritedError(clazz)
            if (!clazz.isStatic) MacroAnnotationCannotBeMemberError(clazz)
          }
        }
      }
      cdef
    }

    /** Compute an existential type from raw hidden symbols `syms` and type `tp`
     */
    def packSymbols(hidden: List[Symbol], tp: Type): Type = global.packSymbols(hidden, tp, context.owner)

    def isReferencedFrom(ctx: Context, sym: Symbol): Boolean = (
       ctx.owner.isTerm && (ctx.scope.exists { dcl => dcl.isInitialized && (dcl.info contains sym) }) || {
          var ctx1 = ctx.outer
          while ((ctx1 != NoContext) && (ctx1.scope eq ctx.scope))
            ctx1 = ctx1.outer

          (ctx1 != NoContext) && isReferencedFrom(ctx1, sym)
       }
    )

    def isCapturedExistential(sym: Symbol) = (
      (sym hasAllFlags EXISTENTIAL | CAPTURED) && {
        val start = if (StatisticsStatics.areSomeColdStatsEnabled) statistics.startTimer(isReferencedNanos) else null
        try !isReferencedFrom(context, sym)
        finally if (StatisticsStatics.areSomeColdStatsEnabled) statistics.stopTimer(isReferencedNanos, start)
      }
    )

    def packCaptured(tpe: Type): Type = {
      val captured = mutable.Set[Symbol]()
      for (tp <- tpe)
        if (isCapturedExistential(tp.typeSymbol))
          captured += tp.typeSymbol
      existentialAbstraction(captured.toList, tpe)
    }

    /** convert local symbols and skolems to existentials */
    def packedType(tree: Tree, owner: Symbol): Type = {
      def defines(tree: Tree, sym: Symbol) = (
           sym.isExistentialSkolem && sym.unpackLocation == tree
        || tree.isDef && tree.symbol == sym
      )
      def isVisibleParameter(sym: Symbol) = (
           sym.isParameter
        && (sym.owner == owner)
        && (sym.isType || !owner.isAnonymousFunction)
      )
      def containsDef(owner: Symbol, sym: Symbol): Boolean =
        (!sym.hasPackageFlag) && {
          var o = sym.owner
          while (o != owner && o != NoSymbol && !o.hasPackageFlag) o = o.owner
          o == owner && !isVisibleParameter(sym)
        }
      val localSyms = mutable.LinkedHashSet[Symbol]()
      val boundSyms = mutable.LinkedHashSet[Symbol]()
      def isLocal(sym: Symbol): Boolean =
        if (sym == NoSymbol || sym.isRefinementClass || sym.isLocalDummy) false
        else if (owner == NoSymbol) tree exists (defines(_, sym))
        else containsDef(owner, sym) || isRawParameter(sym) || isCapturedExistential(sym)
      def containsLocal(tp: Type): Boolean =
        tp exists (t => isLocal(t.typeSymbol) || isLocal(t.termSymbol))

      val dealiasLocals = new TypeMap {
        def apply(tp: Type): Type = tp match {
          case TypeRef(pre, sym, args) =>
            if (sym.isAliasType && containsLocal(tp) && (tp.dealias ne tp)) apply(tp.dealias)
            else {
              if (pre.isVolatile) pre match {
                case SingleType(_, sym) if sym.isSynthetic && isPastTyper =>
                  debuglog(s"ignoring volatility of prefix in pattern matcher generated inferred type: $tp") // See pos/t7459c.scala
                case _ =>
                  InferTypeWithVolatileTypeSelectionError(tree, pre)
              }
              mapOver(tp)
            }
          case _ =>
            mapOver(tp)
        }
      }
      // add all local symbols of `tp` to `localSyms`
      // TODO: expand higher-kinded types into individual copies for each instance.
      def addLocals(tp: Type): Unit = {
        val remainingSyms = new ListBuffer[Symbol]
        def addIfLocal(sym: Symbol, tp: Type): Unit = {
          if (isLocal(sym) && !localSyms(sym) && !boundSyms(sym)) {
            if (sym.typeParams.isEmpty) {
              localSyms += sym
              remainingSyms += sym
            } else {
              AbstractExistentiallyOverParamerizedTpeError(tree, tp)
            }
          }
        }

        for (t <- tp) {
          t match {
            case ExistentialType(tparams, _) =>
              boundSyms ++= tparams
            case AnnotatedType(annots, _) =>
              for (annot <- annots; arg <- annot.args) {
                arg match {
                  case Ident(_) =>
                    // Check the symbol of an Ident, unless the
                    // Ident's type is already over an existential.
                    // (If the type is already over an existential,
                    // then remap the type, not the core symbol.)
                    if (!arg.tpe.typeSymbol.hasFlag(EXISTENTIAL))
                      addIfLocal(arg.symbol, arg.tpe)
                  case _ => ()
                }
              }
            case _ =>
          }
          addIfLocal(t.termSymbol, t)
          addIfLocal(t.typeSymbol, t)
        }
        for (sym <- remainingSyms) addLocals(sym.existentialBound)
      }

      val dealiasedType = dealiasLocals(tree.tpe)
      addLocals(dealiasedType)
      packSymbols(localSyms.toList, dealiasedType)
    }

    def typedClassOf(tree: Tree, tpt: Tree, noGen: Boolean = false) =
      if (!checkClassType(tpt) && noGen) tpt
      else atPos(tree.pos)(gen.mkClassOf(tpt.tpe))

    protected def typedExistentialTypeTree(tree: ExistentialTypeTree, mode: Mode): Tree = {
      for (wc <- tree.whereClauses)
        if (wc.symbol == NoSymbol) { namer enterSym wc; wc.symbol setFlag EXISTENTIAL }
        else context.scope enter wc.symbol
      val whereClauses1 = typedStats(tree.whereClauses, context.owner)
      for (vd @ ValDef(_, _, _, _) <- whereClauses1)
        if (vd.symbol.tpe.isVolatile)
          AbstractionFromVolatileTypeError(vd)
      val tpt1 = typedType(tree.tpt, mode)
      existentialTransform(whereClauses1 map (_.symbol), tpt1.tpe)((tparams, tp) => {
        val original = tpt1 match {
          case tpt : TypeTree => atPos(tree.pos)(ExistentialTypeTree(tpt.original, tree.whereClauses))
          case _ => {
            debuglog(s"cannot reconstruct the original for $tree, because $tpt1 is not a TypeTree")
            tree
          }
        }
        TypeTree(newExistentialType(tparams, tp)) setOriginal original
      }
      )
    }

    // lifted out of typed1 because it's needed in typedImplicit0
    protected def typedTypeApply(tree: Tree, mode: Mode, fun: Tree, args: List[Tree]): Tree = fun.tpe match {
      case OverloadedType(pre, alts) =>
        inferPolyAlternatives(fun, mapList(args)(treeTpe))

        // scala/bug#8267 `memberType` can introduce existentials *around* a PolyType/MethodType, see AsSeenFromMap#captureThis.
        //         If we had selected a non-overloaded symbol, `memberType` would have been called in `makeAccessible`
        //         and the resulting existential type would have been skolemized in `adapt` *before* we typechecked
        //         the enclosing type-/ value- application.
        //
        //         However, if the selection is overloaded, we defer calling `memberType` until we can select a single
        //         alternative here. It is therefore necessary to skolemize the existential here.
        //
        val fun1 = adaptAfterOverloadResolution(fun, mode.forFunMode | TAPPmode)

        val tparams = fun1.symbol.typeParams //@M TODO: fun.symbol.info.typeParams ? (as in typedAppliedTypeTree)
        val args1 = if (sameLength(args, tparams)) {
          //@M: in case TypeApply we can't check the kind-arities of the type arguments,
          // as we don't know which alternative to choose... here we do
          map2Conserve(args, tparams) {
            //@M! the polytype denotes the expected kind
            (arg, tparam) => typedHigherKindedType(arg, mode, Kind.FromParams(tparam.typeParams))
          }
        } else // @M: there's probably something wrong when args.length != tparams.length... (triggered by bug #320)
         // Martin, I'm using fake trees, because, if you use args or arg.map(typedType),
         // inferPolyAlternatives loops...  -- I have no idea why :-(
         // ...actually this was looping anyway, see bug #278.
          return TypedApplyWrongNumberOfTpeParametersError(fun, fun)

        typedTypeApply(tree, mode, fun1, args1)
      case SingleType(_, _) =>
        typedTypeApply(tree, mode, fun setType fun.tpe.widen, args)
      case PolyType(tparams, restpe) if tparams.nonEmpty =>
        if (sameLength(tparams, args)) {
          val targs = mapList(args)(treeTpe)
          checkBounds(tree, NoPrefix, NoSymbol, tparams, targs, "")
          if (fun.symbol.rawname == nme.classOf && currentRun.runDefinitions.isPredefClassOf(fun.symbol))
            typedClassOf(tree, args.head, noGen = true)
          else {
            if (!isPastTyper && fun.symbol == Any_isInstanceOf && targs.nonEmpty) {
              val scrutineeType = fun match {
                case Select(qual, _) => qual.tpe
                case _               => AnyTpe
              }
              checkCheckable(tree, targs.head, scrutineeType, inPattern = false)
            }
            val resultpe = restpe.instantiateTypeParams(tparams, targs)
            //@M substitution in instantiateParams needs to be careful!
            //@M example: class Foo[a] { def foo[m[x]]: m[a] = error("") } (new Foo[Int]).foo[List] : List[Int]
            //@M    --> first, m[a] gets changed to m[Int], then m gets substituted for List,
            //          this must preserve m's type argument, so that we end up with List[Int], and not List[a]
            //@M related bug: #1438
            //println("instantiating type params "+restpe+" "+tparams+" "+targs+" = "+resultpe)
            treeCopy.TypeApply(tree, fun, args) setType resultpe
          }
        }
        else {
          TypedApplyWrongNumberOfTpeParametersError(tree, fun)
        }
      case ErrorType =>
        setError(treeCopy.TypeApply(tree, fun, args))
      case _ =>
        fun match {
          // drop the application for an applyDynamic or selectDynamic call since it has been pushed down
          case treeInfo.DynamicApplication(_, _) => fun
          case _ => TypedApplyDoesNotTakeTpeParametersError(tree, fun)
        }
    }

    //
    // START: applyDynamic support
    //
    import treeInfo.{isApplyDynamicName, DynamicUpdate, DynamicApplicationNamed}

    private def acceptsApplyDynamic(tp: Type) = tp.typeSymbol isNonBottomSubClass DynamicClass

    /** Returns `Some(t)` if `name` can be selected dynamically on `qual`, `None` if not.
     * `t` specifies the type to be passed to the applyDynamic/selectDynamic call (unless it is NoType)
     * NOTE: currently either returns None or Some(NoType) (scala-virtualized extends this to Some(t) for selections on staged Structs)
     */
    private def acceptsApplyDynamicWithType(qual: Tree, name: Name): Option[Type] =
      // don't selectDynamic selectDynamic, do select dynamic at unknown type,
      // in scala-virtualized, we may return a Some(tp) where tp ne NoType
      if (!isApplyDynamicName(name) && acceptsApplyDynamic(qual.tpe.widen)) Some(NoType)
      else None

    // if the qualifier is a Dynamic, that's all we need to know
    private def isDynamicallyUpdatable(tree: Tree) = tree match {
      case DynamicUpdate(qual, name) => acceptsApplyDynamic(qual.tpe)
      case _                         => false
    }

    private def isApplyDynamicNamed(fun: Tree): Boolean = fun match {
      case DynamicApplicationNamed(qual, _) => acceptsApplyDynamic(qual.tpe.widen)
      case _ => false
        // look deeper?
        // val treeInfo.Applied(methPart, _, _) = fun
        // println("methPart of "+ fun +" is "+ methPart)
        // if (methPart ne fun) isApplyDynamicNamed(methPart)
        // else false
    }

    private def typedNamedApply(orig: Tree, fun: Tree, args: List[Tree], mode: Mode, pt: Type): Tree = {
      def argToBinding(arg: Tree): Tree = arg match {
        case NamedArg(i @ Ident(name), rhs) =>
          atPos(i.pos.withEnd(rhs.pos.end)) {
            gen.mkTuple(List(atPos(i.pos)(CODE.LIT(name.toString)), rhs))
          }
        case _ =>
          gen.mkTuple(List(CODE.LIT(""), arg))
      }

      val t = treeCopy.Apply(orig, unmarkDynamicRewrite(fun), args map argToBinding)
      wrapErrors(t, _.typed(t, mode, pt))
    }

    /** Translate selection that does not typecheck according to the normal rules into a selectDynamic/applyDynamic.
     *
     * foo.method("blah")  ~~> foo.applyDynamic("method")("blah")
     * foo.method(x = "blah")  ~~> foo.applyDynamicNamed("method")(("x", "blah"))
     * foo.varia = 10      ~~> foo.updateDynamic("varia")(10)
     * foo.field           ~~> foo.selectDynamic("field")
     * foo.arr(10) = 13    ~~> foo.selectDynamic("arr").update(10, 13)
     *
     * what if we want foo.field == foo.selectDynamic("field") == 1, but `foo.field = 10` == `foo.selectDynamic("field").update(10)` == ()
     * what would the signature for selectDynamic be? (hint: it needs to depend on whether an update call is coming or not)
     *
     * need to distinguish selectDynamic and applyDynamic somehow: the former must return the selected value, the latter must accept an apply or an update
     *  - could have only selectDynamic and pass it a boolean whether more is to come,
     *    so that it can either return the bare value or something that can handle the apply/update
     *      HOWEVER that makes it hard to return unrelated values for the two cases
     *      --> selectDynamic's return type is now dependent on the boolean flag whether more is to come
     *  - simplest solution: have two method calls
     *
     */
    private def mkInvoke(context: Context, tree: Tree, qual: Tree, name: Name): Option[Tree] = {
      val cxTree = context.enclosingNonImportContext.tree // scala/bug#8364
      debuglog(s"dyna.mkInvoke($cxTree, $tree, $qual, $name)")
      val treeInfo.Applied(treeSelection, _, _) = tree
      def isDesugaredApply = {
        val protoQual = macroExpandee(qual) orElse qual
        treeSelection match {
          case Select(`protoQual`, nme.apply) => true
          case _                              => false
        }
      }
      acceptsApplyDynamicWithType(qual, name) map { tp =>
        // If tp == NoType, pass only explicit type arguments to applyXXX.  Not used at all
        // here - it is for scala-virtualized, where tp will be passed as an argument (for
        // selection on a staged Struct)
        def matches(t: Tree)          = isDesugaredApply || treeInfo.dissectApplied(t).core == treeSelection

        /* Note that the trees which arrive here are potentially some distance from
         * the trees of direct interest. `cxTree` is some enclosing expression which
         * may apparently be arbitrarily larger than `tree`; and `tree` itself is
         * too small, having at least in some cases lost its explicit type parameters.
         * This logic is designed to use `tree` to pinpoint the immediately surrounding
         * Apply/TypeApply/Select node, and only then creates the dynamic call.
         * See scala/bug#6731 among others.
         */
        def findSelection(t: Tree): Option[(TermName, Tree)] = t match {
          case Apply(fn, args) if matches(fn) =>
            val op = if(args.exists(_.isInstanceOf[NamedArg])) nme.applyDynamicNamed else nme.applyDynamic
            // not supported: foo.bar(a1,..., an: _*)
            val fn1 = if(treeInfo.isWildcardStarArgList(args)) DynamicVarArgUnsupported(fn, op) else fn
            Some((op, fn1))
          case Assign(lhs, _) if matches(lhs) => Some((nme.updateDynamic, lhs))
          case _ if matches(t)                => Some((nme.selectDynamic, t))
          case _                              => t.children.flatMap(findSelection).headOption
        }
        findSelection(cxTree) map { case (opName, treeInfo.Applied(_, targs, _)) =>
          val fun = atPos(wrappingPos(qual :: targs)) {
            gen.mkTypeApply(Select(qual, opName) setPos qual.pos, targs)
          }
          if (opName == nme.updateDynamic) suppressMacroExpansion(fun) // scala/bug#7617
          val nameStringLit = atPos(treeSelection.pos.withStart(treeSelection.pos.point).makeTransparent) {
           Literal(Constant(name.decode))
          }
          markDynamicRewrite {
            atPos(wrappingPos(qual :: fun :: nameStringLit :: Nil)) {
              Apply(fun, List(nameStringLit))
            }
          }
        } getOrElse {
          // While there may be an error in the found tree itself, it should not be possible to *not find* it at all.
          devWarning(s"Tree $tree not found in the context $cxTree while trying to do a dynamic application")
          setError(tree)
        }
      }
    }
    private def wrapErrors(tree: Tree, typeTree: Typer => Tree): Tree = silent(typeTree) orElse (err => DynamicRewriteError(tree, err.head))
    //
    // END: applyDynamic support
    //

    def typed1(tree: Tree, mode: Mode, pt: Type): Tree = {
      // Lookup in the given class using the root mirror.
      def lookupInOwner(owner: Symbol, name: Name): Symbol =
        if (mode.inQualMode) rootMirror.missingHook(owner, name) else NoSymbol

      // Lookup in the given qualifier.  Used in last-ditch efforts by typedIdent and typedSelect.
      def lookupInRoot(name: Name): Symbol  = lookupInOwner(rootMirror.RootClass, name)
      def lookupInEmpty(name: Name): Symbol = rootMirror.EmptyPackageClass.info member name

      def lookupInQualifier(qual: Tree, name: Name): Symbol = (
        if (name == nme.ERROR || qual.tpe.widen.isErroneous)
          NoSymbol
        else lookupInOwner(qual.tpe.typeSymbol, name) orElse {
          NotAMemberError(tree, qual, name, startingIdentContext)
          NoSymbol
        }
      )

      def startingIdentContext = (
        // ignore current variable scope in patterns to enforce linearity
        if (mode.inNone(PATTERNmode | TYPEPATmode)) context
        else context.outer
      )

      def typedAnnotated(atd: Annotated): Tree = {
        val ann = atd.annot
        val arg1 = typed(atd.arg, mode, pt)
        /* mode for typing the annotation itself */
        val annotMode = (mode &~ TYPEmode) | EXPRmode

        def resultingTypeTree(tpe: Type) = {
          // we need symbol-ful originals for reification
          // hence we go the extra mile to hand-craft this guy
          val original = arg1 match {
            case tt @ TypeTree() if tt.original != null => Annotated(ann, tt.original)
            // this clause is needed to correctly compile stuff like "new C @D" or "@(inline @getter)"
            case _ => Annotated(ann, arg1)
          }
          original setType ann.tpe
          TypeTree(tpe) setOriginal original setPos tree.pos.focus
        }

        if (arg1.isType) {
          // make sure the annotation is only typechecked once
          if (ann.tpe == null) {
            val ainfo = typedAnnotation(ann, annotMode)
            val atype = arg1.tpe.withAnnotation(ainfo)

            if (ainfo.isErroneous)
              // Erroneous annotations were already reported in typedAnnotation
              arg1  // simply drop erroneous annotations
            else {
              ann setType atype
              resultingTypeTree(atype)
            }
          } else {
            // the annotation was typechecked before
            resultingTypeTree(ann.tpe)
          }
        }
        else {
          if (ann.tpe == null) {
            val annotInfo = typedAnnotation(ann, annotMode)
            ann setType arg1.tpe.withAnnotation(annotInfo)
          }
          val atype = ann.tpe
          // For `f(): @inline/noinline` callsites, add the InlineAnnotatedAttachment. TypeApplys
          // are eliminated by erasure, so add it to the underlying function in this case.
          def setInlineAttachment(t: Tree, att: InlineAnnotatedAttachment): Unit = t match {
            case TypeApply(fun, _) => setInlineAttachment(fun, att)
            case _ => t.updateAttachment(att)
          }
          if (atype.hasAnnotation(definitions.ScalaNoInlineClass)) setInlineAttachment(arg1, NoInlineCallsiteAttachment)
          else if (atype.hasAnnotation(definitions.ScalaInlineClass)) setInlineAttachment(arg1, InlineCallsiteAttachment)
          Typed(arg1, resultingTypeTree(atype)) setPos tree.pos setType atype
        }
      }

      def typedBind(tree: Bind) =
        tree match {
          case Bind(name: TypeName, body)  =>
            assert(body == EmptyTree, s"${context.unit} typedBind: ${name.debugString} ${body} ${body.getClass}")
            val sym =
              if (tree.symbol != NoSymbol) tree.symbol
              else {
                if (isFullyDefined(pt))
                  context.owner.newAliasType(name, tree.pos) setInfo pt
                else
                  context.owner.newAbstractType(name, tree.pos) setInfo TypeBounds.empty
              }

            if (name != tpnme.WILDCARD) namer.enterInScope(sym)
            else context.scope.enter(sym)

            tree setSymbol sym setType sym.tpeHK

          case Bind(name: TermName, body)  =>
            val sym =
              if (tree.symbol != NoSymbol) tree.symbol
              else context.owner.newValue(name, tree.pos)

            if (name != nme.WILDCARD) {
              if (context.inPatAlternative)
                VariableInPatternAlternativeError(tree)

              namer.enterInScope(sym)
            }

            val body1 = typed(body, mode, pt)
            val impliedType = patmat.binderTypeImpliedByPattern(body1, pt, sym) // scala/bug#1503, scala/bug#5204
            val symTp =
              if (treeInfo.isSequenceValued(body)) seqType(impliedType)
              else impliedType
            sym setInfo symTp

            // have to imperatively set the symbol for this bind to keep it in sync with the symbols used in the body of a case
            // when type checking a case we imperatively update the symbols in the body of the case
            // those symbols are bound by the symbols in the Binds in the pattern of the case,
            // so, if we set the symbols in the case body, but not in the patterns,
            // then re-type check the casedef (for a second try in typedApply for example -- scala/bug#1832),
            // we are no longer in sync: the body has symbols set that do not appear in the patterns
            // since body1 is not necessarily equal to body, we must return a copied tree,
            // but we must still mutate the original bind
            tree setSymbol sym
            treeCopy.Bind(tree, name, body1) setSymbol sym setType body1.tpe
        }

      def typedArrayValue(tree: ArrayValue) = {
        val elemtpt1 = typedType(tree.elemtpt, mode)
        val elems1   = tree.elems mapConserve (elem => typed(elem, mode, elemtpt1.tpe))
        // see run/t6126 for an example where `pt` does not suffice (tagged types)
        val tpe1     = if (isFullyDefined(pt) && !phase.erasedTypes) pt else arrayType(elemtpt1.tpe)

        treeCopy.ArrayValue(tree, elemtpt1, elems1) setType tpe1
      }

      def typedAssign(lhs: Tree, rhs: Tree): Tree = {
        // see scala/bug#7617 for an explanation of why macro expansion is suppressed
        def typedLhs(lhs: Tree) = typed(lhs, EXPRmode | LHSmode | POLYmode)
        val lhs1    = unsuppressMacroExpansion(typedLhs(suppressMacroExpansion(lhs)))
        val varsym  = lhs1.symbol

        // see #2494 for double error message example
        def fail() =
          if (lhs1.isErrorTyped) lhs1
          else AssignmentError(tree, varsym)

        if (varsym == null)
          return fail()

        if (treeInfo.mayBeVarGetter(varsym)) {
          lhs1 match {
            case treeInfo.Applied(Select(qual, _), _, _) =>
              val sel = Select(qual, varsym.name.setterName) setPos lhs.pos
              val app = Apply(sel, List(rhs)) setPos tree.pos
              return typed(app, mode, pt)

            case _ =>
          }
        }
//      if (varsym.isVariable ||
//        // setter-rewrite has been done above, so rule out methods here, but, wait a minute, why are we assigning to non-variables after erasure?!
//        (phase.erasedTypes && varsym.isValue && !varsym.isMethod)) {
        if (varsym.isVariable || varsym.isValue && phase.assignsFields) {
          val rhs1 = typedByValueExpr(rhs, lhs1.tpe)
          treeCopy.Assign(tree, lhs1, checkDead(context, rhs1)) setType UnitTpe
        }
        else if (isDynamicallyUpdatable(lhs1)) {
          val t = atPos(lhs1.pos.withEnd(rhs.pos.end)) {
            Apply(lhs1, List(rhs))
          }
          wrapErrors(t, _.typed1(t, mode, pt))
        }
        else fail()
      }

      def typedIf(tree: If): If = {
        val cond1 = checkDead(context, typedByValueExpr(tree.cond, BooleanTpe))
        // One-legged ifs don't need a lot of analysis
        if (tree.elsep.isEmpty)
          return treeCopy.If(tree, cond1, typed(tree.thenp, UnitTpe), tree.elsep) setType UnitTpe

        val thenp1 = typed(tree.thenp, pt)
        val elsep1 = typed(tree.elsep, pt)

        // in principle we should pack the types of each branch before lubbing, but lub doesn't really work for existentials anyway
        // in the special (though common) case where the types are equal, it pays to pack before comparing
        // especially virtpatmat needs more aggressive unification of skolemized types
        // this breaks src/library/scala/collection/immutable/TrieIterator.scala (which as of 2.13 doesn't actually exist anymore)
        // annotated types need to be lubbed regardless (at least, continuations break if you bypass them like this)
        def samePackedTypes = (
             !isPastTyper
          && thenp1.tpe.annotations.isEmpty
          && elsep1.tpe.annotations.isEmpty
          && packedType(thenp1, context.owner) =:= packedType(elsep1, context.owner)
        )
        def finish(ownType: Type) = treeCopy.If(tree, cond1, thenp1, elsep1) setType ownType
        // TODO: skolemize (lub of packed types) when that no longer crashes on files/pos/t4070b.scala
        // @PP: This was doing the samePackedTypes check BEFORE the isFullyDefined check,
        // which based on everything I see everywhere else was a bug. I reordered it.
        if (isFullyDefined(pt))
          finish(pt)
        // Important to deconst, otherwise `if (???) 0 else 0` evaluates to 0 (scala/bug#6331)
        else thenp1.tpe.deconst :: elsep1.tpe.deconst :: Nil match {
          case tp :: _ if samePackedTypes     => finish(tp)
          case tpes if sameWeakLubAsLub(tpes) => finish(lub(tpes))
          case tpes                           =>
            val lub = weakLub(tpes)
            treeCopy.If(tree, cond1, adapt(thenp1, mode, lub), adapt(elsep1, mode, lub)) setType lub
        }
      }

      // When there's a suitable __match in scope, virtualize the pattern match
      // otherwise, type the Match and leave it until phase `patmat` (immediately after typer)
      // empty-selector matches are transformed into synthetic PartialFunction implementations when the expected type demands it
      def typedVirtualizedMatch(tree: Match): Tree = {
        val selector = tree.selector
        val cases = tree.cases
        if (selector == EmptyTree) {
          if (pt.typeSymbol == PartialFunctionClass)
            synthesizePartialFunction(newTermName(fresh.newName("x")), tree.pos, paramSynthetic = true, tree, mode, pt)
          else {
            val arity = functionArityFromType(pt) match { case -1 => 1 case arity => arity } // scala/bug#8429: consider sam and function type equally in determining function arity

            val params = for (i <- List.range(0, arity)) yield
              atPos(tree.pos.focusStart) {
                ValDef(Modifiers(PARAM | SYNTHETIC),
                       freshTermName("x" + i + "$"), TypeTree(), EmptyTree)
              }
            val ids = for (p <- params) yield Ident(p.name)
            val selector1 = atPos(tree.pos.focusStart) { if (arity == 1) ids.head else gen.mkTuple(ids) }
            // scala/bug#8120 If we don't duplicate the cases, the original Match node will share trees with ones that
            //         receive symbols owned by this function. However if, after a silent mode session, we discard
            //         this Function and try a different approach (e.g. applying a view to the receiver) we end up
            //         with orphaned symbols which blows up far down the pipeline (or can be detected with -Ycheck:typer).
            val body = treeCopy.Match(tree, selector1, (cases map duplicateAndKeepPositions).asInstanceOf[List[CaseDef]])
            typed1(atPos(tree.pos) { Function(params, body) }, mode, pt)
          }
        } else
          typedMatch(selector, cases, mode, pt, tree)
      }

      def typedReturn(tree: Return) = {
        val expr = tree.expr
        val enclMethod = context.enclMethod
        if (enclMethod == NoContext ||
            enclMethod.owner.isConstructor ||
            context.enclClass.enclMethod == enclMethod // i.e., we are in a constructor of a local class
            ) {
          ReturnOutsideOfDefError(tree)
        } else {
          val DefDef(_, name, _, _, restpt, _) = enclMethod.tree
          if (restpt.tpe eq null) {
            ReturnWithoutTypeError(tree, enclMethod.owner)
          }
          else {
            val expr1 = context withinReturnExpr typedByValueExpr(expr, restpt.tpe)
            // Warn about returning a value if no value can be returned.
            if (restpt.tpe.typeSymbol == UnitClass) {
              // The typing in expr1 says expr is Unit (it has already been coerced if
              // it is non-Unit) so we have to retype it.  Fortunately it won't come up much
              // unless the warning is legitimate.
              if (typed(expr).tpe.typeSymbol != UnitClass)
                context.warning(tree.pos, "enclosing method " + name + " has result type Unit: return value discarded")
            }
            val res = treeCopy.Return(tree, checkDead(context, expr1)).setSymbol(enclMethod.owner)
            val tp = pluginsTypedReturn(NothingTpe, this, res, restpt.tpe)
            res.setType(tp)
          }
        }
      }

      def typedNew(tree: New) = {
        val tpt = tree.tpt
        val tpt1 = {
          // This way typedNew always returns a dealiased type. This used to happen by accident
          // for instantiations without type arguments due to ad hoc code in typedTypeConstructor,
          // and annotations depended on it (to the extent that they worked, which they did
          // not when given a parameterized type alias which dealiased to an annotation.)
          // typedTypeConstructor dealiases nothing now, but it makes sense for a "new" to always be
          // given a dealiased type.
          val tpt0 = typedTypeConstructor(tpt) modifyType (_.dealias)

          if (checkStablePrefixClassType(tpt0)) {
            tpt0.tpe.normalize match { // eta-expand
              case PolyType(undet, appliedToUndet) =>
                context.undetparams = undet // can reuse these type params, they're fresh
                notifyUndetparamsAdded(undet)
                TypeTree().setOriginal(tpt0).setType(appliedToUndet)
              case _                               => tpt0
            }
          }
          else tpt0
        }

        /* If current tree <tree> appears in <val x(: T)? = <tree>>
         * return `tp with x.type' else return `tp`.
         */
        def narrowRhs(tp: Type) = { val sym = context.tree.symbol
          context.tree match {
            case ValDef(mods, _, _, Apply(Select(`tree`, _), _)) if !mods.isMutable && sym != null && sym != NoSymbol =>
              val sym1 =
                if (sym.owner.isClass && sym.getterIn(sym.owner) != NoSymbol) sym.getterIn(sym.owner)
                else sym
              val pre = if (sym1.owner.isClass) sym1.owner.thisType else NoPrefix
              intersectionType(List(tp, singleType(pre, sym1)))
            case _ => tp
          }}

        val tp = tpt1.tpe
        val sym = tp.typeSymbol.initialize
        if ((sym.isAbstractType || sym.hasAbstractFlag)
            && !(sym.isJavaAnnotation && context.inAnnotation))
          IsAbstractError(tree, sym)
        else if (isPrimitiveValueClass(sym)) {
          NotAMemberError(tpt, TypeTree(tp), nme.CONSTRUCTOR, startingIdentContext)
          setError(tpt)
        }
        else if (!(  tp == sym.typeOfThis // when there's no explicit self type -- with (#3612) or without self variable
                     // sym.thisSym.tpe == tp.typeOfThis (except for objects)
                  || narrowRhs(tp) <:< tp.typeOfThis
                  || phase.erasedTypes
                  )) {
          DoesNotConformToSelfTypeError(tree, sym, tp.typeOfThis)
        } else
          treeCopy.New(tree, tpt1).setType(tp)
      }


      /** Eta expand an expression like `m _`, where `m` denotes a method or a by-name argument
        *
        * The spec says:
        * The expression `$e$ _` is well-formed if $e$ is of method type or if $e$ is a call-by-name parameter.
        *   (1) If $e$ is a method with parameters, `$e$ _` represents $e$ converted to a function type
        *       by [eta expansion](#eta-expansion).
        *   (2) If $e$ is a parameterless method or call-by-name parameter of type `=> $T$`, `$e$ _` represents
        *       the function of type `() => $T$`, which evaluates $e$ when it is applied to the empty parameter list `()`.
        */
      def typedEta(methodValue: Tree): Tree = methodValue.tpe match {
        case tp@(MethodType(_, _) | PolyType(_, MethodType(_, _))) => // (1)
          if (tp.params.lengthCompare(definitions.MaxFunctionArity) > 0) MaxFunctionArityError(methodValue, s"; method ${methodValue.symbol.name} cannot be eta-expanded because it takes ${tp.params.length} arguments")
          else {
            val etaPt =
              pt match {
                case pt: ProtoType =>
                  pt.asFunctionType orElse functionType(tp.params.map(_ => WildcardType), WildcardType) orElse WildcardType // arity overflow --> NoType
                case _             => pt
              }

            // We know syntactically methodValue can't refer to a constructor because you can't write `this _` for that (right???)
            typedEtaExpansion(methodValue, mode, etaPt)
          }

        case TypeRef(_, ByNameParamClass, _) |  NullaryMethodType(_) => // (2)
          val pos = methodValue.pos
          // must create it here to change owner (normally done by typed's typedFunction)
          val funSym = context.owner.newAnonymousFunctionValue(pos)
          new ChangeOwnerTraverser(context.owner, funSym) traverse methodValue

          typed(Function(List(), methodValue) setSymbol funSym setPos pos, mode, pt)

        case ErrorType =>
          methodValue

        case _ =>
          UnderscoreEtaError(methodValue)
      }

      def tryTypedArgs(args: List[Tree], mode: Mode): Option[List[Tree]] = {
        val c = context.makeSilent(reportAmbiguousErrors = false)
        c.retyping = true
        try {
          val res = newTyper(c).typedArgs(args, mode)
          if (c.reporter.hasErrors) None else Some(res)
        } catch {
          case ex: CyclicReference =>
            throw ex
          case te: TypeError =>
            // @H some of typer errors can still leak,
            // for instance in continuations
            None
        }
      }

      /* Try to apply function to arguments; if it does not work, try to convert Java raw to existentials, or try to
       * insert an implicit conversion.
       */
      def tryTypedApply(fun: Tree, args: List[Tree]): Tree = {
        val start = if (StatisticsStatics.areSomeColdStatsEnabled) statistics.startTimer(failedApplyNanos) else null

        def onError(typeErrors: Seq[AbsTypeError], warnings: Seq[(Position, String)]): Tree = {
          if (StatisticsStatics.areSomeColdStatsEnabled) statistics.stopTimer(failedApplyNanos, start)

          // If the problem is with raw types, convert to existentials and try again.
          // See #4712 for a case where this situation arises,
          if ((fun.symbol ne null) && fun.symbol.isJavaDefined) {
            val newtpe = rawToExistential(fun.tpe)
            if (fun.tpe ne newtpe) {
              // println("late cooking: "+fun+":"+fun.tpe) // DEBUG
              return tryTypedApply(fun setType newtpe, args)
            }
          }
          // TODO: case to recurse into Function?
          /* Only retry if the error hails from a result expression of `tree`
           * (for instance, it makes no sense to retry on an error from a block statement)
           * compare with `samePointAs` since many synthetic trees are made with
           * offset positions even under -Yrangepos.
           */
          def errorInResult(tree: Tree): Boolean = {
            def pred(tree: Tree) = typeErrors.exists(_.errPos samePointAs tree.pos)
            def loop(tree: Tree): Boolean = pred(tree) || (tree match {
              case Block(_, r)          => loop(r)
              case Match(_, cases)      => cases.exists(pred)
              case CaseDef(_, _, r)     => loop(r)
              case Annotated(_, r)      => loop(r)
              case If(_, t, e)          => loop(t) || loop(e)
              case Try(b, catches, _)   => loop(b) || catches.exists(pred)
              case MethodValue(r)       => loop(r)
              case Select(qual, name)   => loop(qual)
              case Apply(fun, args)     => loop(fun) || args.exists(loop)
              case TypeApply(fun, args) => loop(fun) || args.exists(loop)
              case _                    => false
            })
            loop(tree)
          }
          val retry = typeErrors.forall(_.errPos != null) && (errorInResult(fun) || errorInResult(tree) || args.exists(errorInResult))
          typingStack.printTyping({
            val funStr = ptTree(fun) + " and " + (args map ptTree mkString ", ")
            if (retry) "second try: " + funStr
            else "no second try: " + funStr + " because error not in result: " + typeErrors.head.errPos+"!="+tree.pos
          })
          if (retry) {
            val Select(qual, name) = fun
            tryTypedArgs(args, forArgMode(fun, mode)) match {
              case Some(args1) if !args1.exists(arg => arg.exists(_.isErroneous)) =>
                val qual1 =
                  if (!pt.isError) adaptToArguments(qual, name, args1, pt)
                  else qual
                if (qual1 ne qual) {
                  val tree1 = Apply(Select(qual1, name) setPos fun.pos, args1) setPos tree.pos
                  return context withinSecondTry typed1(tree1, mode, pt)
                }
              case _ => ()
            }
          }
          typeErrors foreach context.issue
          warnings foreach { case (p, m) => context.warning(p, m) }
          setError(treeCopy.Apply(tree, fun, args))
        }

        silent(_.doTypedApply(tree, fun, args, mode, pt)) match {
          case SilentResultValue(value) => value
          case e: SilentTypeError => onError(e.errors, e.warnings)
        }
      }

      def normalTypedApply(tree: Tree, fun: Tree, args: List[Tree]) = {
        // TODO: replace `fun.symbol.isStable` by `treeInfo.isStableIdentifierPattern(fun)`
        val stableApplication = (fun.symbol ne null) && fun.symbol.isMethod && fun.symbol.isStable
        val funpt = if (mode.inPatternMode) pt else WildcardType
        val appStart = if (StatisticsStatics.areSomeColdStatsEnabled) statistics.startTimer(failedApplyNanos) else null
        val opeqStart = if (StatisticsStatics.areSomeColdStatsEnabled) statistics.startTimer(failedOpEqNanos) else null

        def isConversionCandidate(qual: Tree, name: Name): Boolean =
          !mode.inPatternMode && nme.isOpAssignmentName(TermName(name.decode)) && !qual.exists(_.isErroneous)

        def reportError(error: SilentTypeError): Tree = {
          error.reportableErrors foreach context.issue
          error.warnings foreach { case (p, m) => context.warning(p, m) }
          args foreach (arg => typed(arg, mode, ErrorType))
          setError(tree)
        }
        def advice1(convo: Tree, errors: List[AbsTypeError], err: SilentTypeError): List[AbsTypeError] =
          errors.map { e =>
            if (e.errPos samePointAs tree.pos) {
              val header = f"${e.errMsg}%n  Expression does not convert to assignment because:%n    "
              val expansion = f"%n    expansion: ${show(convo)}"
              NormalTypeError(tree, err.errors.flatMap(_.errMsg.linesIterator.toList).mkString(header, f"%n    ", expansion))
            } else e
          }
        def advice2(errors: List[AbsTypeError]): List[AbsTypeError] =
          errors.map { e =>
            if (e.errPos samePointAs tree.pos) {
              val msg = f"${e.errMsg}%n  Expression does not convert to assignment because receiver is not assignable."
              NormalTypeError(tree, msg)
            } else e
          }
        def onError(error: SilentTypeError): Tree = fun match {
          case Select(qual, name) if isConversionCandidate(qual, name) =>
            val qual1 = typedQualifier(qual)
            if (treeInfo.isVariableOrGetter(qual1)) {
              if (StatisticsStatics.areSomeColdStatsEnabled) statistics.stopTimer(failedOpEqNanos, opeqStart)
              val erred = qual1.exists(_.isErroneous) || args.exists(_.isErroneous)
              if (erred) reportError(error) else {
                val convo = convertToAssignment(fun, qual1, name, args)
                silent(op = _.typed1(convo, mode, pt)) match {
                  case SilentResultValue(t) => t
                  case err: SilentTypeError => reportError(
                    SilentTypeError(advice1(convo, error.errors, err), error.warnings)
                  )
                }
              }
            } else {
              if (StatisticsStatics.areSomeColdStatsEnabled) statistics.stopTimer(failedApplyNanos, appStart)
              val Apply(Select(qual2, _), args2) = tree
              val erred = qual2.exists(_.isErroneous) || args2.exists(_.isErroneous)
              reportError {
                if (erred) error else SilentTypeError(advice2(error.errors), error.warnings)
              }
            }
          case _ =>
            if (StatisticsStatics.areSomeColdStatsEnabled) statistics.stopTimer(failedApplyNanos, appStart)
            reportError(error)
        }
        val silentResult = silent(
          op                    = _.typed(fun, mode.forFunMode, funpt),
          reportAmbiguousErrors = !mode.inExprMode && context.ambiguousErrors,
          newtree               = if (mode.inExprMode) tree else context.tree
        )
        silentResult match {
          case SilentResultValue(fun1) =>
            val fun2 = if (stableApplication) stabilizeFun(fun1, mode, pt) else fun1
            if (StatisticsStatics.areSomeColdStatsEnabled) statistics.incCounter(typedApplyCount)
            val noSecondTry = (
                 isPastTyper
              || context.inSecondTry
              || (fun2.symbol ne null) && fun2.symbol.isConstructor
              || isImplicitMethodType(fun2.tpe)
            )
            val isFirstTry = fun2 match {
              case Select(_, _) => !noSecondTry && mode.inExprMode
              case _            => false
            }
            if (isFirstTry)
              tryTypedApply(fun2, args)
            else
              doTypedApply(tree, fun2, args, mode, pt)
          case err: SilentTypeError => onError(err)
        }
      }

      def typedApply(tree: Apply) = tree match {
        case Apply(Block(stats, expr), args) =>
          typed1(atPos(tree.pos)(Block(stats, Apply(expr, args) setPos tree.pos.makeTransparent)), mode, pt)
        case Apply(fun, args) =>
          normalTypedApply(tree, fun, args) match {
            case treeInfo.ArrayInstantiation(level, componentType, arg) =>
              // convert new Array[T](len) to evidence[ClassTag[T]].newArray(len)
              // convert new Array^N[T](len) for N > 1 to evidence[ClassTag[Array[...Array[T]...]]].newArray(len)
              // where Array HK gets applied (N-1) times
              val tagType = (1 until level).foldLeft(componentType)((res, _) => arrayType(res))

              val tree1: Tree = resolveClassTag(tree.pos, tagType) match {
                case EmptyTree => MissingClassTagError(tree, tagType)
                case tag       => atPos(tree.pos)(new ApplyToImplicitArgs(Select(tag, nme.newArray), arg :: Nil))
              }
              if (tree1.isErrorTyped) tree1 else typed(tree1, mode, pt)
            case Apply(Select(fun, nme.apply), _) if treeInfo.isSuperConstrCall(fun) => TooManyArgumentListsForConstructor(tree) //scala/bug#5696
            case tree1 if mode.inPatternMode && tree1.tpe.paramSectionCount > 0 =>
              // For a case class C with more than two parameter lists,
              // C(_) is typed as C(_)() which is a method type like ()C.
              // In a pattern, just use the final result type, C in this case.
              // The enclosing context may be case c @ C(_) => or val c @ C(_) = v.
              tree1 modifyType (_.finalResultType)
              tree1
            case tree1                                                               => tree1
          }
      }

      def convertToAssignment(fun: Tree, qual: Tree, name: Name, args: List[Tree]): Tree = {
        val prefix = name.toTermName stripSuffix nme.EQL
        def mkAssign(vble: Tree): Tree =
          Assign(
            vble,
            Apply(
              Select(vble.duplicate, prefix) setPos fun.pos.focus, args) setPos tree.pos.makeTransparent
          ) setPos tree.pos

        def mkUpdate(table: Tree, indices: List[Tree], args_? : Option[List[Tree]]) =
          gen.evalOnceAll(table :: indices, context.owner, fresh) {
            case tab :: is =>
              def mkCall(name: Name, extraArgs: Tree*) = (
                Apply(
                  Select(tab(), name) setPos table.pos,
                  is.map(i => i()) ++ extraArgs
                ) setPos tree.pos
              )
              def mkApplies(core: Tree) = args_?.fold(core) { args =>
                Apply(core, args) setPos wrappingPos(core :: args)
              }
              mkCall(
                nme.update,
                Apply(Select(mkApplies(mkCall(nme.apply)), prefix) setPos fun.pos, args) setPos tree.pos
              )
            case _ => EmptyTree
          }

        val assignment = qual match {
          case Ident(_) =>
            mkAssign(qual)

          case Select(qualqual, vname) =>
            gen.evalOnce(qualqual, context.owner, fresh) { qq =>
              val qq1 = qq()
              mkAssign(Select(qq1, qual.symbol) setPos qual.pos)
            }

          case Apply(fn, extra) if qual.isInstanceOf[ApplyToImplicitArgs] =>
            fn match {
              case treeInfo.Applied(Select(table, nme.apply), _, indices :: Nil) =>
                // table(indices)(implicits)
                mkUpdate(table, indices, Some(extra))
              case _  => UnexpectedTreeAssignmentConversionError(qual)
            }

          case Apply(fn, indices) =>
            fn match {
              case treeInfo.Applied(Select(table, nme.apply), _, Nil) =>
                mkUpdate(table, indices, None)
              case _  => UnexpectedTreeAssignmentConversionError(qual)
            }
        }
        assignment
      }

      def typedSuper(tree: Super) = {
        val mix = tree.mix
        val qual1 = typed(tree.qual)

        val clazz = qual1 match {
          case This(_) => qual1.symbol
          case _ => qual1.tpe.typeSymbol
        }
        def findMixinSuper(site: Type): Type = {
          var ps = site.parents filter (_.typeSymbol.name == mix)
          if (ps.isEmpty)
            ps = site.parents filter (_.typeSymbol.name == mix)
          if (ps.isEmpty) {
            debuglog("Fatal: couldn't find site " + site + " in " + site.parents.map(_.typeSymbol.name))
            if (phase.erasedTypes && context.enclClass.owner.isTrait) {
              // the reference to super class got lost during erasure
              restrictionError(tree.pos, unit, "traits may not select fields or methods from super[C] where C is a class")
              ErrorType
            } else {
              MixinMissingParentClassNameError(tree, mix, clazz)
              ErrorType
            }
          } else if (!ps.tail.isEmpty) {
            AmbiguousParentClassError(tree)
            ErrorType
          } else {
            ps.head
          }
        }

        val owntype = (
          if (!mix.isEmpty) findMixinSuper(clazz.tpe)
          else if (context.inSuperInit) clazz.info.firstParent
          else intersectionType(clazz.info.parents)
        )
        treeCopy.Super(tree, qual1, mix) setType SuperType(clazz.thisType, owntype)
      }

      def typedThis(tree: This) =
        tree.symbol orElse qualifyingClass(tree, tree.qual, packageOK = false, immediate = true) match {
          case NoSymbol => tree
          case clazz    =>
            tree setSymbol clazz setType clazz.thisType.underlying
            if (isStableContext(tree, mode, pt)) tree setType clazz.thisType else tree
        }


      // For Java, instance and static members are in the same scope, but we put the static ones in the companion object
      // so, when we can't find a member in the class scope, check the companion
      def inCompanionForJavaStatic(cls: Symbol, name: Name): Symbol =
        if (!(context.unit.isJava && cls.isClass)) NoSymbol else {
          context.javaFindMember(cls.typeOfThis, name, _ => true)._2
        }

      /* Attribute a selection where `tree` is `qual.name`.
       * `qual` is already attributed.
       */
      def typedSelect(tree: Tree, qual: Tree, name: Name): Tree = {
        // note: on error, we discard the work we did in type checking tree.qualifier into qual
        // (tree is either Select or SelectFromTypeTree, and qual may be different from tree.qualifier because it has been type checked)
        val qualTp = qual.tpe
        if ((qualTp eq null) || qualTp.isError) setError(tree)
        else if (name.isTypeName && qualTp.isVolatile)  // TODO: use same error message for volatileType#T and volatilePath.T?
          if (tree.isInstanceOf[SelectFromTypeTree]) TypeSelectionFromVolatileTypeError(tree, qual)
          else UnstableTreeError(qual)
        else {
          def asDynamicCall = mkInvoke(context, tree, qual, name) map { t =>
            wrapErrors(t, (_.typed1(t, mode, pt)))
          }

          val sym = tree.symbol orElse member(qual.tpe, name) orElse inCompanionForJavaStatic(qual.symbol, name)
          if ((sym eq NoSymbol) && name != nme.CONSTRUCTOR && mode.inAny(EXPRmode | PATTERNmode)) {
            // symbol not found? --> try to convert implicitly to a type that does have the required
            // member.  Added `| PATTERNmode` to allow enrichment in patterns (so we can add e.g., an
            // xml member to StringContext, which in turn has an unapply[Seq] method)

              val qual1 = adaptToMemberWithArgs(tree, qual, name, mode)
              if ((qual1 ne qual) && !qual1.isErrorTyped)
                return typed(treeCopy.Select(tree, qual1, name), mode, pt)
          }

          // This special-case complements the logic in `adaptMember` in erasure, it handles selections
          // from `Super`. In `adaptMember`, if the erased type of a qualifier doesn't conform to the
          // owner of the selected member, a cast is inserted, e.g., (foo: Option[String]).get.trim).
          // Similarly, for `super.m`, typing `super` during erasure assigns the superclass. If `m`
          // is defined in a trait, this is incorrect, we need to assign a type to `super` that conforms
          // to the owner of `m`. Adding a cast (as in `adaptMember`) would not work, `super.asInstanceOf`
          // is not a valid tree.
          if (phase.erasedTypes && qual.isInstanceOf[Super]) {
            //  See the comment in `preErase` why we use the attachment (scala/bug#7936)
            val qualSym = tree.getAndRemoveAttachment[QualTypeSymAttachment] match {
              case Some(a) => a.sym
              case None => sym.owner
            }
            qual.setType(qualSym.tpe)
          }

          if (!reallyExists(sym)) {
            def handleMissing: Tree = {
              def errorTree = missingSelectErrorTree(tree, qual, name)
              def asTypeSelection = (
                if (context.unit.isJava && name.isTypeName) {
                  // scala/bug#3120 Java uses the same syntax, A.B, to express selection from the
                  // value A and from the type A. We have to try both.
                  atPos(tree.pos)(gen.convertToSelectFromType(qual, name)) match {
                    case EmptyTree => None
                    case tree1     => Some(typed1(tree1, mode, pt))
                  }
                }
                else None
              )
              debuglog(s"""
                |qual=$qual:${qual.tpe}
                |symbol=${qual.tpe.termSymbol.defString}
                |scope-id=${qual.tpe.termSymbol.info.decls.hashCode}
                |members=${qual.tpe.members mkString ", "}
                |name=$name
                |found=$sym
                |owner=${context.enclClass.owner}
                """.stripMargin)

              // 1) Try converting a term selection on a java class into a type selection.
              // 2) Try expanding according to Dynamic rules.
              // 3) Try looking up the name in the qualifier.
              asTypeSelection orElse asDynamicCall getOrElse (lookupInQualifier(qual, name) match {
                case NoSymbol => setError(errorTree)
                case found    => typed1(tree setSymbol found, mode, pt)
              })
            }
            handleMissing
          }
          else {
            if ((sym ne NoSymbol) && !qual.tpe.isStable && argsDependOnPrefix(sym)) {
              // Rewrites "qual.name ..." to "{ val lhs = qual ; lhs.name ... }" in cases where
              // qual is not stable and name has a method type which depends on its prefix. If
              // this is the case then hoisting qual out as a stable val means that members of
              // implicit scopes which are accessible via lhs can be candidates for satisfying
              // implicit (conversions to) arguments of name.

              // We have to introduce the ValDef before its use here, so we walk up the
              // context tree and attach it to the original root of this expression. It will
              // be extracted and inserted by insertStabilizer when typer unwinds out of this
              // expression.
              val insertionContext = context.nextEnclosing { ctx =>
                def isInsertionNode(tree: Tree): Boolean = tree match {
                  case _: Apply | _: TypeApply | _: Select => true
                  case _ => false
                }
                isInsertionNode(ctx.tree) && !isInsertionNode(ctx.outer.tree)
              }

              if (insertionContext != NoContext) {
                val vsym = insertionContext.owner.newValue(freshTermName(nme.STABILIZER_PREFIX), qual.pos.focus, SYNTHETIC | ARTIFACT | STABLE)
                vsym.setInfo(uncheckedBounds(qual.tpe))
                insertionContext.scope enter vsym
                val vdef = atPos(vsym.pos)(ValDef(vsym, focusInPlace(qual)) setType NoType)
                qual.changeOwner(insertionContext.owner -> vsym)
                addStabilizingDefinition(insertionContext.tree, vdef)
                val newQual = Ident(vsym) setType singleType(NoPrefix, vsym) setPos qual.pos.focus
                return typedSelect(tree, newQual, name)
              }
            }

            val tree1 = tree match {
              case Select(_, _) => treeCopy.Select(tree, qual, name)
              case SelectFromTypeTree(_, _) => treeCopy.SelectFromTypeTree(tree, qual, name)
            }
            val (result, accessibleError) = silent(_.makeAccessible(tree1, sym, qual.tpe, qual)) match {
              case SilentTypeError(err: AccessTypeError) =>
                (tree1, Some(err))
              case SilentTypeError(err) =>
                SelectWithUnderlyingError(tree, err)
                return tree
              case SilentResultValue((qual, pre)) =>
                (stabilize(qual, pre, mode, pt), None)
            }

            result match {
              // could checkAccessible (called by makeAccessible) potentially have skipped checking a type application in qual?
              case SelectFromTypeTree(qual@TypeTree(), name) if qual.tpe.typeArgs.nonEmpty => // TODO: somehow the new qual is not checked in refchecks
                treeCopy.SelectFromTypeTree(
                  result,
                  (TypeTreeWithDeferredRefCheck(){ () => val tp = qual.tpe; val sym = tp.typeSymbolDirect
                    // will execute during refchecks -- TODO: make private checkTypeRef in refchecks public and call that one?
                    checkBounds(qual, tp.prefix, sym.owner, sym.typeParams, tp.typeArgs, "")
                    qual // you only get to see the wrapped tree after running this check :-p
                  }) setType qual.tpe setPos qual.pos,
                  name)
              case _ if accessibleError.isDefined =>
                // don't adapt constructor, scala/bug#6074
                val qual1 = if (name == nme.CONSTRUCTOR) qual
                            else adaptToMemberWithArgs(tree, qual, name, mode, reportAmbiguous = false, saveErrors = false)
                if (!qual1.isErrorTyped && (qual1 ne qual))
                  typed(Select(qual1, name) setPos tree.pos, mode, pt)
                else
                  // before failing due to access, try a dynamic call.
                  asDynamicCall getOrElse {
                    context.issue(accessibleError.get)
                    setError(tree)
                  }
              case _ =>
                result
            }
          }
        }
      }

      def typedTypeSelectionQualifier(tree: Tree, pt: Type) =
        context.withImplicitsDisabled {
          val mode1 = MonoQualifierModes | mode.onlyTypePat
          typed(checkRootOfQualifier(tree, mode1), mode1, pt)
        }

      def typedSelectOrSuperCall(tree: Select) = tree match {
        case Select(qual @ Super(_, _), nme.CONSTRUCTOR) =>
          // the qualifier type of a supercall constructor is its first parent class
          typedSelect(tree, typedSelectOrSuperQualifier(qual), nme.CONSTRUCTOR)
        case Select(qual, name) =>
          if (name.isTypeName) {
            val qualTyped = typedTypeSelectionQualifier(tree.qualifier, WildcardType)
            val qualStableOrError =
              if (qualTyped.isErrorTyped || unit.isJava || treeInfo.admitsTypeSelection(qualTyped)) qualTyped
              else UnstableTreeError(qualTyped)
            typedSelect(tree, qualStableOrError, name)
          } else {
            if (StatisticsStatics.areSomeColdStatsEnabled) statistics.incCounter(typedSelectCount)
            val qualTyped = checkDead(context, typedQualifier(qual, mode))
            val tree1 = typedSelect(tree, qualTyped, name)

            if (tree.isInstanceOf[PostfixSelect])
              checkFeature(tree.pos, currentRun.runDefinitions.PostfixOpsFeature, name.decode)
            val sym = tree1.symbol
            if (sym != null && sym.isOnlyRefinementMember && !sym.isMacro)
              checkFeature(tree1.pos, currentRun.runDefinitions.ReflectiveCallsFeature, sym.toString)

            qualTyped.symbol match {
              case s: Symbol if s.isRootPackage => treeCopy.Ident(tree1, name)
              case _ => tree1
            }
          }
      }

      /* A symbol qualifies if:
       *  - it exists
       *  - it is not stale (stale symbols are made to disappear here)
       *  - if we are in a constructor pattern, method definitions do not qualify
       *    unless they are stable.  Otherwise, 'case x :: xs' would find the :: method.
       */
      def qualifies(sym: Symbol) = (
           sym.hasRawInfo
        && reallyExists(sym)
        && !(mode.typingConstructorPattern && sym.isMethod && !sym.isStable)
      )

      /* Attribute an identifier consisting of a simple name or an outer reference.
       *
       * @param tree      The tree representing the identifier.
       * @param name      The name of the identifier.
       * Transformations: (1) Prefix class members with this.
       *                  (2) Change imported symbols to selections
       */
      def typedIdent(tree: Tree, name: Name): Tree = {
        // setting to enable unqualified idents in empty package (used by the repl)
        def inEmptyPackage = if (settings.exposeEmptyPackage) lookupInEmpty(name) else NoSymbol

        def issue(err: AbsTypeError) = {
          // Avoiding some spurious error messages: see scala/bug#2388.
          val suppress = reporter.hasErrors && (name startsWith tpnme.ANON_CLASS_NAME)
          if (!suppress)
            ErrorUtils.issueTypeError(err)

          setError(tree)
        }
          // ignore current variable scope in patterns to enforce linearity
        val startContext = if (mode.typingPatternOrTypePat) context.outer else context

        def asTypeName = if (mode.inAll(MonoQualifierModes) && unit.isJava && name.isTermName) {
          startContext.lookupSymbol(name.toTypeName, qualifies).symbol
        } else NoSymbol

        val nameLookup   = tree.symbol match {
          case NoSymbol   => startContext.lookupSymbol(name, qualifies)
          case sym        => LookupSucceeded(EmptyTree, sym)
        }
        import InferErrorGen._
        nameLookup match {
          case LookupAmbiguous(msg)         => issue(AmbiguousIdentError(tree, name, msg))
          case LookupInaccessible(sym, msg) => issue(AccessError(tree, sym, context, msg))
          case LookupNotFound               =>
            asTypeName orElse inEmptyPackage orElse lookupInRoot(name) match {
              case NoSymbol => issue(SymbolNotFoundError(tree, name, context.owner, startContext))
              case sym      => typed1(tree setSymbol sym, mode, pt)
            }
          case LookupSucceeded(qual, sym)   =>
            (// this -> Foo.this
            if (sym.isThisSym)
              typed1(This(sym.owner) setPos tree.pos, mode, pt)
            else if (sym.rawname == nme.classOf && currentRun.runDefinitions.isPredefClassOf(sym) && pt.typeSymbol == ClassClass && pt.typeArgs.nonEmpty) {
              // Inferring classOf type parameter from expected type.  Otherwise an
              // actual call to the stubbed classOf method is generated, returning null.
              typedClassOf(tree, TypeTree(pt.typeArgs.head).setPos(tree.pos.focus))
            }
          else {
              val pre1  = if (sym.isTopLevel) sym.owner.thisType else if (qual == EmptyTree) NoPrefix else qual.tpe
              val tree1 = if (qual == EmptyTree) tree else {
                val pos = tree.pos
                Select(atPos(pos.focusStart)(qual), name).setPos(pos)
              }
              val (tree2, pre2) = makeAccessible(tree1, sym, pre1, qual)
            // scala/bug#5967 Important to replace param type A* with Seq[A] when seen from from a reference, to avoid
            //         inference errors in pattern matching.
              stabilize(tree2, pre2, mode, pt) modifyType dropIllegalStarTypes
            }) setAttachments tree.attachments
          }
        }

      def typedIdentOrWildcard(tree: Ident) = {
        val name = tree.name
        if (StatisticsStatics.areSomeColdStatsEnabled) statistics.incCounter(typedIdentCount)
        if (!tree.isBackquoted &&
            ((name == nme.WILDCARD && mode.typingPatternNotConstructor) ||
             (name == tpnme.WILDCARD && mode.inTypeMode)))
          tree setType makeFullyDefined(pt)
        else
          typedIdent(tree, name)
      }

      def typedCompoundTypeTree(tree: CompoundTypeTree) = {
        val templ = tree.templ
        val parents1 = templ.parents mapConserve (typedType(_, mode))

        // This is also checked later in typedStats, but that is too late for scala/bug#5361, so
        // we eagerly check this here.
        for (stat <- templ.body if !treeInfo.isDeclarationOrTypeDef(stat))
          OnlyDeclarationsError(stat)

        if ((parents1 ++ templ.body) exists (_.isErrorTyped)) tree setType ErrorType
        else {
          val decls = newScope
          //Console.println("Owner: " + context.enclClass.owner + " " + context.enclClass.owner.id)
          val self = refinedType(parents1 map (_.tpe), context.enclClass.owner, decls, templ.pos)
          newTyper(context.make(templ, self.typeSymbol, decls)).typedRefinement(templ)
          templ updateAttachment CompoundTypeTreeOriginalAttachment(parents1, Nil) // stats are set elsewhere
          tree setType (if (templ.exists(_.isErroneous)) ErrorType else self) // Being conservative to avoid scala/bug#5361
        }
      }

      def typedAppliedTypeTree(tree: AppliedTypeTree) = {
        val tpt        = tree.tpt
        val args       = tree.args
        val tpt1       = typed1(tpt, mode | FUNmode | TAPPmode, WildcardType)
        def isPoly     = tpt1.tpe.isInstanceOf[PolyType]
        def isComplete = tpt1.symbol.rawInfo.isComplete

        if (tpt1.isErrorTyped) {
          tpt1
        } else if (!tpt1.hasSymbolField) {
          AppliedTypeNoParametersError(tree, tpt1.tpe)
        } else {
          val tparams = tpt1.symbol.typeParams

          if (sameLength(tparams, args)) {
            // @M: kind-arity checking is done here and in adapt, full kind-checking is in checkKindBounds (in Infer)
            val args1 = map2Conserve(args, tparams) { (arg, tparam) =>
              def ptParams = Kind.FromParams(tparam.typeParams)

              // if symbol hasn't been fully loaded, can't check kind-arity except when we're in a pattern,
              // where we can (we can't take part in F-Bounds) and must (scala/bug#8023)
              val pt = if (mode.typingPatternOrTypePat) {
                tparam.initialize; ptParams
              }
              else if (isComplete) ptParams
              else Kind.Wildcard

              typedHigherKindedType(arg, mode, pt)
            }
            val argtypes = mapList(args1)(treeTpe)

            foreach2(args, tparams) { (arg, tparam) =>
              // note: can't use args1 in selector, because Binds got replaced
              val asym = arg.symbol
              def abounds = asym.info.bounds
              def tbounds = tparam.info.bounds
              // TODO investigate whether this should be merged with the near duplicate in Inferencer
              // and whether or not we should avoid using setInfo here as well to avoid potentially
              // trampling on type history.
              def enhanceBounds(): Unit = {
                val TypeBounds(lo0, hi0) = abounds
                val TypeBounds(lo1, hi1) = tbounds.subst(tparams, argtypes)
                val lo = lub(List(lo0, lo1))
                val hi = glb(List(hi0, hi1))
                if (!(lo =:= lo0 && hi =:= hi0))
                  asym setInfo logResult(s"Updating bounds of ${asym.fullLocationString} in $tree from '$abounds' to")(TypeBounds(lo, hi))
              }
              if (asym != null && asym.isAbstractType) {
                arg match {
                  // I removed the Ident() case that partially fixed scala/bug#1786,
                  // because the stricter bounds being inferred broke e.g., slick
                  // worse, the fix was compilation order-dependent
                  // sharpenQuantifierBounds (used in skolemizeExistential) has an alternative fix (scala/bug#6169) that's less invasive
                  case Bind(_, _) => enhanceBounds()
                  case _          =>
                }
              }
            }
            val original = treeCopy.AppliedTypeTree(tree, tpt1, args1)
            val result = TypeTree(appliedType(tpt1.tpe, argtypes)) setOriginal original
            if (isPoly) // did the type application (performed by appliedType) involve an unchecked beta-reduction?
              TypeTreeWithDeferredRefCheck(){ () =>
                // wrap the tree and include the bounds check -- refchecks will perform this check (that the beta reduction was indeed allowed) and unwrap
                // we can't simply use original in refchecks because it does not contains types
                // (and the only typed trees we have been mangled so they're not quite the original tree anymore)
                checkBounds(result, tpt1.tpe.prefix, tpt1.symbol.owner, tpt1.symbol.typeParams, argtypes, "")
                result // you only get to see the wrapped tree after running this check :-p
              } setType (result.tpe) setPos(result.pos)
            else result
          } else if (tparams.isEmpty) {
            AppliedTypeNoParametersError(tree, tpt1.tpe)
          } else {
            //Console.println("\{tpt1}:\{tpt1.symbol}:\{tpt1.symbol.info}")
            if (settings.debug) Console.println(tpt1+":"+tpt1.symbol+":"+tpt1.symbol.info)//debug
            AppliedTypeWrongNumberOfArgsError(tree, tpt1, tparams)
          }
        }
      }

      val sym: Symbol = tree.symbol
      if ((sym ne null) && (sym ne NoSymbol)) sym.initialize

      def typedPackageDef(pdef0: PackageDef) = {
        val pdef = treeCopy.PackageDef(pdef0, pdef0.pid, pluginsEnterStats(this, namer.expandMacroAnnotations(pdef0.stats)))
        val pid1 = typedPackageQualifier(pdef.pid).asInstanceOf[RefTree]
        assert(sym.moduleClass ne NoSymbol, sym)
        if (pid1.symbol.ne(NoSymbol) && !(pid1.symbol.hasPackageFlag || pid1.symbol.isModule))
          reporter.error(pdef.pos, s"There is name conflict between the ${pid1.symbol.fullName} and the package ${sym.fullName}.")
        val stats1 = newTyper(context.make(tree, sym.moduleClass, sym.info.decls))
          .typedStats(pdef.stats, NoSymbol)
        treeCopy.PackageDef(tree, pid1, stats1) setType NoType
      }

      /*
       * The typer with the correct context for a method definition. If the method is a default getter for
       * a constructor default, the resulting typer has a constructor context (fixes scala/bug#5543).
       */
      def defDefTyper(ddef: DefDef) = {
        val isConstrDefaultGetter = ddef.mods.hasDefault && sym.owner.isModuleClass &&
            nme.defaultGetterToMethod(sym.name) == nme.CONSTRUCTOR
        newTyper(context.makeNewScope(ddef, sym)).constrTyperIf(isConstrDefaultGetter)
      }

      def typedAlternative(alt: Alternative) = {
        context withinPatAlternative (
          treeCopy.Alternative(tree, alt.trees mapConserve (alt => typed(alt, mode, pt))) setType pt
        )
      }
      def typedStar(tree: Star) = {
        if (!context.starPatterns && !isPastTyper)
          StarPatternWithVarargParametersError(tree)

        treeCopy.Star(tree, typed(tree.elem, mode, pt)) setType makeFullyDefined(pt)
      }
      def issueTryWarnings(tree: Try): Try = {
        def checkForCatchAll(cdef: CaseDef): Unit = {
          def unbound(t: Tree) = t.symbol == null || t.symbol == NoSymbol
          def warn(name: Name) = {
            val msg = s"This catches all Throwables. If this is really intended, use `case ${name.decoded} : Throwable` to clear this warning."
            context.warning(cdef.pat.pos, msg)
          }
          if (cdef.guard.isEmpty) cdef.pat match {
            case Bind(name, i @ Ident(_)) if unbound(i) => warn(name)
            case i @ Ident(name) if unbound(i)          => warn(name)
            case _                                      =>
          }
        }
        if (!isPastTyper) tree match {
          case Try(_, Nil, fin) =>
            if (fin eq EmptyTree)
              context.warning(tree.pos, "A try without a catch or finally is equivalent to putting its body in a block; no exceptions are handled.")
          case Try(_, catches, _) =>
            catches foreach checkForCatchAll
        }
        tree
      }

      def typedTry(tree: Try) = {
        val Try(block, catches, fin) = tree
        val block1   = typed(block, pt)
        val catches1 = typedCases(catches, ThrowableTpe, pt)
        val fin1     = if (fin.isEmpty) fin else typed(fin, UnitTpe)

        def finish(ownType: Type) = treeCopy.Try(tree, block1, catches1, fin1) setType ownType

        issueTryWarnings(
          if (isFullyDefined(pt))
            finish(pt)
          else block1 :: catches1 map (_.tpe.deconst) match {
            case tpes if sameWeakLubAsLub(tpes) => finish(lub(tpes))
            case tpes                           =>
              val lub      = weakLub(tpes)
              val block2   = adapt(block1, mode, lub)
              val catches2 = catches1 map (adaptCase(_, mode, lub))
              treeCopy.Try(tree, block2, catches2, fin1) setType lub
          }
        )
      }

      def typedThrow(tree: Throw) = {
        val expr1 = typedByValueExpr(tree.expr, ThrowableTpe)
        treeCopy.Throw(tree, expr1) setType NothingTpe
      }

      def typedTyped(tree: Typed) = {
        if (treeInfo isWildcardStarType tree.tpt)
          typedStarInPattern(tree, mode.onlySticky, pt)
        else if (mode.inPatternMode)
          typedInPattern(tree, mode.onlySticky, pt)
        else tree match {
          // find out whether the programmer is trying to eta-expand a macro def
          // to do that we need to typecheck the tree first (we need a symbol of the eta-expandee)
          // that typecheck must not trigger macro expansions, so we explicitly prohibit them
          // however we cannot do `context.withMacrosDisabled`
          // because `expr` might contain nested macro calls (see scala/bug#6673).
          // Otherwise, (check for dead code, and) eta-expand.
          case MethodValue(expr) =>
            // Need to type in FUNmode so that we accept a method type (which also means we can't use our pt),
            // this does mean no overloading is performed. The main reason to ignore pt and move to FUNmode is that
            // the `m` in `m _` could involve an implicit conversion, which will go through adapt after converting,
            // which will run afoul of the restriction that a method-typed tree is only allowed when a function type is expected.
            // We peeled off the `_` marker for the typed1 call, so we don't know that the user has requested eta-expansion.
            // See scala/bug#8299.
            val funTyped = typed1(suppressMacroExpansion(expr), mode | FUNmode, WildcardType)
            if (funTyped.tpe.isInstanceOf[OverloadedType]) inferExprAlternative(funTyped, pt)
            funTyped match {
              case macroDef if treeInfo.isMacroApplication(macroDef) => MacroEtaError(macroDef)
              case methodValue                                       => typedEta(checkDead(context, methodValue))
            }
          case Typed(expr, tpt) =>
            val tpt1  = typedType(tpt, mode)                           // type the ascribed type first
            val exprWithAttachment =
              if (definitions.isUnitType(tpt1.tpe)) expr.updateAttachment(TypedExpectingUnitAttachment)
              else expr
            val expr1 = typed(exprWithAttachment, mode.onlySticky, tpt1.tpe.deconst) // then type the expression with tpt1 as the expected type
            treeCopy.Typed(tree, expr1, tpt1) setType tpt1.tpe
        }
      }

      def typedTypeApply(tree: TypeApply) = {
        val fun = tree.fun
        val args = tree.args
        // @M: kind-arity checking is done here and in adapt, full kind-checking is in checkKindBounds (in Infer)
        //@M! we must type fun in order to type the args, as that requires the kinds of fun's type parameters.
        // However, args should apparently be done first, to save context.undetparams. Unfortunately, the args
        // *really* have to be typed *after* fun. We escape from this classic Catch-22 by simply saving&restoring undetparams.

        // @M TODO: the compiler still bootstraps&all tests pass when this is commented out..
        //val undets = context.undetparams

        // @M: fun is typed in TAPPmode because it is being applied to its actual type parameters
        val fun1 = typed(fun, mode.forFunMode | TAPPmode)
        val tparams = if (fun1.symbol == null) Nil else fun1.symbol.typeParams

        //@M TODO: val undets_fun = context.undetparams  ?
        // "do args first" (by restoring the context.undetparams) in order to maintain context.undetparams on the function side.

        // @M TODO: the compiler still bootstraps when this is commented out.. TODO: run tests
        //context.undetparams = undets

        // @M maybe the well-kindedness check should be done when checking the type arguments conform to the type parameters' bounds?
        val args1 = if (sameLength(args, tparams)) map2Conserve(args, tparams) {
          (arg, tparam) => typedHigherKindedType(arg, mode, Kind.FromParams(tparam.typeParams))
        }
        else {
          //@M  this branch is correctly hit for an overloaded polymorphic type. It also has to handle erroneous cases.
          // Until the right alternative for an overloaded method is known, be very liberal,
          // typedTypeApply will find the right alternative and then do the same check as
          // in the then-branch above. (see pos/tcpoly_overloaded.scala)
          // this assert is too strict: be tolerant for errors like trait A { def foo[m[x], g]=error(""); def x[g] = foo[g/*ERR: missing argument type*/] }
          //assert(fun1.symbol.info.isInstanceOf[OverloadedType] || fun1.symbol.isError) //, (fun1.symbol,fun1.symbol.info,fun1.symbol.info.getClass,args,tparams))
          args mapConserve (typedHigherKindedType(_, mode))
        }

        //@M TODO: context.undetparams = undets_fun ?
        Typer.this.typedTypeApply(tree, mode, fun1, args1)
      }

      def typedApplyDynamic(tree: ApplyDynamic) = {
        assert(phase.erasedTypes)
        val qual1 = typed(tree.qual, AnyRefTpe)
        val args1 = tree.args mapConserve (arg => typed(arg, AnyRefTpe))
        treeCopy.ApplyDynamic(tree, qual1, args1) setType AnyRefTpe
      }

      def typedReferenceToBoxed(tree: ReferenceToBoxed) = {
        val id = tree.ident
        val id1 = typed1(id, mode, pt) match { case id: Ident => id }
        // [Eugene] am I doing it right?
        val erasedTypes = phaseId(currentPeriod) >= currentRun.erasurePhase.id
        val tpe = capturedVariableType(id.symbol, erasedTypes = erasedTypes)
        treeCopy.ReferenceToBoxed(tree, id1) setType tpe
      }

      // Warn about likely interpolated strings which are missing their interpolators
      def warnMissingInterpolator(lit: Literal): Unit = if (!isPastTyper) {
        // attempt to avoid warning about trees munged by macros
        def isMacroExpansion = {
          // context.tree is not the expandee; it is plain new SC(ps).m(args)
          //context.tree exists (t => (t.pos includes lit.pos) && hasMacroExpansionAttachment(t))
          // testing pos works and may suffice
          //openMacros exists (_.macroApplication.pos includes lit.pos)
          // tests whether the lit belongs to the expandee of an open macro
          openMacros exists (_.macroApplication.attachments.get[MacroExpansionAttachment] match {
            case Some(MacroExpansionAttachment(_, t: Tree)) => t exists (_ == lit)
            case _                                          => false
          })
        }
        // attempt to avoid warning about the special interpolated message string
        // for implicitNotFound or any standard interpolation (with embedded $$).
        def isRecognizablyNotForInterpolation = context.enclosingApply.tree match {
          case Apply(Select(Apply(RefTree(_, nme.StringContextName), _), _), _) => true
          case Apply(Select(New(RefTree(_, tpnme.implicitNotFound)), _), _) => true
          case _                                                            => isMacroExpansion
        }
        def requiresNoArgs(tp: Type): Boolean = tp match {
          case PolyType(_, restpe)     => requiresNoArgs(restpe)
          case MethodType(Nil, restpe) => requiresNoArgs(restpe)  // may be a curried method - can't tell yet
          case MethodType(p :: _, _)   => p.isImplicit            // implicit method requires no args
          case _                       => true                    // catches all others including NullaryMethodType
        }
        def isPlausible(m: Symbol) = !m.isPackage && m.alternatives.exists(x => requiresNoArgs(x.info))

        def maybeWarn(s: String): Unit = {
          def warn(message: String)         = context.warning(lit.pos, s"possible missing interpolator: $message")
          def suspiciousSym(name: TermName) = context.lookupSymbol(name, _ => true).symbol
          val suspiciousExprs               = InterpolatorCodeRegex findAllMatchIn s
          def suspiciousIdents              = InterpolatorIdentRegex findAllIn s map (s => suspiciousSym(TermName(s drop 1)))
          def isCheapIdent(expr: String)    = (Character.isJavaIdentifierStart(expr.charAt(0)) &&
                                               expr.tail.forall(Character.isJavaIdentifierPart))
          def warnableExpr(expr: String)    = !expr.isEmpty && (!isCheapIdent(expr) || isPlausible(suspiciousSym(TermName(expr))))

          if (suspiciousExprs.nonEmpty) {
            val exprs = (suspiciousExprs map (_ group 1)).toList
            // short-circuit on leading ${}
            if (!exprs.head.isEmpty && exprs.exists(warnableExpr))
              warn("detected an interpolated expression") // "${...}"
          } else
            suspiciousIdents find isPlausible foreach (sym => warn(s"detected interpolated identifier `$$${sym.name}`")) // "$id"
        }
        lit match {
          case Literal(Constant(s: String)) if !isRecognizablyNotForInterpolation => maybeWarn(s)
          case _                                                                  =>
        }
      }

      def typedLiteral(tree: Literal) = {
        if (settings.warnMissingInterpolator) warnMissingInterpolator(tree)

        tree setType (if (tree.value.tag == UnitTag) UnitTpe else ConstantType(tree.value))
      }

      def typedSingletonTypeTree(tree: SingletonTypeTree) = {
        val refTyped = typedTypeSelectionQualifier(tree.ref, WildcardType)

        if (refTyped.isErrorTyped) setError(tree)
        else {
          // .resultType unwraps NullaryMethodType (accessor of a path)
          // .deconst unwraps the ConstantType to a LiteralType (for literal-based singleton types)
          tree setType refTyped.tpe.resultType.deconst
          if (!treeInfo.admitsTypeSelection(refTyped)) UnstableTreeError(tree)
          else tree
        }
      }

      def typedTypeBoundsTree(tree: TypeBoundsTree) = {
        val lo1 = if (tree.lo.isEmpty) TypeTree(NothingTpe) else typedType(tree.lo, mode)
        val hi1 = if (tree.hi.isEmpty) TypeTree(AnyTpe) else typedType(tree.hi, mode)
        treeCopy.TypeBoundsTree(tree, lo1, hi1) setType TypeBounds(lo1.tpe, hi1.tpe)
      }

      def typedExistentialTypeTree(tree: ExistentialTypeTree) = {
        val tree1 = typerWithLocalContext(context.makeNewScope(tree, context.owner)){
          typer =>
            if (context.inTypeConstructorAllowed)
              typer.context.withinTypeConstructorAllowed(typer.typedExistentialTypeTree(tree, mode))
            else
              typer.typedExistentialTypeTree(tree, mode)
        }
        checkExistentialsFeature(tree1.pos, tree1.tpe, "the existential type")
        tree1
      }

      def typedTypeTree(tree: TypeTree) = {
        if (tree.original != null) {
          val newTpt = typedType(tree.original, mode)
          tree setType newTpt.tpe
          newTpt match {
            case tt @ TypeTree() => tree setOriginal tt.original
            case _ => tree
          }
        }
        else {
          // we should get here only when something before failed
          // and we try again (@see tryTypedApply). In that case we can assign
          // whatever type to tree; we just have to survive until a real error message is issued.
          devWarning(tree.pos, s"Assigning Any type to TypeTree because tree.original is null: tree is $tree/${System.identityHashCode(tree)}, sym=${tree.symbol}, tpe=${tree.tpe}")
          tree setType AnyTpe
        }
      }
      def typedFunction(fun: Function) = {
        if (fun.symbol == NoSymbol)
          fun.symbol = context.owner.newAnonymousFunctionValue(fun.pos)

        typerWithLocalContext(context.makeNewScope(fun, fun.symbol))(_.typedFunction(fun, mode, pt))
      }

      // Trees only allowed during pattern mode.
      def typedInPatternMode(tree: Tree): Tree = tree match {
        case tree: Alternative => typedAlternative(tree)
        case tree: Star        => typedStar(tree)
        case _                 => abort(s"unexpected tree in pattern mode: ${tree.getClass}\n$tree")
      }

      @inline def typedTypTree(tree: TypTree): Tree = tree match {
        case tree: TypeTree                     => typedTypeTree(tree)
        case tree: AppliedTypeTree              => typedAppliedTypeTree(tree)
        case tree: TypeBoundsTree               => typedTypeBoundsTree(tree)
        case tree: SingletonTypeTree            => typedSingletonTypeTree(tree)
        case tree: SelectFromTypeTree           => typedSelect(tree, typedType(tree.qualifier, mode), tree.name)
        case tree: CompoundTypeTree             => typedCompoundTypeTree(tree)
        case tree: ExistentialTypeTree          => typedExistentialTypeTree(tree)
        case tree: TypeTreeWithDeferredRefCheck => tree // TODO: retype the wrapped tree? TTWDRC would have to change to hold the wrapped tree (not a closure)
        case _                                  => abort(s"unexpected type-representing tree: ${tree.getClass}\n$tree")
      }

      @inline def typedMemberDef(tree: MemberDef): Tree = tree match {
        case tree: ValDef     => typedValDef(tree)
        case tree: DefDef     => defDefTyper(tree).typedDefDef(tree)
        case tree: ClassDef   => newTyper(context.makeNewScope(tree, sym)).typedClassDef(tree)
        case tree: ModuleDef  => newTyper(context.makeNewScope(tree, sym.moduleClass)).typedModuleDef(tree)
        case tree: TypeDef    => typedTypeDef(tree)
        case tree: PackageDef => typedPackageDef(tree)
        case _                => abort(s"unexpected member def: ${tree.getClass}\n$tree")
      }

      // Extract and insert stabilizing ValDefs (if any) which might have been
      // introduced during the typing of the original expression.
      def insertStabilizer(tree: Tree, original: Tree): Tree = {
        if (phase.erasedTypes) tree
        else stabilizingDefinitions(original) match {
          case Nil => tree
          case vdefs =>
            removeStabilizingDefinitions(tree)
            Block(vdefs.reverse, tree) setType tree.tpe setPos tree.pos
        }
      }

      // Trees not allowed during pattern mode.
      def typedOutsidePatternMode(tree: Tree): Tree = tree match {
        case tree: Block            => typerWithLocalContext(context.makeNewScope(tree, context.owner))(_.typedBlock(tree, mode, pt))
        case tree: If               => typedIf(tree)
        case tree: TypeApply        => insertStabilizer(typedTypeApply(tree), tree)
        case tree: Function         => typedFunction(tree)
        case tree: Match            => typedVirtualizedMatch(tree)
        case tree: New              => typedNew(tree)
        case tree: Assign           => typedAssign(tree.lhs, tree.rhs)
        case tree: NamedArg         => typedAssign(tree.lhs, tree.rhs)
        case tree: Super            => typedSuper(tree)
        case tree: Annotated        => typedAnnotated(tree)
        case tree: Return           => typedReturn(tree)
        case tree: Try              => typedTry(tree)
        case tree: Throw            => typedThrow(tree)
        case tree: ArrayValue       => typedArrayValue(tree)
        case tree: ApplyDynamic     => typedApplyDynamic(tree)
        case tree: ReferenceToBoxed => typedReferenceToBoxed(tree)
        case tree: LabelDef         => labelTyper(tree).typedLabelDef(tree)
        case tree: DocDef           => typedDocDef(tree, mode, pt)
        case _                      => abort(s"unexpected tree: ${tree.getClass}\n$tree")
      }

      // Trees allowed in or out of pattern mode.
      @inline def typedInAnyMode(tree: Tree): Tree = tree match {
        case tree: Ident   => typedIdentOrWildcard(tree)
        case tree: Bind    => typedBind(tree)
        case tree: Apply   => insertStabilizer(typedApply(tree), tree)
        case tree: Select  => insertStabilizer(typedSelectOrSuperCall(tree), tree)
        case tree: Literal => typedLiteral(tree)
        case tree: Typed   => typedTyped(tree)
        case tree: This    => typedThis(tree)  // scala/bug#6104
        case tree: UnApply => abort(s"unexpected UnApply $tree") // turns out UnApply never reaches here
        case _             =>
          if (mode.inPatternMode)
            typedInPatternMode(tree)
          else
            typedOutsidePatternMode(tree)
      }

      // begin typed1
      tree match {
        case tree: TypTree   => typedTypTree(tree)
        case tree: MemberDef => typedMemberDef(tree)
        case _               => typedInAnyMode(tree)
      }
    }

    def typed(tree: Tree, mode: Mode, pt: Type): Tree = {
      lastTreeToTyper = tree
      val statsEnabled = StatisticsStatics.areSomeHotStatsEnabled() && statistics.areHotStatsLocallyEnabled
      val startByType = if (statsEnabled) statistics.pushTimer(byTypeStack, byTypeNanos(tree.getClass)) else null
      if (statsEnabled) statistics.incCounter(visitsByType, tree.getClass)
      val shouldPrintTyping = printTypings && !phase.erasedTypes && !noPrintTyping(tree)
      val shouldPopTypingStack = shouldPrintTyping && typingStack.beforeNextTyped(tree, mode, pt, context)
      try {

        val ptPlugins = pluginsPt(pt, this, tree, mode)
        def retypingOk = (
          context.retyping
            && (tree.tpe ne null)
            && (tree.tpe.isErroneous || !(tree.tpe <:< ptPlugins))
          )
        if (retypingOk) {
          tree.setType(null)
          if (tree.hasSymbolField) tree.symbol = NoSymbol
        }
        val alreadyTyped = tree.tpe ne null
        val shouldPrint = !alreadyTyped && !phase.erasedTypes
        val ptWild = if (mode.inPatternMode)
          ptPlugins // scala/bug#5022 don't widen pt for patterns as types flow from it to the case body.
        else
          dropExistential(ptPlugins) // FIXME: document why this is done.
        val tree1: Tree = if (alreadyTyped) tree else typed1(tree, mode, ptWild)
        if (shouldPrint)
          typingStack.showTyped(tree1)

        // Can happen during erroneous compilation - error(s) have been
        // reported, but we need to avoid causing an NPE with this tree
        if (tree1.tpe eq null)
          return setError(tree)

        tree1 modifyType (pluginsTyped(_, this, tree1, mode, ptPlugins))

        val result =
          if (tree1.isEmpty) tree1
          else {
            val result = adapt(tree1, mode, ptPlugins, tree)
            if (typerShouldExpandDeferredMacros) {
              macroExpandAll(this, result)
            } else result
          }

        if (shouldPrint)
          typingStack.showAdapt(tree1, result, ptPlugins, context)

        if (!isPastTyper)
          signalDone(context.asInstanceOf[analyzer.Context], tree, result)

        if (mode.inPatternMode && !mode.inPolyMode && result.isType)
          PatternMustBeValue(result, pt)

        if (shouldPopTypingStack) typingStack.showPop(result)

        result
      } catch {
        case ex: CyclicReference if global.propagateCyclicReferences =>
          throw ex
        case ex: TypeError =>
          tree.clearType()
          // The only problematic case are (recoverable) cyclic reference errors which can pop up almost anywhere.
          typingStack.printTyping(tree, "caught %s: while typing %s".format(ex, tree)) //DEBUG
          reportTypeError(context, tree.pos, ex)
          setError(tree)
        case ex: Exception =>
          // @M causes cyclic reference error
          devWarning(s"exception when typing $tree, pt=$pt")
          if (context != null && context.unit.exists && tree != null)
            logError("AT: " + tree.pos, ex)
          throw ex
      } finally {
        if (shouldPopTypingStack) typingStack.pop(tree)
        if (statsEnabled) statistics.popTimer(byTypeStack, startByType)
      }
    }

    def atOwner(owner: Symbol): Typer =
      newTyper(context.make(owner = owner))

    def atOwner(tree: Tree, owner: Symbol): Typer =
      newTyper(context.make(tree, owner))

    /** Types expression or definition `tree`.
     */
    @inline final def typed(tree: Tree): Tree =
      typed(tree, context.defaultModeForTyped, WildcardType)

    @inline final def typedByValueExpr(tree: Tree, pt: Type = WildcardType): Tree = typed(tree, EXPRmode | BYVALmode, pt)

    def typedPos(pos: Position, mode: Mode, pt: Type)(tree: Tree) = typed(atPos(pos)(tree), mode, pt)
    def typedPos(pos: Position)(tree: Tree) = typed(atPos(pos)(tree))
    // TODO: see if this formulation would impose any penalty, since
    // it makes for a lot less casting.
    // def typedPos[T <: Tree](pos: Position)(tree: T): T = typed(atPos(pos)(tree)).asInstanceOf[T]

    /** Types expression `tree` with given prototype `pt`.
     */
    @inline final def typed(tree: Tree, pt: Type): Tree =
      typed(tree, context.defaultModeForTyped, pt)

    @inline final def typed(tree: Tree, mode: Mode): Tree =
      typed(tree, mode, WildcardType)

    /** Types qualifier `tree` of a select node.
     *  E.g. is tree occurs in a context like `tree.m`.
     */
    @inline final def typedQualifier(tree: Tree, mode: Mode, pt: Type): Tree =
      typed(checkRootOfQualifier(tree, mode), PolyQualifierModes | mode.onlyTypePat, pt) // TR: don't set BYVALmode, since qualifier might end up as by-name param to an implicit

    /** Types qualifier `tree` of a select node.
     *  E.g. is tree occurs in a context like `tree.m`.
     */
    @inline final def typedQualifier(tree: Tree, mode: Mode): Tree =
      typedQualifier(tree, mode, WildcardType)

    @inline final def typedQualifier(tree: Tree): Tree = typedQualifier(tree, NOmode, WildcardType)

    // if a package id is a selection from _root_ in scope, warn about semantics and set symbol for typedQualifier
    @inline final def typedPackageQualifier(tree: Tree): Tree = typedQualifier(packageQualifierTraverser(tree))

    object packageQualifierTraverser extends Traverser {
      def checkRootSymbol(t: Tree): Unit =
        context.lookupSymbol(nme.ROOTPKG, p => p.isPackage && !p.isRootPackage) match {
          case LookupSucceeded(_, sym) =>
            warning(t.pos, s"${nme.ROOTPKG} in root position in package definition does not refer to the root package, but to ${sym.fullLocationString}, which is in scope")
            t.setSymbol(sym)
          case _ => ()
        }
      override def traverse(tree: Tree): Unit =
        tree match {
          case Select(id@Ident(nme.ROOTPKG), _) if !id.hasExistingSymbol => checkRootSymbol(id)
          case _ => super.traverse(tree)
        }
    }

    /** If import from path starting with _root_, warn if there is a _root_ value in scope,
     *  and ensure _root_ can only be the root package in that position.
     */
    @inline def checkRootOfQualifier(q: Tree, mode: Mode): Tree =
      if (mode.typingPatternOrTypePat) patternQualifierTraverser(q) else nonpatternQualifierTraverser(q)

    abstract class QualifierTraverser extends Traverser {
      def startContext: Context
      def checkRootSymbol(t: Tree): Unit = {
        startContext.lookupSymbol(nme.ROOTPKG, !_.isRootPackage) match {
          case LookupSucceeded(_, sym) =>
            warning(t.pos, s"${nme.ROOTPKG} in root position of qualifier refers to the root package, not ${sym.fullLocationString}, which is in scope")
            t.setSymbol(rootMirror.RootPackage)
          case _ => ()
        }
      }
      override def traverse(tree: Tree): Unit =
        tree match {
          case Select(id@Ident(nme.ROOTPKG), _) if !id.hasExistingSymbol => checkRootSymbol(id)
          case _ => super.traverse(tree)
        }
    }
    object patternQualifierTraverser extends QualifierTraverser {
      override def startContext = context.outer
    }
    object nonpatternQualifierTraverser extends QualifierTraverser {
      override def startContext = context
    }

    /** Types function part of an application */
    @inline final def typedOperator(tree: Tree): Tree = typed(tree, OperatorModes)

    // the qualifier type of a supercall constructor is its first parent class
    private def typedSelectOrSuperQualifier(qual: Tree) =
      context withinSuperInit typed(qual, PolyQualifierModes)

    /** Types a pattern with prototype `pt` */
    def typedPattern(tree: Tree, pt: Type): Tree = {
      // We disable implicits because otherwise some constructs will
      // type check which should not.  The pattern matcher does not
      // perform implicit conversions in an attempt to consummate a match.

      // on the one hand,
      //   "abc" match { case Seq('a', 'b', 'c') => true }
      // should be ruled out statically, otherwise this is a runtime
      // error both because there is an implicit from String to Seq
      // (even though such implicits are not used by the matcher) and
      // because the typer is fine with concluding that "abc" might
      // be of type "String with Seq[T]" and thus eligible for a call
      // to unapplySeq.

      // on the other hand, we want to be able to use implicits to add members retro-actively (e.g., add xml to StringContext)

      // as a compromise, context.enrichmentEnabled tells adaptToMember to go ahead and enrich,
      // but arbitrary conversions (in adapt) are disabled
      // TODO: can we achieve the pattern matching bit of the string interpolation SIP without this?
      typingInPattern(context.withImplicitsDisabledAllowEnrichment(typed(tree, PATTERNmode, pt)))
    }

    /** Types a (fully parameterized) type tree */
    def typedType(tree: Tree, mode: Mode): Tree =
      typed(tree, mode.forTypeMode, WildcardType)

    /** Types a (fully parameterized) type tree */
    def typedType(tree: Tree): Tree = typedType(tree, NOmode)

    /** Types a higher-kinded type tree -- pt denotes the expected kind and must be one of `Kind.WildCard` and `Kind.FromParams` */
    def typedHigherKindedType(tree: Tree, mode: Mode, pt: Type): Tree =
      if (pt != Kind.Wildcard && pt.typeParams.isEmpty) typedType(tree, mode) // kind is known and it's *
      else context withinTypeConstructorAllowed typed(tree, NOmode, pt)

    def typedHigherKindedType(tree: Tree, mode: Mode): Tree =
      context withinTypeConstructorAllowed typed(tree)

    /** Types a type constructor tree used in a new or supertype */
    def typedTypeConstructor(tree: Tree, mode: Mode): Tree = {
      val result = typed(tree, mode.forTypeMode | FUNmode, WildcardType)

      // get rid of type aliases for the following check (#1241)
      result.tpe.dealias match {
        case restpe @ TypeRef(pre, _, _) if !phase.erasedTypes && !pre.isStable && !context.unit.isJava =>
          // The isJava exception if OK only because the only type constructors scalac gets
          // to see are those in the signatures. These do not need a unique object as a prefix.
          // The situation is different for new's and super's, but scalac does not look deep
          // enough to see those. See #3938
          ConstructorPrefixError(tree, restpe)
        case _ =>
          // must not normalize: type application must be (bounds-)checked (during RefChecks), see #2208
          // during uncurry (after refchecks), all types are normalized
          result
      }
    }

    def typedTypeConstructor(tree: Tree): Tree = typedTypeConstructor(tree, NOmode)

    def computeType(tree: Tree, pt: Type): Type = {
      // macros employ different logic of `computeType`
      assert(!context.owner.isMacro, context.owner)
      val tree1 = typed(tree, pt)
      transformed(tree) = tree1
      val tpe = packedType(tree1, context.owner)
      checkExistentialsFeature(tree.pos, tpe, "inferred existential type")
      tpe
    }

    def computeMacroDefType(ddef: DefDef, pt: Type): Type = {
      assert(context.owner.isMacro, context.owner)
      assert(ddef.symbol.isMacro, ddef.symbol)

      // macro defs are typechecked in `methodSig` (by calling this method) in order to establish their link to macro implementation asap
      // if a macro def doesn't have explicitly specified return type, this method will be called again by `assignTypeToTree`
      // here we guard against this case
      val rhs1 =
        if (transformed contains ddef.rhs) {
          transformed(ddef.rhs)
        } else {
          val rhs1 = typedMacroBody(this, ddef)
          transformed(ddef.rhs) = rhs1
          rhs1
        }

      val isMacroBodyOkay = !ddef.symbol.isErroneous && !(rhs1 exists (_.isErroneous)) && rhs1 != EmptyTree
      val shouldInheritMacroImplReturnType = ddef.tpt.isEmpty
      if (isMacroBodyOkay && shouldInheritMacroImplReturnType) {
        val commonMessage = "macro defs must have explicitly specified return types"
        def reportFailure() = {
          ddef.symbol.setFlag(IS_ERROR)
          context.error(ddef.pos, commonMessage)
        }
        reportFailure()
      }
      AnyTpe
    }

    @inline final def transformedOr(tree: Tree, op: => Tree): Tree = lookupTransformed(tree) match {
      case Some(tree1) => tree1
      case _           => op
    }

    @inline
    final def transformedOrTyped(tree: Tree, mode: Mode, pt: Type): Tree = {
      lookupTransformed(tree) match {
        case Some(tree1) => tree1
        case _           => typed(tree, mode, pt)
      }
    }
    final def lookupTransformed(tree: Tree): Option[Tree] =
      if (phase.erasedTypes) None // OPT save the hashmap lookup in erasure type and beyond
      else transformed remove tree
  }


  /** Finish computation of param aliases after typechecking is completed */
  final def finishComputeParamAlias(): Unit = {
    val classes = superConstructorCalls.keys.toArray
    // superclasses before subclasses to avoid a data race between `superAcc.alias` and `acc.setAlias` below.
    scala.util.Sorting.quickSort(classes)(Ordering.fromLessThan((a, b) => b.isLess(a)))

    for (sym <- classes) {
      for ((ownAcc, superAcc) <- superConstructorCalls.getOrElse(sym, Nil)) {
        // We have a corresponding parameter in the super class.
        val superClazz = sym.superClass
        val alias = (
          superAcc.initialize.alias // Is the param accessor is an alias for a field further up  the class hierarchy?
            orElse (superAcc getterIn superAcc.owner) // otherwise, lookup the accessor for the super
            filter (alias => superClazz.info.nonPrivateMember(alias.name) == alias) // the accessor must be public
          )
        if (alias.exists && !alias.accessed.isVariable && !isRepeatedParamType(alias.accessed.info)) {
          ownAcc match {
            case acc: TermSymbol if !acc.isVariable && !isByNameParamType(acc.info) =>
              debuglog(s"$acc has alias ${alias.fullLocationString}")
              acc setAlias alias
            case _ =>
          }
        }
      }
    }
    superConstructorCalls.clear()
  }
}

trait TypersStats {
  self: TypesStats with Statistics =>
  val typedIdentCount     = newCounter("#typechecked identifiers")
  val typedSelectCount    = newCounter("#typechecked selections")
  val typedApplyCount     = newCounter("#typechecked applications")
  val rawTypeFailed       = newSubCounter ("  of which in failed", rawTypeCount)
  val subtypeFailed       = newSubCounter("  of which in failed", subtypeCount)
  val findMemberFailed    = newSubCounter("  of which in failed", findMemberCount)
  val failedSilentNanos   = newSubTimer("time spent in failed", typerNanos)
  val failedApplyNanos    = newSubTimer("  failed apply", typerNanos)
  val failedOpEqNanos     = newSubTimer("  failed op=", typerNanos)
  val isReferencedNanos   = newSubTimer("time spent ref scanning", typerNanos)
  val visitsByType        = newByClass("#visits by tree node", "typer")(newCounter(""))
  val byTypeNanos         = newByClass("time spent by tree node", "typer")(newStackableTimer("", typerNanos))
  val byTypeStack         = newTimerStack()
}<|MERGE_RESOLUTION|>--- conflicted
+++ resolved
@@ -2113,13 +2113,9 @@
       } else typedModifiers(vdef.mods)
 
       sym.annotations.map(_.completeInfo())
-<<<<<<< HEAD
       sym.filterAnnotations(_ != UnmappableAnnotation)
 
-      val tpt1 = checkNoEscaping.privates(this, sym, typedType(vdef.tpt))
-=======
       val tpt1 = checkNoEscaping.privates(this, sym, transformedOr(vdef.tpt, typedType(vdef.tpt)))
->>>>>>> 07fafa75
       checkNonCyclic(vdef, tpt1)
 
       // allow trait accessors: it's the only vehicle we have to hang on to annotations that must be passed down to
