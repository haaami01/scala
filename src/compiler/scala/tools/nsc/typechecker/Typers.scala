/* NSC -- new Scala compiler
 * Copyright 2005-2013 LAMP/EPFL
 * @author  Martin Odersky
 */

// Added: Sat Oct 7 16:08:21 2006
//todo: use inherited type info also for vars and values

// Added: Thu Apr 12 18:23:58 2007
//todo: disallow C#D in superclass
//todo: treat :::= correctly
package scala
package tools.nsc
package typechecker

import scala.collection.{ mutable, immutable }
import scala.reflect.internal.util.{ BatchSourceFile, Statistics, shortClassOfInstance }
import mutable.ListBuffer
import symtab.Flags._
import Mode._

// Suggestion check whether we can do without priming scopes with symbols of outer scopes,
// like the IDE does.
/** This trait provides methods to assign types to trees.
 *
 *  @author  Martin Odersky
 *  @version 1.0
 */
trait Typers extends Adaptations with Tags with TypersTracking with PatternTypers {
  self: Analyzer =>

  import global._
  import definitions._
  import TypersStats._

  final def forArgMode(fun: Tree, mode: Mode) =
    if (treeInfo.isSelfOrSuperConstrCall(fun)) mode | SCCmode else mode

  // namer calls typer.computeType(rhs) on DefDef / ValDef when tpt is empty. the result
  // is cached here and re-used in typedDefDef / typedValDef
  // Also used to cache imports type-checked by namer.
  val transformed = new mutable.HashMap[Tree, Tree]

  final val shortenImports = false

  // allows override of the behavior of the resetTyper method w.r.t comments
  def resetDocComments() = {
    clearDocComments()
  }

  def resetTyper() {
    //println("resetTyper called")
    resetContexts()
    resetImplicits()
    transformed.clear()
    resetDocComments()
  }

  object UnTyper extends Traverser {
    override def traverse(tree: Tree) = {
      if (tree.canHaveAttrs) {
        tree.clearType()
        if (tree.hasSymbolField) tree.symbol = NoSymbol
      }
      super.traverse(tree)
    }
  }

  sealed abstract class SilentResult[+T] {
    @inline final def fold[U](none: => U)(f: T => U): U = this match {
      case SilentResultValue(value) => f(value)
      case _                        => none
    }
    @inline final def map[U](f: T => U): SilentResult[U] = this match {
      case SilentResultValue(value) => SilentResultValue(f(value))
      case x: SilentTypeError       => x
    }
    @inline final def filter(p: T => Boolean): SilentResult[T] = this match {
      case SilentResultValue(value) if !p(value) => SilentTypeError(TypeErrorWrapper(new TypeError(NoPosition, "!p")))
      case _                                     => this
  }
    @inline final def orElse[T1 >: T](f: Seq[AbsTypeError] => T1): T1 = this match {
      case SilentResultValue(value) => value
      case s : SilentTypeError      => f(s.reportableErrors)
    }
  }
  class SilentTypeError private(val errors: List[AbsTypeError]) extends SilentResult[Nothing] {
    def err: AbsTypeError = errors.head
    def reportableErrors = errors match {
      case (e1: AmbiguousImplicitTypeError) +: _ =>
        List(e1) // DRYer error reporting for neg/t6436b.scala
      case all =>
        all
    }
  }
  object SilentTypeError {
    def apply(errors: AbsTypeError*): SilentTypeError = new SilentTypeError(errors.toList)
    def unapply(error: SilentTypeError): Option[AbsTypeError] = error.errors.headOption
  }

  case class SilentResultValue[+T](value: T) extends SilentResult[T] { }

  def newTyper(context: Context): Typer = new NormalTyper(context)

  private class NormalTyper(context : Context) extends Typer(context)

  // A transient flag to mark members of anonymous classes
  // that are turned private by typedBlock
  private final val SYNTHETIC_PRIVATE = TRANS_FLAG

  private final val InterpolatorCodeRegex  = """\$\{.*?\}""".r
  private final val InterpolatorIdentRegex = """\$[$\w]+""".r // note that \w doesn't include $

  abstract class Typer(context0: Context) extends TyperDiagnostics with Adaptation with Tag with PatternTyper with TyperContextErrors {
    import context0.unit
    import typeDebug.{ ptTree, ptBlock, ptLine, inGreen, inRed }
    import TyperErrorGen._
    val runDefinitions = currentRun.runDefinitions
    import runDefinitions._

    val infer = new Inferencer(context0) {
      // See SI-3281 re undoLog
      override def isCoercible(tp: Type, pt: Type) = undoLog undo viewExists(tp, pt)
    }

    /** Overridden to false in scaladoc and/or interactive. */
    def canAdaptConstantTypeToLiteral = true
    def canTranslateEmptyListToNil    = true
    def missingSelectErrorTree(tree: Tree, qual: Tree, name: Name): Tree = tree

    def typedDocDef(docDef: DocDef, mode: Mode, pt: Type): Tree =
      typed(docDef.definition, mode, pt)

    /** Find implicit arguments and pass them to given tree.
     */
    def applyImplicitArgs(fun: Tree): Tree = fun.tpe match {
      case MethodType(params, _) =>
        val argResultsBuff = new ListBuffer[SearchResult]()
        val argBuff = new ListBuffer[Tree]()
        // paramFailed cannot be initialized with params.exists(_.tpe.isError) because that would
        // hide some valid errors for params preceding the erroneous one.
        var paramFailed = false
        var mkArg: (Name, Tree) => Tree = (_, tree) => tree

        // DEPMETTODO: instantiate type vars that depend on earlier implicit args (see adapt (4.1))
        //
        // apply the substitutions (undet type param -> type) that were determined
        // by implicit resolution of implicit arguments on the left of this argument
        for(param <- params) {
          var paramTp = param.tpe
          for(ar <- argResultsBuff)
            paramTp = paramTp.subst(ar.subst.from, ar.subst.to)

          val res = if (paramFailed || (paramTp.isError && {paramFailed = true; true})) SearchFailure else inferImplicit(fun, paramTp, context.reportErrors, isView = false, context)
          argResultsBuff += res

          if (res.isSuccess) {
            argBuff += mkArg(param.name, res.tree)
          } else {
            mkArg = gen.mkNamedArg // don't pass the default argument (if any) here, but start emitting named arguments for the following args
            if (!param.hasDefault && !paramFailed) {
              context.reportBuffer.errors.collectFirst {
                case dte: DivergentImplicitTypeError => dte
              } match {
                case Some(divergent) =>
                  // DivergentImplicit error has higher priority than "no implicit found"
                  // no need to issue the problem again if we are still in silent mode
                  if (context.reportErrors) {
                    context.issue(divergent.withPt(paramTp))
                    context.reportBuffer.clearErrors {
                      case dte: DivergentImplicitTypeError => true
                    }
                  }
                case _ =>
                  NoImplicitFoundError(fun, param)
              }
              paramFailed = true
            }
            /* else {
             TODO: alternative (to expose implicit search failure more) -->
             resolve argument, do type inference, keep emitting positional args, infer type params based on default value for arg
             for (ar <- argResultsBuff) ar.subst traverse defaultVal
             val targs = exprTypeArgs(context.undetparams, defaultVal.tpe, paramTp)
             substExpr(tree, tparams, targs, pt)
            }*/
          }
        }

        val args = argBuff.toList
        for (ar <- argResultsBuff) {
          ar.subst traverse fun
          for (arg <- args) ar.subst traverse arg
        }

        new ApplyToImplicitArgs(fun, args) setPos fun.pos
      case ErrorType =>
        fun
    }

    def viewExists(from: Type, to: Type): Boolean = (
         !from.isError
      && !to.isError
      && context.implicitsEnabled
      && (inferView(EmptyTree, from, to, reportAmbiguous = false) != EmptyTree)
    )

    def inferView(tree: Tree, from: Type, to: Type, reportAmbiguous: Boolean): Tree =
      inferView(tree, from, to, reportAmbiguous, saveErrors = true)

    /** Infer an implicit conversion (`view`) between two types.
     *  @param tree             The tree which needs to be converted.
     *  @param from             The source type of the conversion
     *  @param to               The target type of the conversion
     *  @param reportAmbiguous  Should ambiguous implicit errors be reported?
     *                          False iff we search for a view to find out
     *                          whether one type is coercible to another.
     *  @param saveErrors       Should ambiguous and divergent implicit errors that were buffered
     *                          during the inference of a view be put into the original buffer.
     *                          False iff we don't care about them.
     */
    def inferView(tree: Tree, from: Type, to: Type, reportAmbiguous: Boolean, saveErrors: Boolean): Tree = {
      debuglog("infer view from "+from+" to "+to)//debug
      if (isPastTyper) EmptyTree
      else from match {
        case MethodType(_, _)     => EmptyTree
        case OverloadedType(_, _) => EmptyTree
        case PolyType(_, _)       => EmptyTree
        case _                    =>
          def wrapImplicit(from: Type): Tree = {
            val result = inferImplicit(tree, functionType(from.withoutAnnotations :: Nil, to), reportAmbiguous, isView = true, context, saveAmbiguousDivergent = saveErrors)
            if (result.subst != EmptyTreeTypeSubstituter) {
              result.subst traverse tree
              notifyUndetparamsInferred(result.subst.from, result.subst.to)
            }
            result.tree
          }
          wrapImplicit(from) orElse wrapImplicit(byNameType(from))
      }
    }

    import infer._

    private var namerCache: Namer = null
    def namer = {
      if ((namerCache eq null) || namerCache.context != context)
        namerCache = newNamer(context)
      namerCache
    }

    var context = context0
    def context1 = context

    def dropExistential(tp: Type): Type = tp match {
      case ExistentialType(tparams, tpe) =>
        new SubstWildcardMap(tparams).apply(tp)
      case TypeRef(_, sym, _) if sym.isAliasType =>
        val tp0 = tp.dealias
        if (tp eq tp0) {
          debugwarn(s"dropExistential did not progress dealiasing $tp, see SI-7126")
          tp
        } else {
          val tp1 = dropExistential(tp0)
          if (tp1 eq tp0) tp else tp1
        }
      case _ => tp
    }

    private def errorNotClass(tpt: Tree, found: Type)  = { ClassTypeRequiredError(tpt, found); false }
    private def errorNotStable(tpt: Tree, found: Type) = { TypeNotAStablePrefixError(tpt, found); false }

    /** Check that `tpt` refers to a non-refinement class type */
    def checkClassType(tpt: Tree): Boolean = {
      val tpe = unwrapToClass(tpt.tpe)
      isNonRefinementClassType(tpe) || errorNotClass(tpt, tpe)
    }

    /** Check that `tpt` refers to a class type with a stable prefix. */
    def checkStablePrefixClassType(tpt: Tree): Boolean = {
      val tpe = unwrapToStableClass(tpt.tpe)
      def prefixIsStable = {
        def checkPre = tpe match {
          case TypeRef(pre, _, _) => pre.isStable || errorNotStable(tpt, pre)
          case _                  => false
        }
        // A type projection like X#Y can get by the stable check if the
        // prefix is singleton-bounded, so peek at the tree too.
        def checkTree = tpt match {
          case SelectFromTypeTree(qual, _)  => isSingleType(qual.tpe) || errorNotClass(tpt, tpe)
          case _                            => true
        }
        checkPre && checkTree
      }

      (    (isNonRefinementClassType(tpe) || errorNotClass(tpt, tpe))
        && (isPastTyper || prefixIsStable)
      )
    }

    /** Check that type `tp` is not a subtype of itself.
     */
    def checkNonCyclic(pos: Position, tp: Type): Boolean = {
      def checkNotLocked(sym: Symbol) = {
        sym.initialize.lockOK || { CyclicAliasingOrSubtypingError(pos, sym); false }
      }
      tp match {
        case TypeRef(pre, sym, args) =>
          checkNotLocked(sym) &&
          ((!sym.isNonClassType) || checkNonCyclic(pos, appliedType(pre.memberInfo(sym), args), sym))
          // @M! info for a type ref to a type parameter now returns a polytype
          // @M was: checkNonCyclic(pos, pre.memberInfo(sym).subst(sym.typeParams, args), sym)

        case SingleType(pre, sym) =>
          checkNotLocked(sym)
        case st: SubType =>
          checkNonCyclic(pos, st.supertype)
        case ct: CompoundType =>
          ct.parents forall (x => checkNonCyclic(pos, x))
        case _ =>
          true
      }
    }

    def checkNonCyclic(pos: Position, tp: Type, lockedSym: Symbol): Boolean = try {
      if (!lockedSym.lock(CyclicReferenceError(pos, tp, lockedSym))) false
      else checkNonCyclic(pos, tp)
    } finally {
      lockedSym.unlock()
    }

    def checkNonCyclic(sym: Symbol) {
      if (!checkNonCyclic(sym.pos, sym.tpe_*)) sym.setInfo(ErrorType)
    }

    def checkNonCyclic(defn: Tree, tpt: Tree) {
      if (!checkNonCyclic(defn.pos, tpt.tpe, defn.symbol)) {
        tpt setType ErrorType
        defn.symbol.setInfo(ErrorType)
      }
    }

    def checkParamsConvertible(tree: Tree, tpe0: Type) {
      def checkParamsConvertible0(tpe: Type) =
        tpe match {
          case MethodType(formals, restpe) =>
            /*
            if (formals.exists(_.typeSymbol == ByNameParamClass) && formals.length != 1)
              error(pos, "methods with `=>`-parameter can be converted to function values only if they take no other parameters")
            if (formals exists (isRepeatedParamType(_)))
              error(pos, "methods with `*`-parameters cannot be converted to function values");
            */
            if (tpe.isDependentMethodType)
              DependentMethodTpeConversionToFunctionError(tree, tpe)
            checkParamsConvertible(tree, restpe)
          case _ =>
        }
      checkParamsConvertible0(tpe0)
    }

    /** Check that type of given tree does not contain local or private
     *  components.
     */
    object checkNoEscaping extends TypeMap {
      private var owner: Symbol = _
      private var scope: Scope = _
      private var hiddenSymbols: List[Symbol] = _

      /** Check that type `tree` does not refer to private
       *  components unless itself is wrapped in something private
       *  (`owner` tells where the type occurs).
       */
      def privates[T <: Tree](owner: Symbol, tree: T): T =
        check(owner, EmptyScope, WildcardType, tree)

      private def check[T <: Tree](owner: Symbol, scope: Scope, pt: Type, tree: T): T = {
        this.owner = owner
        this.scope = scope
        hiddenSymbols = List()
        val tp1 = apply(tree.tpe)
        if (hiddenSymbols.isEmpty) tree setType tp1
        else if (hiddenSymbols exists (_.isErroneous)) HiddenSymbolWithError(tree)
        else if (isFullyDefined(pt)) tree setType pt
        else if (tp1.typeSymbol.isAnonymousClass)
          check(owner, scope, pt, tree setType tp1.typeSymbol.classBound)
        else if (owner == NoSymbol)
          tree setType packSymbols(hiddenSymbols.reverse, tp1)
        else if (!isPastTyper) { // privates
          val badSymbol = hiddenSymbols.head
          SymbolEscapesScopeError(tree, badSymbol)
        } else tree
      }

      def addHidden(sym: Symbol) =
        if (!(hiddenSymbols contains sym)) hiddenSymbols = sym :: hiddenSymbols

      override def apply(t: Type): Type = {
        def checkNoEscape(sym: Symbol) {
          if (sym.isPrivate && !sym.hasFlag(SYNTHETIC_PRIVATE)) {
            var o = owner
            while (o != NoSymbol && o != sym.owner && o != sym.owner.linkedClassOfClass &&
                   !o.isLocal && !o.isPrivate &&
                   !o.privateWithin.hasTransOwner(sym.owner))
              o = o.owner
            if (o == sym.owner || o == sym.owner.linkedClassOfClass)
              addHidden(sym)
          } else if (sym.owner.isTerm && !sym.isTypeParameterOrSkolem) {
            var e = scope.lookupEntry(sym.name)
            var found = false
            while (!found && (e ne null) && e.owner == scope) {
              if (e.sym == sym) {
                found = true
                addHidden(sym)
              } else {
                e = scope.lookupNextEntry(e)
              }
            }
          }
        }
        mapOver(
          t match {
            case TypeRef(_, sym, args) =>
              checkNoEscape(sym)
              if (!hiddenSymbols.isEmpty && hiddenSymbols.head == sym &&
                  sym.isAliasType && sameLength(sym.typeParams, args)) {
                hiddenSymbols = hiddenSymbols.tail
                t.dealias
              } else t
            case SingleType(_, sym) =>
              checkNoEscape(sym)
              t
            case _ =>
              t
          })
      }
    }

    def reenterValueParams(vparamss: List[List[ValDef]]) {
      for (vparams <- vparamss)
        for (vparam <- vparams)
          context.scope enter vparam.symbol
    }

    def reenterTypeParams(tparams: List[TypeDef]): List[Symbol] =
      for (tparam <- tparams) yield {
        context.scope enter tparam.symbol
        tparam.symbol.deSkolemize
      }

    /** The qualifying class
     *  of a this or super with prefix `qual`.
     *  packageOk is equal false when qualifying class symbol
     */
    def qualifyingClass(tree: Tree, qual: Name, packageOK: Boolean) =
      context.enclClass.owner.ownerChain.find(o => qual.isEmpty || o.isClass && o.name == qual) match {
        case Some(c) if packageOK || !c.isPackageClass => c
        case _                                         => QualifyingClassError(tree, qual) ; NoSymbol
      }

    /** The typer for an expression, depending on where we are. If we are before a superclass
     *  call, this is a typer over a constructor context; otherwise it is the current typer.
     */
    final def constrTyperIf(inConstr: Boolean): Typer =
      if (inConstr) {
        assert(context.undetparams.isEmpty, context.undetparams)
        newTyper(context.makeConstructorContext)
      } else this

    @inline
    final def withCondConstrTyper[T](inConstr: Boolean)(f: Typer => T): T =
      if (inConstr) {
        assert(context.undetparams.isEmpty, context.undetparams)
        val c = context.makeConstructorContext
        typerWithLocalContext(c)(f)
      } else {
        f(this)
      }

    @inline
    final def typerWithCondLocalContext[T](c: => Context)(cond: Boolean)(f: Typer => T): T =
      if (cond) typerWithLocalContext(c)(f) else f(this)

    @inline
    final def typerWithLocalContext[T](c: Context)(f: Typer => T): T = {
      val res = f(newTyper(c))
      if (c.hasErrors)
        context.updateBuffer(c.flushAndReturnBuffer())
      res
    }

    @inline
    final def withSavedContext[T](c: Context)(f: => T) = {
      val savedErrors = c.flushAndReturnBuffer()
      val res = f
      c.updateBuffer(savedErrors)
      res
    }

    /** The typer for a label definition. If this is part of a template we
     *  first have to enter the label definition.
     */
    def labelTyper(ldef: LabelDef): Typer =
      if (ldef.symbol == NoSymbol) { // labeldef is part of template
        val typer1 = newTyper(context.makeNewScope(ldef, context.owner))
        typer1.enterLabelDef(ldef)
        typer1
      } else this

    /** Is symbol defined and not stale?
     */
    def reallyExists(sym: Symbol) = {
      if (isStale(sym)) sym.setInfo(NoType)
      sym.exists
    }

    /** A symbol is stale if it is toplevel, to be loaded from a classfile, and
     *  the classfile is produced from a sourcefile which is compiled in the current run.
     */
    def isStale(sym: Symbol): Boolean = {
      sym.rawInfo.isInstanceOf[loaders.ClassfileLoader] && {
        sym.rawInfo.load(sym)
        (sym.sourceFile ne null) &&
        (currentRun.compiledFiles contains sym.sourceFile.path)
      }
    }

    /** Does the context of tree `tree` require a stable type?
     */
    private def isStableContext(tree: Tree, mode: Mode, pt: Type) = {
      def ptSym = pt.typeSymbol
      def expectsStable = (
           pt.isStable
        || mode.inQualMode && !tree.symbol.isConstant
        || !(tree.tpe <:< pt) && (ptSym.isAbstractType && pt.bounds.lo.isStable || ptSym.isRefinementClass)
      )

      (    isNarrowable(tree.tpe)
        && mode.typingExprNotLhs
        && expectsStable
      )
    }

    /** Make symbol accessible. This means:
     *  If symbol refers to package object, insert `.package` as second to last selector.
     *  (exception for some symbols in scala package which are dealiased immediately)
     *  Call checkAccessible, which sets tree's attributes.
     *  Also note that checkAccessible looks up sym on pre without checking that pre is well-formed
     *  (illegal type applications in pre will be skipped -- that's why typedSelect wraps the resulting tree in a TreeWithDeferredChecks)
     *  @return modified tree and new prefix type
     */
    private def makeAccessible(tree: Tree, sym: Symbol, pre: Type, site: Tree): (Tree, Type) =
      if (context.isInPackageObject(sym, pre.typeSymbol)) {
        if (pre.typeSymbol == ScalaPackageClass && sym.isTerm) {
          // short cut some aliases. It seems pattern matching needs this
          // to notice exhaustiveness and to generate good code when
          // List extractors are mixed with :: patterns. See Test5 in lists.scala.
          //
          // TODO SI-6609 Eliminate this special case once the old pattern matcher is removed.
          def dealias(sym: Symbol) =
            (atPos(tree.pos.makeTransparent) {gen.mkAttributedRef(sym)} setPos tree.pos, sym.owner.thisType)
          sym.name match {
            case nme.List => return dealias(ListModule)
            case nme.Seq  => return dealias(SeqModule)
            case nme.Nil  => return dealias(NilModule)
            case _ =>
          }
        }
        val qual = typedQualifier { atPos(tree.pos.makeTransparent) {
          tree match {
            case Ident(_) => Ident(nme.PACKAGEkw)
            case Select(qual, _) => Select(qual, nme.PACKAGEkw)
            case SelectFromTypeTree(qual, _) => Select(qual, nme.PACKAGEkw)
          }
        }}
        val tree1 = atPos(tree.pos) {
          tree match {
            case Ident(name) => Select(qual, name)
            case Select(_, name) => Select(qual, name)
            case SelectFromTypeTree(_, name) => SelectFromTypeTree(qual, name)
          }
        }
        (checkAccessible(tree1, sym, qual.tpe, qual), qual.tpe)
      } else {
        (checkAccessible(tree, sym, pre, site), pre)
      }

    /** Post-process an identifier or selection node, performing the following:
     *  1. Check that non-function pattern expressions are stable (ignoring volatility concerns -- SI-6815)
     *       (and narrow the type of modules: a module reference in a pattern has type Foo.type, not "object Foo")
     *  2. Check that packages and static modules are not used as values
     *  3. Turn tree type into stable type if possible and required by context.
     *  4. Give getClass calls a more precise type based on the type of the target of the call.
     */
    private def stabilize(tree: Tree, pre: Type, mode: Mode, pt: Type): Tree = {
      // Side effect time! Don't be an idiot like me and think you
      // can move "val sym = tree.symbol" before this line, because
      // inferExprAlternative side-effects the tree's symbol.
      if (tree.symbol.isOverloaded && !mode.inFunMode)
        inferExprAlternative(tree, pt)

      val sym = tree.symbol
      val isStableIdPattern = mode.typingPatternNotConstructor && tree.isTerm

      def isModuleTypedExpr = (
           treeInfo.admitsTypeSelection(tree)
        && (isStableContext(tree, mode, pt) || sym.isModuleNotMethod)
      )
      def isStableValueRequired = (
           isStableIdPattern
        || mode.in(all = EXPRmode, none = QUALmode) && !phase.erasedTypes
      )
      // To fully benefit from special casing the return type of
      // getClass, we have to catch it immediately so expressions like
      // x.getClass().newInstance() are typed with the type of x. TODO: If the
      // type of the qualifier is inaccessible, we can cause private types to
      // escape scope here, e.g. pos/t1107. I'm not sure how to properly handle
      // this so for now it requires the type symbol be public.
      def isGetClassCall = isGetClass(sym) && pre.typeSymbol.isPublic

      def narrowIf(tree: Tree, condition: Boolean) =
        if (condition) tree setType singleType(pre, sym) else tree

      def checkStable(tree: Tree): Tree =
        if (treeInfo.isStableIdentifierPattern(tree)) tree
        else UnstableTreeError(tree)

      if (tree.isErrorTyped)
        tree
      else if (!sym.isValue && isStableValueRequired) // (2)
        NotAValueError(tree, sym)
      else if (isStableIdPattern)                     // (1)
        // A module reference in a pattern has type Foo.type, not "object Foo"
        narrowIf(checkStable(tree), sym.isModuleNotMethod)
      else if (isModuleTypedExpr)                     // (3)
        narrowIf(tree, true)
      else if (isGetClassCall)                        // (4)
        tree setType MethodType(Nil, getClassReturnType(pre))
      else
        tree
    }

    private def isNarrowable(tpe: Type): Boolean = unwrapWrapperTypes(tpe) match {
      case TypeRef(_, _, _) | RefinedType(_, _) => true
      case _                                    => !phase.erasedTypes
    }

    def stabilizeFun(tree: Tree, mode: Mode, pt: Type): Tree = {
      val sym = tree.symbol
      val pre = tree match {
        case Select(qual, _) => qual.tpe
        case _               => NoPrefix
      }
      def stabilizable = (
           pre.isStable
        && sym.tpe.params.isEmpty
        && (isStableContext(tree, mode, pt) || sym.isModule)
      )
      tree.tpe match {
        case MethodType(_, _) if stabilizable => tree setType MethodType(Nil, singleType(pre, sym)) // TODO: should this be a NullaryMethodType?
        case _                                => tree
      }
    }

    /** The member with given name of given qualifier tree */
    def member(qual: Tree, name: Name) = {
      def callSiteWithinClass(clazz: Symbol) = context.enclClass.owner hasTransOwner clazz
      val includeLocals = qual.tpe match {
        case ThisType(clazz) if callSiteWithinClass(clazz)                => true
        case SuperType(clazz, _) if callSiteWithinClass(clazz.typeSymbol) => true
        case _                                                            => phase.next.erasedTypes
      }
      if (includeLocals) qual.tpe member name
      else qual.tpe nonLocalMember name
    }

    def silent[T](op: Typer => T,
                  reportAmbiguousErrors: Boolean = context.ambiguousErrors,
                  newtree: Tree = context.tree): SilentResult[T] = {
      val rawTypeStart = if (Statistics.canEnable) Statistics.startCounter(rawTypeFailed) else null
      val findMemberStart = if (Statistics.canEnable) Statistics.startCounter(findMemberFailed) else null
      val subtypeStart = if (Statistics.canEnable) Statistics.startCounter(subtypeFailed) else null
      val failedSilentStart = if (Statistics.canEnable) Statistics.startTimer(failedSilentNanos) else null
      def stopStats() = {
        if (Statistics.canEnable) Statistics.stopCounter(rawTypeFailed, rawTypeStart)
        if (Statistics.canEnable) Statistics.stopCounter(findMemberFailed, findMemberStart)
        if (Statistics.canEnable) Statistics.stopCounter(subtypeFailed, subtypeStart)
        if (Statistics.canEnable) Statistics.stopTimer(failedSilentNanos, failedSilentStart)
      }
      try {
        if (context.reportErrors ||
            reportAmbiguousErrors != context.ambiguousErrors ||
            newtree != context.tree) {
          val context1 = context.makeSilent(reportAmbiguousErrors, newtree)
          context1.undetparams = context.undetparams
          context1.savedTypeBounds = context.savedTypeBounds
          context1.namedApplyBlockInfo = context.namedApplyBlockInfo
          val typer1 = newTyper(context1)
          val result = op(typer1)
          context.undetparams = context1.undetparams
          context.savedTypeBounds = context1.savedTypeBounds
          context.namedApplyBlockInfo = context1.namedApplyBlockInfo
          if (context1.hasErrors) {
            stopStats()
            SilentTypeError(context1.errors: _*)
          } else {
            // If we have a successful result, emit any warnings it created.
            context1.flushAndIssueWarnings()
            SilentResultValue(result)
          }
        } else {
          assert(context.bufferErrors || isPastTyper, "silent mode is not available past typer")
          withSavedContext(context){
            val res = op(this)
            val errorsToReport = context.flushAndReturnBuffer()
            if (errorsToReport.isEmpty) SilentResultValue(res) else SilentTypeError(errorsToReport.head)
          }
        }
      } catch {
        case ex: CyclicReference => throw ex
        case ex: TypeError =>
          // fallback in case TypeError is still thrown
          // @H this happens for example in cps annotation checker
          stopStats()
          SilentTypeError(TypeErrorWrapper(ex))
      }
    }

    /** Check whether feature given by `featureTrait` is enabled.
     *  If it is not, issue an error or a warning depending on whether the feature is required.
     *  @param  construct  A string expression that is substituted for "#" in the feature description string
     *  @param  immediate  When set, feature check is run immediately, otherwise it is run
     *                     at the end of the typechecking run for the enclosing unit. This
     *                     is done to avoid potential cyclic reference errors by implicits
     *                     that are forced too early.
     *  @return if feature check is run immediately: true if feature is enabled, false otherwise
     *          if feature check is delayed or suppressed because we are past typer: true
     */
    def checkFeature(pos: Position, featureTrait: Symbol, construct: => String = "", immediate: Boolean = false): Boolean =
      if (isPastTyper) true
      else {
        val nestedOwners =
          featureTrait.owner.ownerChain.takeWhile(_ != languageFeatureModule.moduleClass).reverse
        val featureName = (nestedOwners map (_.name + ".")).mkString + featureTrait.name
        def action(): Boolean = {
          def hasImport = inferImplicit(EmptyTree: Tree, featureTrait.tpe, reportAmbiguous = true, isView = false, context).isSuccess
          def hasOption = settings.language.value exists (s => s == featureName || s == "_")
          val OK = hasImport || hasOption
          if (!OK) {
            val Some(AnnotationInfo(_, List(Literal(Constant(featureDesc: String)), Literal(Constant(required: Boolean))), _)) =
              featureTrait getAnnotation LanguageFeatureAnnot
            val req     = if (required) "needs to" else "should"
            val fqname  = "scala.language." + featureName
            val explain = (
              if (currentRun.reportedFeature contains featureTrait) "" else
              s"""|
                  |This can be achieved by adding the import clause 'import $fqname'
                  |or by setting the compiler option -language:$featureName.
                  |See the Scala docs for value $fqname for a discussion
                  |why the feature $req be explicitly enabled.""".stripMargin
            )
            currentRun.reportedFeature += featureTrait

            val msg = s"$featureDesc $req be enabled\nby making the implicit value $fqname visible.$explain" replace ("#", construct)
            if (required) unit.error(pos, msg)
            else currentRun.featureWarnings.warn(pos, msg)
          }
          OK
        }
        if (immediate) {
          action()
        } else {
          unit.toCheck += action
          true
        }
      }

    def checkExistentialsFeature(pos: Position, tpe: Type, prefix: String) = tpe match {
      case extp: ExistentialType if !extp.isRepresentableWithWildcards =>
        checkFeature(pos, ExistentialsFeature, prefix+" "+tpe)
      case _ =>
    }

    /** Perform the following adaptations of expression, pattern or type `tree` wrt to
     *  given mode `mode` and given prototype `pt`:
     *  (-1) For expressions with annotated types, let AnnotationCheckers decide what to do
     *  (0) Convert expressions with constant types to literals (unless in interactive/scaladoc mode)
     *  (1) Resolve overloading, unless mode contains FUNmode
     *  (2) Apply parameterless functions
     *  (3) Apply polymorphic types to fresh instances of their type parameters and
     *      store these instances in context.undetparams,
     *      unless followed by explicit type application.
     *  (4) Do the following to unapplied methods used as values:
     *  (4.1) If the method has only implicit parameters pass implicit arguments
     *  (4.2) otherwise, if `pt` is a function type and method is not a constructor,
     *        convert to function by eta-expansion,
     *  (4.3) otherwise, if the method is nullary with a result type compatible to `pt`
     *        and it is not a constructor, apply it to ()
     *  otherwise issue an error
     *  (5) Convert constructors in a pattern as follows:
     *  (5.1) If constructor refers to a case class factory, set tree's type to the unique
     *        instance of its primary constructor that is a subtype of the expected type.
     *  (5.2) If constructor refers to an extractor, convert to application of
     *        unapply or unapplySeq method.
     *
     *  (6) Convert all other types to TypeTree nodes.
     *  (7) When in TYPEmode but not FUNmode or HKmode, check that types are fully parameterized
     *      (7.1) In HKmode, higher-kinded types are allowed, but they must have the expected kind-arity
     *  (8) When in both EXPRmode and FUNmode, add apply method calls to values of object type.
     *  (9) If there are undetermined type variables and not POLYmode, infer expression instance
     *  Then, if tree's type is not a subtype of expected type, try the following adaptations:
     *  (10) If the expected type is Byte, Short or Char, and the expression
     *      is an integer fitting in the range of that type, convert it to that type.
     *  (11) Widen numeric literals to their expected type, if necessary
     *  (12) When in mode EXPRmode, convert E to { E; () } if expected type is scala.Unit.
     *  (13) When in mode EXPRmode, apply AnnotationChecker conversion if expected type is annotated.
     *  (14) When in mode EXPRmode, apply a view
     *  If all this fails, error
     */
    protected def adapt(tree: Tree, mode: Mode, pt: Type, original: Tree = EmptyTree): Tree = {
      def hasUndets           = context.undetparams.nonEmpty
      def hasUndetsInMonoMode = hasUndets && !mode.inPolyMode

      def adaptToImplicitMethod(mt: MethodType): Tree = {
        if (hasUndets) { // (9) -- should revisit dropped condition `hasUndetsInMonoMode`
          // dropped so that type args of implicit method are inferred even if polymorphic expressions are allowed
          // needed for implicits in 2.8 collection library -- maybe once #3346 is fixed, we can reinstate the condition?
            context.undetparams = inferExprInstance(tree, context.extractUndetparams(), pt,
              // approximate types that depend on arguments since dependency on implicit argument is like dependency on type parameter
              mt.approximate,
              keepNothings = false,
              useWeaklyCompatible = true) // #3808
        }

        // avoid throwing spurious DivergentImplicit errors
        if (context.hasErrors)
          setError(tree)
        else
          withCondConstrTyper(treeInfo.isSelfOrSuperConstrCall(tree))(typer1 =>
            if (original != EmptyTree && pt != WildcardType) (
              typer1 silent { tpr =>
                val withImplicitArgs = tpr.applyImplicitArgs(tree)
                if (tpr.context.hasErrors) tree // silent will wrap it in SilentTypeError anyway
                else tpr.typed(withImplicitArgs, mode, pt)
              }
              orElse { _ =>
                val resetTree = resetLocalAttrs(original)
                debuglog(s"fallback on implicits: ${tree}/$resetTree")
                val tree1 = typed(resetTree, mode)
                // Q: `typed` already calls `pluginsTyped` and `adapt`. the only difference here is that
                // we pass `EmptyTree` as the `original`. intended? added in 2009 (53d98e7d42) by martin.
                tree1 setType pluginsTyped(tree1.tpe, this, tree1, mode, pt)
                if (tree1.isEmpty) tree1 else adapt(tree1, mode, pt, EmptyTree)
              }
            )
            else
              typer1.typed(typer1.applyImplicitArgs(tree), mode, pt)
          )
      }

      def instantiateToMethodType(mt: MethodType): Tree = {
        val meth = tree match {
          // a partial named application is a block (see comment in EtaExpansion)
          case Block(_, tree1) => tree1.symbol
          case _               => tree.symbol
        }
        if (!meth.isConstructor && isFunctionType(pt)) { // (4.2)
          debuglog(s"eta-expanding $tree: ${tree.tpe} to $pt")
          checkParamsConvertible(tree, tree.tpe)
          val tree0 = etaExpand(context.unit, tree, this)

          // #2624: need to infer type arguments for eta expansion of a polymorphic method
          // context.undetparams contains clones of meth.typeParams (fresh ones were generated in etaExpand)
          // need to run typer on tree0, since etaExpansion sets the tpe's of its subtrees to null
          // can't type with the expected type, as we can't recreate the setup in (3) without calling typed
          // (note that (3) does not call typed to do the polymorphic type instantiation --
          //  it is called after the tree has been typed with a polymorphic expected result type)
          if (hasUndets)
            instantiate(typed(tree0, mode), mode, pt)
          else
            typed(tree0, mode, pt)
        }
        else if (!meth.isConstructor && mt.params.isEmpty) // (4.3)
          adapt(typed(Apply(tree, Nil) setPos tree.pos), mode, pt, original)
        else if (context.implicitsEnabled)
          MissingArgsForMethodTpeError(tree, meth)
        else
          setError(tree)
      }

      def adaptType(): Tree = {
        // @M When not typing a type constructor (!context.inTypeConstructorAllowed)
        // or raw type (tree.symbol.isJavaDefined && context.unit.isJava), types must be of kind *,
        // and thus parameterized types must be applied to their type arguments
        // @M TODO: why do kind-* tree's have symbols, while higher-kinded ones don't?
        def properTypeRequired = (
             tree.hasSymbolField
          && !context.inTypeConstructorAllowed
          && !(tree.symbol.isJavaDefined && context.unit.isJava)
        )
        // @M: don't check tree.tpe.symbol.typeParams. check tree.tpe.typeParams!!!
        // (e.g., m[Int] --> tree.tpe.symbol.typeParams.length == 1, tree.tpe.typeParams.length == 0!)
        // @M: removed check for tree.hasSymbolField and replace tree.symbol by tree.tpe.symbol
        // (TypeTree's must also be checked here, and they don't directly have a symbol)
        def kindArityMismatch = (
             context.inTypeConstructorAllowed
          && !sameLength(tree.tpe.typeParams, pt.typeParams)
        )
        // Note that we treat Any and Nothing as kind-polymorphic.
        // We can't perform this check when typing type arguments to an overloaded method before the overload is resolved
        // (or in the case of an error type) -- this is indicated by pt == WildcardType (see case TypeApply in typed1).
        def kindArityMismatchOk = tree.tpe.typeSymbol match {
          case NothingClass | AnyClass => true
          case _                       => pt == WildcardType
        }

        // todo. It would make sense when mode.inFunMode to instead use
        //    tree setType tree.tpe.normalize
        // when typechecking, say, TypeApply(Ident(`some abstract type symbol`), List(...))
        // because otherwise Ident will have its tpe set to a TypeRef, not to a PolyType, and `typedTypeApply` will fail
        // but this needs additional investigation, because it crashes t5228, gadts1 and maybe something else
        if (mode.inFunMode)
          tree
        else if (properTypeRequired && tree.symbol.typeParams.nonEmpty)  // (7)
          MissingTypeParametersError(tree)
        else if (kindArityMismatch && !kindArityMismatchOk)  // (7.1) @M: check kind-arity
          KindArityMismatchError(tree, pt)
        else tree match { // (6)
          case TypeTree() => tree
          case _          => TypeTree(tree.tpe) setOriginal tree
        }
      }

      def insertApply(): Tree = {
        assert(!context.inTypeConstructorAllowed, mode) //@M
        val adapted = adaptToName(tree, nme.apply)
        def stabilize0(pre: Type): Tree = stabilize(adapted, pre, MonoQualifierModes, WildcardType)

        // TODO reconcile the overlap between Typers#stablize and TreeGen.stabilize
        val qual = adapted match {
          case This(_) =>
            gen.stabilize(adapted)
          case Ident(_) =>
            val owner = adapted.symbol.owner
            val pre =
              if (owner.isPackageClass) owner.thisType
              else if (owner.isClass) context.enclosingSubClassContext(owner).prefix
              else NoPrefix
            stabilize0(pre)
          case Select(qualqual, _) =>
            stabilize0(qualqual.tpe)
          case other =>
            other
        }
        typedPos(tree.pos, mode, pt) {
          Select(qual setPos tree.pos.makeTransparent, nme.apply)
        }
      }
      def adaptConstant(value: Constant): Tree = {
        val sym = tree.symbol
        if (sym != null && sym.isDeprecated) {
          val msg = sym.toString + sym.locationString + " is deprecated: " + sym.deprecationMessage.getOrElse("")
          unit.deprecationWarning(tree.pos, msg)
        }
        treeCopy.Literal(tree, value)
      }

      // Ignore type errors raised in later phases that are due to mismatching types with existential skolems
      // We have lift crashing in 2.9 with an adapt failure in the pattern matcher.
      // Here's my hypothsis why this happens. The pattern matcher defines a variable of type
      //
      //   val x: T = expr
      //
      // where T is the type of expr, but T contains existential skolems ts.
      // In that case, this value definition does not typecheck.
      // The value definition
      //
      //   val x: T forSome { ts } = expr
      //
      // would typecheck. Or one can simply leave out the type of the `val`:
      //
      //   val x = expr
      //
      // SI-6029 shows another case where we also fail (in uncurry), but this time the expected
      // type is an existential type.
      //
      // The reason for both failures have to do with the way we (don't) transform
      // skolem types along with the trees that contain them. We'd need a
      // radically different approach to do it. But before investing a lot of time to
      // to do this (I have already sunk 3 full days with in the end futile attempts
      // to consistently transform skolems and fix 6029), I'd like to
      // investigate ways to avoid skolems completely.
      //
      // upd. The same problem happens when we try to typecheck the result of macro expansion against its expected type
      // (which is the return type of the macro definition instantiated in the context of expandee):
      //
      //   Test.scala:2: error: type mismatch;
      //     found   : $u.Expr[Class[_ <: Object]]
      //     required: reflect.runtime.universe.Expr[Class[?0(in value <local Test>)]] where type ?0(in value <local Test>) <: Object
      //     scala.reflect.runtime.universe.reify(new Object().getClass)
      //                                         ^
      // Therefore following Martin's advice I use this logic to recover from skolem errors after macro expansions
      // (by adding the ` || tree.attachments.get[MacroExpansionAttachment].isDefined` clause to the conditional above).
      //
      def adaptMismatchedSkolems() = {
        def canIgnoreMismatch = (
             !context.reportErrors && isPastTyper
          || tree.attachments.get[MacroExpansionAttachment].isDefined
        )
        def bound = pt match {
          case ExistentialType(qs, _) => qs
          case _                      => Nil
        }
        def msg = sm"""
          |Recovering from existential or skolem type error in
          |  $tree
          |with type: ${tree.tpe}
          |       pt: $pt
          |  context: ${context.tree}
          |  adapted
          """.trim

        val boundOrSkolems = if (canIgnoreMismatch) bound ++ pt.skolemsExceptMethodTypeParams else Nil
        boundOrSkolems match {
          case Nil => AdaptTypeError(tree, tree.tpe, pt) ; setError(tree)
          case _   => logResult(msg)(adapt(tree, mode, deriveTypeWithWildcards(boundOrSkolems)(pt)))
        }
      }

      def fallbackAfterVanillaAdapt(): Tree = {
        def isPopulatedPattern = {
          if ((tree.symbol ne null) && tree.symbol.isModule)
            inferModulePattern(tree, pt)

          isPopulated(tree.tpe, approximateAbstracts(pt))
        }
        if (mode.inPatternMode && isPopulatedPattern)
          return tree

        val tree1 = constfold(tree, pt) // (10) (11)
        if (tree1.tpe <:< pt)
          return adapt(tree1, mode, pt, original)

        if (mode.typingExprNotFun) {
          // The <: Any requirement inhibits attempts to adapt continuation types
          // to non-continuation types.
          if (tree.tpe <:< AnyTpe) pt.dealias match {
            case TypeRef(_, UnitClass, _) => // (12)
              if (settings.warnValueDiscard)
                context.unit.warning(tree.pos, "discarded non-Unit value")
              return typedPos(tree.pos, mode, pt)(Block(List(tree), Literal(Constant(()))))
            case TypeRef(_, sym, _) if isNumericValueClass(sym) && isNumericSubType(tree.tpe, pt) =>
              if (settings.warnNumericWiden)
                context.unit.warning(tree.pos, "implicit numeric widening")
              return typedPos(tree.pos, mode, pt)(Select(tree, "to" + sym.name))
            case _ =>
          }
          if (pt.dealias.annotations.nonEmpty && canAdaptAnnotations(tree, this, mode, pt)) // (13)
            return typed(adaptAnnotations(tree, this, mode, pt), mode, pt)

          if (hasUndets)
            return instantiate(tree, mode, pt)

          if (context.implicitsEnabled && !pt.isError && !tree.isErrorTyped) {
            // (14); the condition prevents chains of views
            debuglog("inferring view from " + tree.tpe + " to " + pt)
            inferView(tree, tree.tpe, pt, reportAmbiguous = true) match {
              case EmptyTree =>
              case coercion  =>
                def msg = "inferred view from " + tree.tpe + " to " + pt + " = " + coercion + ":" + coercion.tpe
                if (settings.logImplicitConv)
                  unit.echo(tree.pos, msg)

                debuglog(msg)
                val silentContext = context.makeImplicit(context.ambiguousErrors)
                val res = newTyper(silentContext).typed(
                  new ApplyImplicitView(coercion, List(tree)) setPos tree.pos, mode, pt)
                silentContext.firstError match {
                  case Some(err) => context.issue(err)
                  case None      => return res
                }
            }
          }
        }

        debuglog("error tree = " + tree)
        if (settings.debug && settings.explaintypes)
          explainTypes(tree.tpe, pt)

        if (tree.tpe.isErroneous || pt.isErroneous)
          setError(tree)
        else
          adaptMismatchedSkolems()
      }

      def vanillaAdapt(tree: Tree) = {
        def applyPossible = {
          def applyMeth = member(adaptToName(tree, nme.apply), nme.apply)
          def hasPolymorphicApply = applyMeth.alternatives exists (_.tpe.typeParams.nonEmpty)
          def hasMonomorphicApply = applyMeth.alternatives exists (_.tpe.paramSectionCount > 0)

          dyna.acceptsApplyDynamic(tree.tpe) || (
            if (mode.inTappMode)
              tree.tpe.typeParams.isEmpty && hasPolymorphicApply
            else
              hasMonomorphicApply
          )
        }
        def shouldInsertApply(tree: Tree) = mode.typingExprFun && {
          tree.tpe match {
            case _: MethodType | _: OverloadedType | _: PolyType => false
            case _                                               => applyPossible
          }
        }
        if (tree.isType)
          adaptType()
        else if (mode.typingExprNotFun && treeInfo.isMacroApplication(tree) && !isMacroExpansionSuppressed(tree))
          macroExpandApply(this, tree, mode, pt)
        else if (mode.typingConstructorPattern)
          typedConstructorPattern(tree, pt)
        else if (shouldInsertApply(tree))
          insertApply()
        else if (hasUndetsInMonoMode) { // (9)
          assert(!context.inTypeConstructorAllowed, context) //@M
          instantiatePossiblyExpectingUnit(tree, mode, pt)
        }
        else if (tree.tpe <:< pt)
          tree
        else
          fallbackAfterVanillaAdapt()
      }

      // begin adapt
      if (isMacroImplRef(tree)) {
        if (treeInfo.isMacroApplication(tree)) adapt(unmarkMacroImplRef(tree), mode, pt, original)
        else tree
      } else tree.tpe match {
        case atp @ AnnotatedType(_, _, _) if canAdaptAnnotations(tree, this, mode, pt) => // (-1)
          adaptAnnotations(tree, this, mode, pt)
        case ct @ ConstantType(value) if mode.inNone(TYPEmode | FUNmode) && (ct <:< pt) && canAdaptConstantTypeToLiteral => // (0)
          adaptConstant(value)
        case OverloadedType(pre, alts) if !mode.inFunMode => // (1)
          inferExprAlternative(tree, pt)
          adapt(tree, mode, pt, original)
        case NullaryMethodType(restpe) => // (2)
          adapt(tree setType restpe, mode, pt, original)
        case TypeRef(_, ByNameParamClass, arg :: Nil) if mode.inExprMode => // (2)
          adapt(tree setType arg, mode, pt, original)
        case tp if mode.typingExprNotLhs && isExistentialType(tp) =>
          adapt(tree setType tp.dealias.skolemizeExistential(context.owner, tree), mode, pt, original)
        case PolyType(tparams, restpe) if mode.inNone(TAPPmode | PATTERNmode) && !context.inTypeConstructorAllowed => // (3)
          // assert((mode & HKmode) == 0) //@M a PolyType in HKmode represents an anonymous type function,
          // we're in HKmode since a higher-kinded type is expected --> hence, don't implicitly apply it to type params!
          // ticket #2197 triggered turning the assert into a guard
          // I guess this assert wasn't violated before because type aliases weren't expanded as eagerly
          //  (the only way to get a PolyType for an anonymous type function is by normalisation, which applies eta-expansion)
          // -- are we sure we want to expand aliases this early?
          // -- what caused this change in behaviour??
          val tparams1 = cloneSymbols(tparams)
          val tree1 = (
            if (tree.isType) tree
            else TypeApply(tree, tparams1 map (tparam => TypeTree(tparam.tpeHK) setPos tree.pos.focus)) setPos tree.pos
          )
          context.undetparams ++= tparams1
          notifyUndetparamsAdded(tparams1)
          adapt(tree1 setType restpe.substSym(tparams, tparams1), mode, pt, original)

        case mt: MethodType if mode.typingExprNotFunNotLhs && mt.isImplicit => // (4.1)
          adaptToImplicitMethod(mt)
        case mt: MethodType if mode.typingExprNotFunNotLhs && !hasUndetsInMonoMode && !treeInfo.isMacroApplicationOrBlock(tree) =>
          instantiateToMethodType(mt)
        case _ =>
          vanillaAdapt(tree)
      }
    }

    def instantiate(tree: Tree, mode: Mode, pt: Type): Tree = {
      inferExprInstance(tree, context.extractUndetparams(), pt)
      adapt(tree, mode, pt)
    }
    /** If the expected type is Unit: try instantiating type arguments
     *  with expected type Unit, but if that fails, try again with pt = WildcardType
     *  and discard the expression.
     */
    def instantiateExpectingUnit(tree: Tree, mode: Mode): Tree = {
      val savedUndetparams = context.undetparams
      silent(_.instantiate(tree, mode, UnitTpe)) orElse { _ =>
        context.undetparams = savedUndetparams
        val valueDiscard = atPos(tree.pos)(Block(List(instantiate(tree, mode, WildcardType)), Literal(Constant(()))))
        typed(valueDiscard, mode, UnitTpe)
      }
    }

    def instantiatePossiblyExpectingUnit(tree: Tree, mode: Mode, pt: Type): Tree = {
      if (mode.typingExprNotFun && pt.typeSymbol == UnitClass)
        instantiateExpectingUnit(tree, mode)
      else
        instantiate(tree, mode, pt)
    }

    private def isAdaptableWithView(qual: Tree) = {
      val qtpe = qual.tpe.widen
      (    !isPastTyper
        && qual.isTerm
        && !qual.isInstanceOf[Super]
        && ((qual.symbol eq null) || !qual.symbol.isTerm || qual.symbol.isValue)
        && !qtpe.isError
        && !qtpe.typeSymbol.isBottomClass
        && qtpe != WildcardType
        && !qual.isInstanceOf[ApplyImplicitView] // don't chain views
        && (context.implicitsEnabled || context.enrichmentEnabled)
        // Elaborating `context.implicitsEnabled`:
        // don't try to adapt a top-level type that's the subject of an implicit search
        // this happens because, if isView, typedImplicit tries to apply the "current" implicit value to
        // a value that needs to be coerced, so we check whether the implicit value has an `apply` method.
        // (If we allow this, we get divergence, e.g., starting at `conforms` during ant quick.bin)
        // Note: implicit arguments are still inferred (this kind of "chaining" is allowed)
      )
    }

    def adaptToMember(qual: Tree, searchTemplate: Type, reportAmbiguous: Boolean = true, saveErrors: Boolean = true): Tree = {
      if (isAdaptableWithView(qual)) {
        qual.tpe.dealiasWiden match {
          case et: ExistentialType =>
            qual setType et.skolemizeExistential(context.owner, qual) // open the existential
          case _ =>
        }
        inferView(qual, qual.tpe, searchTemplate, reportAmbiguous, saveErrors) match {
          case EmptyTree  => qual
          case coercion   =>
            if (settings.logImplicitConv)
              unit.echo(qual.pos,
                "applied implicit conversion from %s to %s = %s".format(
                  qual.tpe, searchTemplate, coercion.symbol.defString))

            typedQualifier(atPos(qual.pos)(new ApplyImplicitView(coercion, List(qual))))
        }
      }
      else qual
    }

    /** Try to apply an implicit conversion to `qual` to that it contains
     *  a method `name` which can be applied to arguments `args` with expected type `pt`.
     *  If `pt` is defined, there is a fallback to try again with pt = ?.
     *  This helps avoiding propagating result information too far and solves
     *  #1756.
     *  If no conversion is found, return `qual` unchanged.
     *
     */
    def adaptToArguments(qual: Tree, name: Name, args: List[Tree], pt: Type, reportAmbiguous: Boolean, saveErrors: Boolean): Tree = {
      def doAdapt(restpe: Type) =
        //util.trace("adaptToArgs "+qual+", name = "+name+", argtpes = "+(args map (_.tpe))+", pt = "+pt+" = ")
        adaptToMember(qual, HasMethodMatching(name, args map (_.tpe), restpe), reportAmbiguous, saveErrors)

      if (pt == WildcardType)
        doAdapt(pt)
      else silent(_ => doAdapt(pt)) filter (_ != qual) orElse (_ =>
        logResult(s"fallback on implicits in adaptToArguments: $qual.$name")(doAdapt(WildcardType))
      )
    }

    /** Try to apply an implicit conversion to `qual` so that it contains
     *  a method `name`. If that's ambiguous try taking arguments into
     *  account using `adaptToArguments`.
     */
    def adaptToMemberWithArgs(tree: Tree, qual: Tree, name: Name, mode: Mode, reportAmbiguous: Boolean, saveErrors: Boolean): Tree = {
      def onError(reportError: => Tree): Tree = context.tree match {
        case Apply(tree1, args) if (tree1 eq tree) && args.nonEmpty =>
          ( silent   (_.typedArgs(args.map(_.duplicate), mode))
              filter (xs => !(xs exists (_.isErrorTyped)))
                 map (xs => adaptToArguments(qual, name, xs, WildcardType, reportAmbiguous, saveErrors))
              orElse ( _ => reportError)
          )
        case _            =>
          reportError
      }

      silent(_.adaptToMember(qual, HasMember(name), reportAmbiguous = false)) orElse (errs =>
        onError {
          if (reportAmbiguous) errs foreach (context issue _)
          setError(tree)
        }
      )
    }

    /** Try to apply an implicit conversion to `qual` to that it contains a
     *  member `name` of arbitrary type.
     *  If no conversion is found, return `qual` unchanged.
     */
    def adaptToName(qual: Tree, name: Name) =
      if (member(qual, name) != NoSymbol) qual
      else adaptToMember(qual, HasMember(name))

    private def validateNoCaseAncestor(clazz: Symbol) = {
      if (!phase.erasedTypes) {
        for (ancestor <- clazz.ancestors find (_.isCase)) {
          unit.error(clazz.pos, (
            "case %s has case ancestor %s, but case-to-case inheritance is prohibited."+
            " To overcome this limitation, use extractors to pattern match on non-leaf nodes."
          ).format(clazz, ancestor.fullName))
        }
      }
    }

    private def checkEphemeral(clazz: Symbol, body: List[Tree]) = {
      // NOTE: Code appears to be messy in this method for good reason: it clearly
      // communicates the fact that it implements rather ad-hoc, arbitrary and
      // non-regular set of rules that identify features that interact badly with
      // value classes. This code can be cleaned up a lot once implementation
      // restrictions are addressed.
      val isValueClass = !clazz.isTrait
      def where = if (isValueClass) "value class" else "universal trait extending from class Any"
      def implRestriction(tree: Tree, what: String) =
        unit.error(tree.pos, s"implementation restriction: $what is not allowed in $where" +
           "\nThis restriction is planned to be removed in subsequent releases.")
      /**
       * Deeply traverses the tree in search of constructs that are not allowed
       * in value classes (at any nesting level).
       *
       * All restrictions this object imposes are probably not fundamental but require
       * fair amount of work and testing. We are conservative for now when it comes
       * to allowing language features to interact with value classes.
       *  */
      object checkEphemeralDeep extends Traverser {
        override def traverse(tree: Tree): Unit = if (isValueClass) {
          tree match {
            case _: ModuleDef =>
              //see https://issues.scala-lang.org/browse/SI-6359
              implRestriction(tree, "nested object")
            //see https://issues.scala-lang.org/browse/SI-6444
            //see https://issues.scala-lang.org/browse/SI-6463
            case cd: ClassDef if !cd.symbol.isAnonymousClass => // Don't warn about partial functions, etc. SI-7571
              implRestriction(tree, "nested class") // avoiding Type Tests that might check the $outer pointer.
            case Select(sup @ Super(qual, mix), selector) if selector != nme.CONSTRUCTOR && qual.symbol == clazz && mix != tpnme.EMPTY =>
              //see https://issues.scala-lang.org/browse/SI-6483
              implRestriction(sup, "qualified super reference")
            case _ =>
          }
          super.traverse(tree)
        }
      }
      for (stat <- body) {
        def notAllowed(what: String) = unit.error(stat.pos, s"$what is not allowed in $where")
        stat match {
          // see https://issues.scala-lang.org/browse/SI-6444
          // see https://issues.scala-lang.org/browse/SI-6463
          case ClassDef(mods, _, _, _) if isValueClass =>
            implRestriction(stat, s"nested ${ if (mods.isTrait) "trait" else "class" }")
          case _: Import | _: ClassDef | _: TypeDef | EmptyTree => // OK
          case DefDef(_, name, _, _, _, rhs) =>
            if (stat.symbol.isAuxiliaryConstructor)
              notAllowed("secondary constructor")
            else if (isValueClass && (name == nme.equals_ || name == nme.hashCode_) && !stat.symbol.isSynthetic)
              notAllowed(s"redefinition of $name method. See SIP-15, criterion 4.")
            else if (stat.symbol != null && stat.symbol.isParamAccessor)
              notAllowed("additional parameter")
            checkEphemeralDeep.traverse(rhs)
          case _: ValDef =>
            notAllowed("field definition")
          case _: ModuleDef =>
            //see https://issues.scala-lang.org/browse/SI-6359
            implRestriction(stat, "nested object")
          case _ =>
            notAllowed("this statement")
        }
      }
    }

    private def validateDerivedValueClass(clazz: Symbol, body: List[Tree]) = {
      if (clazz.isTrait)
        unit.error(clazz.pos, "only classes (not traits) are allowed to extend AnyVal")
      if (!clazz.isStatic)
        unit.error(clazz.pos, "value class may not be a "+
          (if (clazz.owner.isTerm) "local class" else "member of another class"))
      if (!clazz.isPrimitiveValueClass) {
        clazz.primaryConstructor.paramss match {
          case List(List(param)) =>
            val decls = clazz.info.decls
            val paramAccessor = clazz.constrParamAccessors.head
            if (paramAccessor.isMutable)
              unit.error(paramAccessor.pos, "value class parameter must not be a var")
            val accessor = decls.toList.find(x => x.isMethod && x.accessedOrSelf == paramAccessor)
            accessor match {
              case None =>
                unit.error(paramAccessor.pos, "value class parameter must be a val and not be private[this]")
              case Some(acc) if acc.isProtectedLocal =>
                unit.error(paramAccessor.pos, "value class parameter must not be protected[this]")
              case Some(acc) =>
                if (acc.tpe.typeSymbol.isDerivedValueClass)
                  unit.error(acc.pos, "value class may not wrap another user-defined value class")
                checkEphemeral(clazz, body filterNot (stat => stat.symbol != null && stat.symbol.accessedOrSelf == paramAccessor))
            }
          case _ =>
            unit.error(clazz.pos, "value class needs to have exactly one val parameter")
        }
      }

      for (tparam <- clazz.typeParams)
        if (tparam hasAnnotation definitions.SpecializedClass)
          unit.error(tparam.pos, "type parameter of value class may not be specialized")
    }

    /** Typechecks a parent type reference.
     *
     *  This typecheck is harder than it might look, because it should honor early
     *  definitions and also perform type argument inference with the help of super call
     *  arguments provided in `encodedtpt`.
     *
     *  The method is called in batches (batch = 1 time per each parent type referenced),
     *  two batches per definition: once from namer, when entering a ClassDef or a ModuleDef
     *  and once from typer, when typechecking the definition.
     *
     *  ***Arguments***
     *
     *  `encodedtpt` represents the parent type reference wrapped in an `Apply` node
     *  which indicates value arguments (i.e. type macro arguments or super constructor call arguments)
     *  If no value arguments are provided by the user, the `Apply` node is still
     *  there, but its `args` will be set to `Nil`.
     *  This argument is synthesized by `tools.nsc.ast.Parsers.templateParents`.
     *
     *  `templ` is an enclosing template, which contains a primary constructor synthesized by the parser.
     *  Such a constructor is a DefDef which contains early initializers and maybe a super constructor call
     *  (I wrote "maybe" because trait constructors don't call super constructors).
     *  This argument is synthesized by `tools.nsc.ast.Trees.Template`.
     *
     *  `inMixinPosition` indicates whether the reference is not the first in the
     *  list of parents (and therefore cannot be a class) or the opposite.
     *
     *  ***Return value and side effects***
     *
     *  Returns a `TypeTree` representing a resolved parent type.
     *  If the typechecked parent reference implies non-nullary and non-empty argument list,
     *  this argument list is attached to the returned value in SuperArgsAttachment.
     *  The attachment is necessary for the subsequent typecheck to fixup a super constructor call
     *  in the body of the primary constructor (see `typedTemplate` for details).
     *
     *  This method might invoke `typedPrimaryConstrBody`, hence it might cause the side effects
     *  described in the docs of that method. It might also attribute the Super(_, _) reference
     *  (if present) inside the primary constructor of `templ`.
     *
     *  ***Example***
     *
     *  For the following definition:
     *
     *    class D extends {
     *      val x = 2
     *      val y = 4
     *    } with B(x)(3) with C(y) with T
     *
     *  this method will be called six times:
     *
     *    (3 times from the namer)
     *    typedParentType(Apply(Apply(Ident(B), List(Ident(x))), List(3)), templ, inMixinPosition = false)
     *    typedParentType(Apply(Ident(C), List(Ident(y))), templ, inMixinPosition = true)
     *    typedParentType(Apply(Ident(T), List()), templ, inMixinPosition = true)
     *
     *    (3 times from the typer)
     *    <the same three calls>
     */
    private def typedParentType(encodedtpt: Tree, templ: Template, inMixinPosition: Boolean): Tree = {
      val app = treeInfo.dissectApplied(encodedtpt)
      val (treeInfo.Applied(core, _, argss), decodedtpt) = ((app, app.callee))
      val argssAreTrivial = argss == Nil || argss == ListOfNil

      // we cannot avoid cyclic references with `initialize` here, because when type macros arrive,
      // we'll have to check the probe for isTypeMacro anyways.
      // therefore I think it's reasonable to trade a more specific "inherits itself" error
      // for a generic, yet understandable "cyclic reference" error
      var probe = typedTypeConstructor(core.duplicate).tpe.typeSymbol
      if (probe == null) probe = NoSymbol
      probe.initialize

      if (probe.isTrait || inMixinPosition) {
        if (!argssAreTrivial) {
          if (probe.isTrait) ConstrArgsInParentWhichIsTraitError(encodedtpt, probe)
          else () // a class in a mixin position - this warrants an error in `validateParentClasses`
                  // therefore here we do nothing, e.g. don't check that the # of ctor arguments
                  // matches the # of ctor parameters or stuff like that
        }
        typedType(decodedtpt)
      } else {
        val supertpt = typedTypeConstructor(decodedtpt)
        val supertparams = if (supertpt.hasSymbolField) supertpt.symbol.typeParams else Nil
        def inferParentTypeArgs: Tree = {
          typedPrimaryConstrBody(templ) {
            val supertpe = PolyType(supertparams, appliedType(supertpt.tpe, supertparams map (_.tpeHK)))
            val supercall = New(supertpe, mmap(argss)(_.duplicate))
            val treeInfo.Applied(Select(ctor, nme.CONSTRUCTOR), _, _) = supercall
            ctor setType supertpe // this is an essential hack, otherwise it will occasionally fail to typecheck
            atPos(supertpt.pos.focus)(supercall)
          } match {
            case EmptyTree => MissingTypeArgumentsParentTpeError(supertpt); supertpt
            case tpt       => TypeTree(tpt.tpe) setPos supertpt.pos  // SI-7224: don't .focus positions of the TypeTree of a parent that exists in source
          }
        }

        val supertptWithTargs = if (supertparams.isEmpty || context.unit.isJava) supertpt else inferParentTypeArgs

        // this is the place where we tell the typer what argss should be used for the super call
        // if argss are nullary or empty, then (see the docs for `typedPrimaryConstrBody`)
        // the super call dummy is already good enough, so we don't need to do anything
        if (argssAreTrivial) supertptWithTargs else supertptWithTargs updateAttachment SuperArgsAttachment(argss)
      }
    }

    /** Typechecks the mishmash of trees that happen to be stuffed into the primary constructor of a given template.
     *  Before commencing the typecheck, replaces the `pendingSuperCall` dummy with the result of `actualSuperCall`.
     *  `actualSuperCall` can return `EmptyTree`, in which case the dummy is replaced with a literal unit.
     *
     *  ***Return value and side effects***
     *
     *  If a super call is present in the primary constructor and is not erased by the transform, returns it typechecked.
     *  Otherwise (e.g. if the primary constructor is missing or the super call isn't there) returns `EmptyTree`.
     *
     *  As a side effect, this method attributes the underlying fields of early vals.
     *  Early vals aren't typechecked anywhere else, so it's essential to call `typedPrimaryConstrBody`
     *  at least once per definition. It'd be great to disentangle this logic at some point.
     *
     *  ***Example***
     *
     *  For the following definition:
     *
     *    class D extends {
     *      val x = 2
     *      val y = 4
     *    } with B(x)(3) with C(y) with T
     *
     *  the primary constructor of `templ` will be:
     *
     *    Block(List(
     *      ValDef(NoMods, x, TypeTree(), 2)
     *      ValDef(NoMods, y, TypeTree(), 4)
     *      global.pendingSuperCall,
     *      Literal(Constant(())))
     *
     *  Note the `pendingSuperCall` part. This is the representation of a fill-me-in-later supercall dummy,
     *  which encodes the fact that supercall argss are unknown during parsing and need to be transplanted
     *  from one of the parent types. Read more about why the argss are unknown in `tools.nsc.ast.Trees.Template`.
     */
    private def typedPrimaryConstrBody(templ: Template)(actualSuperCall: => Tree): Tree =
        treeInfo.firstConstructor(templ.body) match {
        case ctor @ DefDef(_, _, _, vparamss, _, cbody @ Block(cstats, cunit)) =>
            val (preSuperStats, superCall) = {
              val (stats, rest) = cstats span (x => !treeInfo.isSuperConstrCall(x))
              (stats map (_.duplicate), if (rest.isEmpty) EmptyTree else rest.head.duplicate)
            }
          val superCall1 = (superCall match {
            case global.pendingSuperCall => actualSuperCall
            case EmptyTree => EmptyTree
          }) orElse cunit
          val cbody1 = treeCopy.Block(cbody, preSuperStats, superCall1)
          val clazz = context.owner
            assert(clazz != NoSymbol, templ)
          val cscope = context.outer.makeNewScope(ctor, context.outer.owner)
          val cbody2 = { // called both during completion AND typing.
            val typer1 = newTyper(cscope)
            // XXX: see about using the class's symbol....
            clazz.unsafeTypeParams foreach (sym => typer1.context.scope.enter(sym))
            typer1.namer.enterValueParams(vparamss map (_.map(_.duplicate)))
            typer1.typed(cbody1)
            }

            val preSuperVals = treeInfo.preSuperFields(templ.body)
            if (preSuperVals.isEmpty && preSuperStats.nonEmpty)
            devWarning("Wanted to zip empty presuper val list with " + preSuperStats)
            else
            map2(preSuperStats, preSuperVals)((ldef, gdef) => gdef.tpt setType ldef.symbol.tpe)

          if (superCall1 == cunit) EmptyTree
          else cbody2 match {
            case Block(_, expr) => expr
            case tree => tree
          }
          case _ =>
          EmptyTree
        }

    /** Makes sure that the first type tree in the list of parent types is always a class.
     *  If the first parent is a trait, prepend its supertype to the list until it's a class.
     */
    private def normalizeFirstParent(parents: List[Tree]): List[Tree] = {
      @annotation.tailrec
      def explode0(parents: List[Tree]): List[Tree] = {
        val supertpt :: rest = parents // parents is always non-empty here - it only grows
        if (supertpt.tpe.typeSymbol == AnyClass) {
          supertpt setType AnyRefTpe
          parents
        } else if (treeInfo isTraitRef supertpt) {
          val supertpt1  = typedType(supertpt)
          def supersuper = TypeTree(supertpt1.tpe.firstParent) setPos supertpt.pos.focus
          if (supertpt1.isErrorTyped) rest
          else explode0(supersuper :: supertpt1 :: rest)
        } else parents
      }

      def explode(parents: List[Tree]) =
        if (treeInfo isTraitRef parents.head) explode0(parents)
        else parents

      if (parents.isEmpty) Nil else explode(parents)
    }

    /** Certain parents are added in the parser before it is known whether
     *  that class also declared them as parents. For instance, this is an
     *  error unless we take corrective action here:
     *
     *    case class Foo() extends Serializable
     *
     *  So we strip the duplicates before typer.
     */
    private def fixDuplicateSyntheticParents(parents: List[Tree]): List[Tree] = parents match {
      case Nil      => Nil
      case x :: xs  =>
        val sym = x.symbol
        x :: fixDuplicateSyntheticParents(
          if (isPossibleSyntheticParent(sym)) xs filterNot (_.symbol == sym)
          else xs
        )
    }

    def typedParentTypes(templ: Template): List[Tree] = templ.parents match {
      case Nil => List(atPos(templ.pos)(TypeTree(AnyRefTpe)))
      case first :: rest =>
        try {
          val supertpts = fixDuplicateSyntheticParents(normalizeFirstParent(
            typedParentType(first, templ, inMixinPosition = false) +:
            (rest map (typedParentType(_, templ, inMixinPosition = true)))))

          // if that is required to infer the targs of a super call
          // typedParentType calls typedPrimaryConstrBody to do the inferring typecheck
          // as a side effect, that typecheck also assigns types to the fields underlying early vals
          // however if inference is not required, the typecheck doesn't happen
          // and therefore early fields have their type trees not assigned
          // here we detect this situation and take preventive measures
          if (treeInfo.hasUntypedPreSuperFields(templ.body))
            typedPrimaryConstrBody(templ)(EmptyTree)

          supertpts mapConserve (tpt => checkNoEscaping.privates(context.owner, tpt))
        }
        catch {
          case ex: TypeError =>
            // fallback in case of cyclic errors
            // @H none of the tests enter here but I couldn't rule it out
            // upd. @E when a definition inherits itself, we end up here
            // because `typedParentType` triggers `initialize` for parent types symbols
            log("Type error calculating parents in template " + templ)
            log("Error: " + ex)
            ParentTypesError(templ, ex)
            List(TypeTree(AnyRefTpe))
        }
    }

    /** <p>Check that</p>
     *  <ul>
     *    <li>all parents are class types,</li>
     *    <li>first parent class is not a mixin; following classes are mixins,</li>
     *    <li>final classes are not inherited,</li>
     *    <li>
     *      sealed classes are only inherited by classes which are
     *      nested within definition of base class, or that occur within same
     *      statement sequence,
     *    </li>
     *    <li>self-type of current class is a subtype of self-type of each parent class.</li>
     *    <li>no two parents define same symbol.</li>
     *  </ul>
     */
    def validateParentClasses(parents: List[Tree], selfType: Type) {
      val pending = ListBuffer[AbsTypeError]()
      def validateDynamicParent(parent: Symbol, parentPos: Position) =
        if (parent == DynamicClass) checkFeature(parentPos, DynamicsFeature)

      def validateParentClass(parent: Tree, superclazz: Symbol) =
        if (!parent.isErrorTyped) {
          val psym = parent.tpe.typeSymbol.initialize

          checkStablePrefixClassType(parent)

          if (psym != superclazz) {
            if (psym.isTrait) {
              val ps = psym.info.parents
              if (!ps.isEmpty && !superclazz.isSubClass(ps.head.typeSymbol))
                pending += ParentSuperSubclassError(parent, superclazz, ps.head.typeSymbol, psym)
            } else {
              pending += ParentNotATraitMixinError(parent, psym)
            }
          }

          if (psym.isFinal)
            pending += ParentFinalInheritanceError(parent, psym)

          val sameSourceFile = context.unit.source.file == psym.sourceFile

          if (psym.hasDeprecatedInheritanceAnnotation && !sameSourceFile) {
            val suffix = psym.deprecatedInheritanceMessage map (": " + _) getOrElse ""
            val msg = s"inheritance from ${psym.fullLocationString} is deprecated$suffix"
            unit.deprecationWarning(parent.pos, msg)
          }

          if (psym.isSealed && !phase.erasedTypes)
            if (sameSourceFile)
              psym addChild context.owner
            else
              pending += ParentSealedInheritanceError(parent, psym)
          val parentTypeOfThis = parent.tpe.dealias.typeOfThis

          if (!(selfType <:< parentTypeOfThis) &&
              !phase.erasedTypes &&
              !context.owner.isSynthetic &&   // don't check synthetic concrete classes for virtuals (part of DEVIRTUALIZE)
              !selfType.isErroneous &&
              !parent.tpe.isErroneous)
          {
            pending += ParentSelfTypeConformanceError(parent, selfType)
            if (settings.explaintypes) explainTypes(selfType, parentTypeOfThis)
          }

          if (parents exists (p => p != parent && p.tpe.typeSymbol == psym && !psym.isError))
            pending += ParentInheritedTwiceError(parent, psym)

          validateDynamicParent(psym, parent.pos)
        }

      if (!parents.isEmpty && parents.forall(!_.isErrorTyped)) {
        val superclazz = parents.head.tpe.typeSymbol
        for (p <- parents) validateParentClass(p, superclazz)
      }

      pending.foreach(ErrorUtils.issueTypeError)
    }

    def checkFinitary(classinfo: ClassInfoType) {
      val clazz = classinfo.typeSymbol

      for (tparam <- clazz.typeParams) {
        if (classinfo.expansiveRefs(tparam) contains tparam) {
          val newinfo = ClassInfoType(
            classinfo.parents map (_.instantiateTypeParams(List(tparam), List(AnyRefTpe))),
            classinfo.decls,
            clazz)
          clazz.setInfo {
            clazz.info match {
              case PolyType(tparams, _) => PolyType(tparams, newinfo)
              case _ => newinfo
            }
          }
          FinitaryError(tparam)
        }
      }
    }

    def typedClassDef(cdef: ClassDef): Tree = {
      val clazz = cdef.symbol
      val typedMods = typedModifiers(cdef.mods)
      assert(clazz != NoSymbol, cdef)
      reenterTypeParams(cdef.tparams)
      val tparams1 = cdef.tparams mapConserve (typedTypeDef)
      val impl1 = newTyper(context.make(cdef.impl, clazz, newScope)).typedTemplate(cdef.impl, typedParentTypes(cdef.impl))
      val impl2 = finishMethodSynthesis(impl1, clazz, context)
      if (clazz.isTrait && clazz.info.parents.nonEmpty && clazz.info.firstParent.typeSymbol == AnyClass)
        checkEphemeral(clazz, impl2.body)

      if ((clazz isNonBottomSubClass ClassfileAnnotationClass) && (clazz != ClassfileAnnotationClass)) {
        if (!clazz.owner.isPackageClass)
          unit.error(clazz.pos, "inner classes cannot be classfile annotations")
        else restrictionWarning(cdef.pos, unit,
          """|subclassing Classfile does not
             |make your annotation visible at runtime.  If that is what
             |you want, you must write the annotation class in Java.""".stripMargin)
      }

      if (!isPastTyper) {
        for (ann <- clazz.getAnnotation(DeprecatedAttr)) {
          val m = companionSymbolOf(clazz, context)
          if (m != NoSymbol)
            m.moduleClass.addAnnotation(AnnotationInfo(ann.atp, ann.args, List()))
        }
      }
      treeCopy.ClassDef(cdef, typedMods, cdef.name, tparams1, impl2)
        .setType(NoType)
    }

    def typedModuleDef(mdef: ModuleDef): Tree = {
      // initialize all constructors of the linked class: the type completer (Namer.methodSig)
      // might add default getters to this object. example: "object T; class T(x: Int = 1)"
      val linkedClass = companionSymbolOf(mdef.symbol, context)
      if (linkedClass != NoSymbol)
        linkedClass.info.decl(nme.CONSTRUCTOR).alternatives foreach (_.initialize)

      val clazz     = mdef.symbol.moduleClass
      val typedMods = typedModifiers(mdef.mods)
      assert(clazz != NoSymbol, mdef)
      val noSerializable = (
           (linkedClass eq NoSymbol)
        || linkedClass.isErroneous
        || !linkedClass.isSerializable
        || clazz.isSerializable
      )
      val impl1 = newTyper(context.make(mdef.impl, clazz, newScope)).typedTemplate(mdef.impl, {
        typedParentTypes(mdef.impl) ++ (
          if (noSerializable) Nil
          else {
            clazz.makeSerializable()
            List(TypeTree(SerializableTpe) setPos clazz.pos.focus)
          }
        )
      })

      val impl2  = finishMethodSynthesis(impl1, clazz, context)

      if (mdef.symbol == PredefModule)
        ensurePredefParentsAreInSameSourceFile(impl2)

      // SI-5954. On second compile of a companion class contained in a package object we end up
      // with some confusion of names which leads to having two symbols with the same name in the
      // same owner. Until that can be straightened out we will warn on companion objects in package
      // objects. But this code also tries to be friendly by distinguishing between case classes and
      // user written companion pairs
      def warnPackageObjectMembers(mdef : ModuleDef) = for (m <- mdef.symbol.info.members) {
        // ignore synthetic objects, because the "companion" object to a case class is synthetic and
        // we only want one error per case class
        if (!m.isSynthetic) {
          // can't handle case classes in package objects
          if (m.isCaseClass) pkgObjectWarning(m, mdef, "case")
          // can't handle companion class/object pairs in package objects
          else if ((m.isClass && m.companionModule != NoSymbol && !m.companionModule.isSynthetic) ||
                   (m.isModule && m.companionClass != NoSymbol && !m.companionClass.isSynthetic))
                     pkgObjectWarning(m, mdef, "companion")
        }

        def pkgObjectWarning(m : Symbol, mdef : ModuleDef, restricted : String) = {
          val pkgName = mdef.symbol.ownerChain find (_.isPackage) map (_.decodedName) getOrElse mdef.symbol.toString
          context.warning(if (m.pos.isDefined) m.pos else mdef.pos, s"${m} should be placed directly in package ${pkgName} instead of package object ${pkgName}. Under some circumstances companion objects and case classes in package objects can fail to recompile. See https://issues.scala-lang.org/browse/SI-5954.")
        }
      }

      if (mdef.symbol.isPackageObject)
        warnPackageObjectMembers(mdef)

      treeCopy.ModuleDef(mdef, typedMods, mdef.name, impl2) setType NoType
    }

    private def ensurePredefParentsAreInSameSourceFile(template: Template) = {
      val parentSyms = template.parents map (_.symbol) filterNot (_ == AnyRefClass)
      if (parentSyms exists (_.associatedFile != PredefModule.associatedFile))
        unit.error(template.pos, s"All parents of Predef must be defined in ${PredefModule.associatedFile}.")
    }
    /** In order to override this in the TreeCheckers Typer so synthetics aren't re-added
     *  all the time, it is exposed here the module/class typing methods go through it.
     *  ...but it turns out it's also the ideal spot for namer/typer coordination for
     *  the tricky method synthesis scenarios, so we'll make it that.
     */
    protected def finishMethodSynthesis(templ: Template, clazz: Symbol, context: Context): Template = {
      addSyntheticMethods(templ, clazz, context)
    }
    /** For flatMapping a list of trees when you want the DocDefs and Annotated
     *  to be transparent.
     */
    def rewrappingWrapperTrees(f: Tree => List[Tree]): Tree => List[Tree] = {
      case dd @ DocDef(comment, defn) => f(defn) map (stat => DocDef(comment, stat) setPos dd.pos)
      case Annotated(annot, defn)     => f(defn) map (stat => Annotated(annot, stat))
      case tree                       => f(tree)
    }

    protected def enterSyms(txt: Context, trees: List[Tree]) = {
      var txt0 = txt
      for (tree <- trees) txt0 = enterSym(txt0, tree)
    }

    protected def enterSym(txt: Context, tree: Tree): Context =
      if (txt eq context) namer.enterSym(tree)
      else newNamer(txt).enterSym(tree)

    /** <!-- 2 --> Check that inner classes do not inherit from Annotation
     */
    def typedTemplate(templ: Template, parents1: List[Tree]): Template = {
      val clazz = context.owner
      clazz.annotations.map(_.completeInfo())
      if (templ.symbol == NoSymbol)
        templ setSymbol clazz.newLocalDummy(templ.pos)
      val self1 = templ.self match {
        case vd @ ValDef(_, _, tpt, EmptyTree) =>
          val tpt1 = checkNoEscaping.privates(
            clazz.thisSym,
            treeCopy.TypeTree(tpt).setOriginal(tpt) setType vd.symbol.tpe
          )
          copyValDef(vd)(tpt = tpt1, rhs = EmptyTree) setType NoType
      }
      // was:
      //          val tpt1 = checkNoEscaping.privates(clazz.thisSym, typedType(tpt))
      //          treeCopy.ValDef(vd, mods, name, tpt1, EmptyTree) setType NoType
      // but this leads to cycles for existential self types ==> #2545
      if (self1.name != nme.WILDCARD)
        context.scope enter self1.symbol

      val selfType = (
        if (clazz.isAnonymousClass && !phase.erasedTypes)
          intersectionType(clazz.info.parents, clazz.owner)
        else
          clazz.typeOfThis
      )
      // the following is necessary for templates generated later
      assert(clazz.info.decls != EmptyScope, clazz)
      enterSyms(context.outer.make(templ, clazz, clazz.info.decls), templ.body)
      if (!templ.isErrorTyped) // if `parentTypes` has invalidated the template, don't validate it anymore
      validateParentClasses(parents1, selfType)
      if (clazz.isCase)
        validateNoCaseAncestor(clazz)
      if (clazz.isTrait && hasSuperArgs(parents1.head))
        ConstrArgsInParentOfTraitError(parents1.head, clazz)

      if ((clazz isSubClass ClassfileAnnotationClass) && !clazz.isTopLevel)
        unit.error(clazz.pos, "inner classes cannot be classfile annotations")

      if (!phase.erasedTypes && !clazz.info.resultType.isError) // @S: prevent crash for duplicated type members
        checkFinitary(clazz.info.resultType.asInstanceOf[ClassInfoType])

      val body = {
      val body =
        if (isPastTyper || reporter.hasErrors) templ.body
        else templ.body flatMap rewrappingWrapperTrees(namer.addDerivedTrees(Typer.this, _))
        val primaryCtor = treeInfo.firstConstructor(body)
        val primaryCtor1 = primaryCtor match {
          case DefDef(_, _, _, _, _, Block(earlyVals :+ global.pendingSuperCall, unit)) =>
            val argss = superArgs(parents1.head) getOrElse Nil
            val pos = wrappingPos(parents1.head.pos, argss.flatten)
            val superCall = atPos(pos)(PrimarySuperCall(argss))
            deriveDefDef(primaryCtor)(block => Block(earlyVals :+ superCall, unit) setPos pos) setPos pos
          case _ => primaryCtor
        }
        body mapConserve { case `primaryCtor` => primaryCtor1; case stat => stat }
      }

      val body1 = typedStats(body, templ.symbol)

      if (clazz.info.firstParent.typeSymbol == AnyValClass)
        validateDerivedValueClass(clazz, body1)

      if (clazz.isTrait) {
        for (decl <- clazz.info.decls if decl.isTerm && decl.isEarlyInitialized) {
          unit.warning(decl.pos, "Implementation restriction: early definitions in traits are not initialized before the super class is initialized.")
        }
      }

      treeCopy.Template(templ, parents1, self1, body1) setType clazz.tpe_*
    }

    /** Remove definition annotations from modifiers (they have been saved
     *  into the symbol's `annotations` in the type completer / namer)
     *
     *  However reification does need annotation definitions to proceed.
     *  Unfortunately, AnnotationInfo doesn't provide enough info to reify it in general case.
     *  The biggest problem is with the "atp: Type" field, which cannot be reified in some situations
     *  that involve locally defined annotations. See more about that in Reifiers.scala.
     *
     *  That's why the original tree gets saved into `original` field of AnnotationInfo (happens elsewhere).
     *  The field doesn't get pickled/unpickled and exists only during a single compilation run.
     *  This simultaneously allows us to reify annotations and to preserve backward compatibility.
     */
    def typedModifiers(mods: Modifiers): Modifiers =
      mods.copy(annotations = Nil) setPositions mods.positions

    def typedValDef(vdef: ValDef): ValDef = {
      val sym = vdef.symbol
      val valDefTyper = {
        val maybeConstrCtx =
          if ((sym.isParameter || sym.isEarlyInitialized) && sym.owner.isConstructor) context.makeConstructorContext
          else context
        newTyper(maybeConstrCtx.makeNewScope(vdef, sym))
      }
      valDefTyper.typedValDefImpl(vdef)
    }

    // use typedValDef instead. this version is called after creating a new context for the ValDef
    private def typedValDefImpl(vdef: ValDef) = {
      val sym = vdef.symbol.initialize
      val typedMods = typedModifiers(vdef.mods)

      sym.annotations.map(_.completeInfo())
      val tpt1 = checkNoEscaping.privates(sym, typedType(vdef.tpt))
      checkNonCyclic(vdef, tpt1)

      if (sym.hasAnnotation(definitions.VolatileAttr) && !sym.isMutable)
        VolatileValueError(vdef)

      val rhs1 =
        if (vdef.rhs.isEmpty) {
          if (sym.isVariable && sym.owner.isTerm && !sym.isLazy && !isPastTyper)
            LocalVarUninitializedError(vdef)
          vdef.rhs
        } else {
          val tpt2 = if (sym.hasDefault) {
            // When typechecking default parameter, replace all type parameters in the expected type by Wildcard.
            // This allows defining "def foo[T](a: T = 1)"
            val tparams = sym.owner.skipConstructor.info.typeParams
            val subst = new SubstTypeMap(tparams, tparams map (_ => WildcardType)) {
              override def matches(sym: Symbol, sym1: Symbol) =
                if (sym.isSkolem) matches(sym.deSkolemize, sym1)
                else if (sym1.isSkolem) matches(sym, sym1.deSkolemize)
                else super[SubstTypeMap].matches(sym, sym1)
            }
            // allow defaults on by-name parameters
            if (sym hasFlag BYNAMEPARAM)
              if (tpt1.tpe.typeArgs.isEmpty) WildcardType // during erasure tpt1 is Function0
              else subst(tpt1.tpe.typeArgs(0))
            else subst(tpt1.tpe)
          } else tpt1.tpe
          transformedOrTyped(vdef.rhs, EXPRmode | BYVALmode, tpt2)
        }
      treeCopy.ValDef(vdef, typedMods, vdef.name, tpt1, checkDead(rhs1)) setType NoType
    }

    /** Enter all aliases of local parameter accessors.
     */
    def computeParamAliases(clazz: Symbol, vparamss: List[List[ValDef]], rhs: Tree) {
      debuglog(s"computing param aliases for $clazz:${clazz.primaryConstructor.tpe}:$rhs")
      val pending = ListBuffer[AbsTypeError]()

      // !!! This method is redundant with other, less buggy ones.
      def decompose(call: Tree): (Tree, List[Tree]) = call match {
        case _ if call.isErrorTyped => // e.g. SI-7636
          (call, Nil)
        case Apply(fn, args) =>
          // an object cannot be allowed to pass a reference to itself to a superconstructor
          // because of initialization issues; SI-473, SI-3913, SI-6928.
          foreachSubTreeBoundTo(args, clazz) { tree =>
            if (tree.symbol.isModule)
              pending += SuperConstrReferenceError(tree)
            tree match {
              case This(qual) =>
                pending += SuperConstrArgsThisReferenceError(tree)
              case _ => ()
            }
          }
          val (superConstr, preArgs) = decompose(fn)
          val params = fn.tpe.params
          // appending a dummy tree to represent Nil for an empty varargs (is this really necessary?)
          val applyArgs = if (args.length < params.length) args :+ EmptyTree else args take params.length

          assert(sameLength(applyArgs, params) || call.isErrorTyped,
            s"arity mismatch but call is not error typed: $clazz (params=$params, args=$applyArgs)")

          (superConstr, preArgs ::: applyArgs)
        case Block(_ :+ superCall, _) =>
          decompose(superCall)
        case _ =>
          (call, Nil)
      }
      val (superConstr, superArgs) = decompose(rhs)
      assert(superConstr.symbol ne null, superConstr)//debug
      def superClazz = superConstr.symbol.owner
      def superParamAccessors = superClazz.constrParamAccessors

      // associate superclass paramaccessors with their aliases
      if (superConstr.symbol.isPrimaryConstructor && !superClazz.isJavaDefined && sameLength(superParamAccessors, superArgs)) {
        for ((superAcc, superArg @ Ident(name)) <- superParamAccessors zip superArgs) {
          if (mexists(vparamss)(_.symbol == superArg.symbol)) {
            val alias = (
              superAcc.initialize.alias
                orElse (superAcc getter superAcc.owner)
                filter (alias => superClazz.info.nonPrivateMember(alias.name) == alias)
            )
            if (alias.exists && !alias.accessed.isVariable && !isRepeatedParamType(alias.accessed.info)) {
              val ownAcc = clazz.info decl name suchThat (_.isParamAccessor) match {
                case acc if !acc.isDeferred && acc.hasAccessorFlag => acc.accessed
                case acc                                           => acc
              }
              ownAcc match {
                case acc: TermSymbol if !acc.isVariable =>
                  debuglog(s"$acc has alias ${alias.fullLocationString}")
                  acc setAlias alias
                case _ =>
              }
            }
          }
        }
      }
      pending.foreach(ErrorUtils.issueTypeError)
    }

    // Check for SI-4842.
    private def checkSelfConstructorArgs(ddef: DefDef, clazz: Symbol) {
      val pending = ListBuffer[AbsTypeError]()
      ddef.rhs match {
        case Block(stats, expr) =>
          val selfConstructorCall = stats.headOption.getOrElse(expr)
          foreachSubTreeBoundTo(List(selfConstructorCall), clazz) {
            case tree @ This(qual) =>
              pending += SelfConstrArgsThisReferenceError(tree)
            case _ => ()
          }
        case _ =>
      }
      pending.foreach(ErrorUtils.issueTypeError)
    }

    /**
     * Run the provided function for each sub tree of `trees` that
     * are bound to a symbol with `clazz` as a base class.
     *
     * @param f This function can assume that `tree.symbol` is non null
     */
    private def foreachSubTreeBoundTo[A](trees: List[Tree], clazz: Symbol)(f: Tree => Unit): Unit =
      for {
        tree <- trees
        subTree <- tree
      } {
        val sym = subTree.symbol
        if (sym != null && sym.info.baseClasses.contains(clazz))
          f(subTree)
      }

      /** Check if a structurally defined method violates implementation restrictions.
     *  A method cannot be called if it is a non-private member of a refinement type
     *  and if its parameter's types are any of:
     *    - the self-type of the refinement
     *    - a type member of the refinement
     *    - an abstract type declared outside of the refinement.
     *    - an instance of a value class
     *  Furthermore, the result type may not be a value class either
     */
    def checkMethodStructuralCompatible(ddef: DefDef): Unit = {
      val meth = ddef.symbol
      def parentString = meth.owner.parentSymbols filterNot (_ == ObjectClass) match {
        case Nil => ""
        case xs  => xs.map(_.nameString).mkString(" (of ", " with ", ")")
      }
      def fail(pos: Position, msg: String): Boolean = {
        unit.error(pos, msg)
        false
      }
      /* Have to examine all parameters in all lists.
       */
      def paramssTypes(tp: Type): List[List[Type]] = tp match {
        case mt @ MethodType(_, restpe) => mt.paramTypes :: paramssTypes(restpe)
        case PolyType(_, restpe)        => paramssTypes(restpe)
        case _                          => Nil
      }
      def resultType = meth.tpe_*.finalResultType
      def nthParamPos(n1: Int, n2: Int) =
        try ddef.vparamss(n1)(n2).pos catch { case _: IndexOutOfBoundsException => meth.pos }

      def failStruct(pos: Position, what: String, where: String = "Parameter type") =
        fail(pos, s"$where in structural refinement may not refer to $what")

      foreachWithIndex(paramssTypes(meth.tpe)) { (paramList, listIdx) =>
        foreachWithIndex(paramList) { (paramType, paramIdx) =>
          val sym = paramType.typeSymbol
          def paramPos = nthParamPos(listIdx, paramIdx)

          /* Not enough to look for abstract types; have to recursively check the bounds
           * of each abstract type for more abstract types. Almost certainly there are other
           * exploitable type soundness bugs which can be seen by bounding a type parameter
           * by an abstract type which itself is bounded by an abstract type.
           */
          def checkAbstract(tp0: Type, what: String): Boolean = {
            def check(sym: Symbol): Boolean = !sym.isAbstractType || {
              log(s"""checking $tp0 in refinement$parentString at ${meth.owner.owner.fullLocationString}""")
              (    (!sym.hasTransOwner(meth.owner) && failStruct(paramPos, "an abstract type defined outside that refinement", what))
                || (!sym.hasTransOwner(meth) && failStruct(paramPos, "a type member of that refinement", what))
                || checkAbstract(sym.info.bounds.hi, "Type bound")
              )
            }
            tp0.dealiasWidenChain forall (t => check(t.typeSymbol))
          }
          checkAbstract(paramType, "Parameter type")

          if (sym.isDerivedValueClass)
            failStruct(paramPos, "a user-defined value class")
          if (paramType.isInstanceOf[ThisType] && sym == meth.owner)
            failStruct(paramPos, "the type of that refinement (self type)")
        }
      }
      if (resultType.typeSymbol.isDerivedValueClass)
        failStruct(ddef.tpt.pos, "a user-defined value class", where = "Result type")
    }

    def typedDefDef(ddef: DefDef): DefDef = {
      val meth = ddef.symbol.initialize

      reenterTypeParams(ddef.tparams)
      reenterValueParams(ddef.vparamss)

      // for `val` and `var` parameter, look at `target` meta-annotation
      if (!isPastTyper && meth.isPrimaryConstructor) {
        for (vparams <- ddef.vparamss; vd <- vparams) {
          if (vd.mods.isParamAccessor) {
            namer.validateParam(vd)
          }
        }
      }

      val tparams1 = ddef.tparams mapConserve typedTypeDef
      val vparamss1 = ddef.vparamss mapConserve (_ mapConserve typedValDef)

      meth.annotations.map(_.completeInfo())

      for (vparams1 <- vparamss1; vparam1 <- vparams1 dropRight 1)
        if (isRepeatedParamType(vparam1.symbol.tpe))
          StarParamNotLastError(vparam1)

      val tpt1 = checkNoEscaping.privates(meth, typedType(ddef.tpt))
      checkNonCyclic(ddef, tpt1)
      ddef.tpt.setType(tpt1.tpe)
      val typedMods = typedModifiers(ddef.mods)
      var rhs1 =
        if (ddef.name == nme.CONSTRUCTOR && !ddef.symbol.hasStaticFlag) { // need this to make it possible to generate static ctors
          if (!meth.isPrimaryConstructor &&
              (!meth.owner.isClass ||
               meth.owner.isModuleClass ||
               meth.owner.isAnonOrRefinementClass))
            InvalidConstructorDefError(ddef)
          typed(ddef.rhs)
        } else if (meth.isMacro) {
          // typechecking macro bodies is sort of unconventional
          // that's why we employ our custom typing scheme orchestrated outside of the typer
          transformedOr(ddef.rhs, typedMacroBody(this, ddef))
        } else {
          transformedOrTyped(ddef.rhs, EXPRmode, tpt1.tpe)
        }

      if (meth.isClassConstructor && !isPastTyper && !meth.owner.isSubClass(AnyValClass)) {
        // At this point in AnyVal there is no supercall, which will blow up
        // in computeParamAliases; there's nothing to be computed for Anyval anyway.
        if (meth.isPrimaryConstructor)
          computeParamAliases(meth.owner, vparamss1, rhs1)
        else
          checkSelfConstructorArgs(ddef, meth.owner)
      }

      if (tpt1.tpe.typeSymbol != NothingClass && !context.returnsSeen && rhs1.tpe.typeSymbol != NothingClass)
        rhs1 = checkDead(rhs1)

      if (!isPastTyper && meth.owner.isClass &&
          meth.paramss.exists(ps => ps.exists(_.hasDefault) && isRepeatedParamType(ps.last.tpe)))
        StarWithDefaultError(meth)

      if (!isPastTyper) {
        val allParams = meth.paramss.flatten
        for (p <- allParams) {
          for (n <- p.deprecatedParamName) {
            if (allParams.exists(p1 => p1.name == n || (p != p1 && p1.deprecatedParamName.exists(_ == n))))
              DeprecatedParamNameError(p, n)
          }
        }
      }
      if (meth.isStructuralRefinementMember)
        checkMethodStructuralCompatible(ddef)

      if (meth.isImplicit && !meth.isSynthetic) meth.info.paramss match {
        case List(param) :: _ if !param.isImplicit =>
          checkFeature(ddef.pos, ImplicitConversionsFeature, meth.toString)
        case _ =>
      }

      treeCopy.DefDef(ddef, typedMods, ddef.name, tparams1, vparamss1, tpt1, rhs1) setType NoType
    }

    def typedTypeDef(tdef: TypeDef): TypeDef =
      typerWithCondLocalContext(context.makeNewScope(tdef, tdef.symbol))(tdef.tparams.nonEmpty) {
        _.typedTypeDefImpl(tdef)
      }

    // use typedTypeDef instead. this version is called after creating a new context for the TypeDef
    private def typedTypeDefImpl(tdef: TypeDef): TypeDef = {
      tdef.symbol.initialize
      reenterTypeParams(tdef.tparams)
      val tparams1 = tdef.tparams mapConserve typedTypeDef
      val typedMods = typedModifiers(tdef.mods)
      tdef.symbol.annotations.map(_.completeInfo())

      // @specialized should not be pickled when compiling with -no-specialize
      if (settings.nospecialization && currentRun.compiles(tdef.symbol)) {
        tdef.symbol.removeAnnotation(definitions.SpecializedClass)
        tdef.symbol.deSkolemize.removeAnnotation(definitions.SpecializedClass)
      }

      val rhs1 = checkNoEscaping.privates(tdef.symbol, typedType(tdef.rhs))
      checkNonCyclic(tdef.symbol)
      if (tdef.symbol.owner.isType)
        rhs1.tpe match {
          case TypeBounds(lo1, hi1) if (!(lo1 <:< hi1)) => LowerBoundError(tdef, lo1, hi1)
          case _                                        => ()
        }

      if (tdef.symbol.isDeferred && tdef.symbol.info.isHigherKinded)
        checkFeature(tdef.pos, HigherKindsFeature)

      treeCopy.TypeDef(tdef, typedMods, tdef.name, tparams1, rhs1) setType NoType
    }

    private def enterLabelDef(stat: Tree) {
      stat match {
        case ldef @ LabelDef(_, _, _) =>
          if (ldef.symbol == NoSymbol)
            ldef.symbol = namer.enterInScope(
              context.owner.newLabel(ldef.name, ldef.pos) setInfo MethodType(List(), UnitTpe))
        case _ =>
      }
    }

    def typedLabelDef(ldef: LabelDef): LabelDef = {
      if (!nme.isLoopHeaderLabel(ldef.symbol.name) || isPastTyper) {
        val restpe = ldef.symbol.tpe.resultType
        val rhs1 = typed(ldef.rhs, restpe)
        ldef.params foreach (param => param setType param.symbol.tpe)
        deriveLabelDef(ldef)(_ => rhs1) setType restpe
      }
      else {
        val initpe = ldef.symbol.tpe.resultType
        val rhs1 = typed(ldef.rhs)
        val restpe = rhs1.tpe
        if (restpe == initpe) { // stable result, no need to check again
          ldef.params foreach (param => param setType param.symbol.tpe)
          treeCopy.LabelDef(ldef, ldef.name, ldef.params, rhs1) setType restpe
        } else {
          context.scope.unlink(ldef.symbol)
          val sym2 = namer.enterInScope(
            context.owner.newLabel(ldef.name, ldef.pos) setInfo MethodType(List(), restpe))
          val rhs2 = typed(resetAllAttrs(ldef.rhs), restpe)
          ldef.params foreach (param => param setType param.symbol.tpe)
          deriveLabelDef(ldef)(_ => rhs2) setSymbol sym2 setType restpe
        }
      }
    }

    def typedBlock(block: Block, mode: Mode, pt: Type): Block = {
      val syntheticPrivates = new ListBuffer[Symbol]
      try {
        namer.enterSyms(block.stats)
        for (stat <- block.stats) enterLabelDef(stat)

        if (phaseId(currentPeriod) <= currentRun.typerPhase.id) {
          // This is very tricky stuff, because we are navigating the Skylla and Charybdis of
          // anonymous classes and what to return from them here. On the one hand, we cannot admit
          // every non-private member of an anonymous class as a part of the structural type of the
          // enclosing block. This runs afoul of the restriction that a structural type may not
          // refer to an enclosing type parameter or abstract types (which in turn is necessitated
          // by what can be done in Java reflection). On the other hand, making every term member
          // private conflicts with private escape checking - see ticket #3174 for an example.
          //
          // The cleanest way forward is if we would find a way to suppress structural type checking
          // for these members and maybe defer type errors to the places where members are called.
          // But that would be a big refactoring and also a big departure from existing code. The
          // probably safest fix for 2.8 is to keep members of an anonymous class that are not
          // mentioned in a parent type private (as before) but to disable escape checking for code
          // that's in the same anonymous class. That's what's done here.
          //
          // We really should go back and think hard whether we find a better way to address the
          // problem of escaping idents on the one hand and well-formed structural types on the
          // other.
          block match {
            case Block(List(classDef @ ClassDef(_, _, _, _)), Apply(Select(New(_), _), _)) =>
              val classDecls = classDef.symbol.info.decls
              val visibleMembers = pt match {
                case WildcardType                           => classDecls.toList
                case BoundedWildcardType(TypeBounds(lo, _)) => lo.members
                case _                                      => pt.members
              }
              def matchesVisibleMember(member: Symbol) = visibleMembers exists { vis =>
                (member.name == vis.name) &&
                (member.tpe <:< vis.tpe.substThis(vis.owner, classDef.symbol))
              }
              // The block is an anonymous class definitions/instantiation pair
              //   -> members that are hidden by the type of the block are made private
              val toHide = (
                classDecls filter (member =>
                     member.isTerm
                  && member.isPossibleInRefinement
                  && member.isPublic
                  && !matchesVisibleMember(member)
                ) map (member => member
                  resetFlag (PROTECTED | LOCAL)
                  setFlag (PRIVATE | SYNTHETIC_PRIVATE)
                  setPrivateWithin NoSymbol
                )
              )
              syntheticPrivates ++= toHide
            case _ =>
          }
        }
        val stats1 = if (isPastTyper) block.stats else
          block.stats.flatMap(stat => stat match {
            case vd@ValDef(_, _, _, _) if vd.symbol.isLazy =>
              namer.addDerivedTrees(Typer.this, vd)
            case _ => stat::Nil
            })
        val stats2 = typedStats(stats1, context.owner)
        val expr1 = typed(block.expr, mode &~ (FUNmode | QUALmode), pt)
        treeCopy.Block(block, stats2, expr1)
          .setType(if (treeInfo.isExprSafeToInline(block)) expr1.tpe else expr1.tpe.deconst)
      } finally {
        // enable escaping privates checking from the outside and recycle
        // transient flag
        syntheticPrivates foreach (_ resetFlag SYNTHETIC_PRIVATE)
      }
    }

    def typedCase(cdef: CaseDef, pattpe: Type, pt: Type): CaseDef = {
      // verify no _* except in last position
      for (Apply(_, xs) <- cdef.pat ; x <- xs dropRight 1 ; if treeInfo isStar x)
        StarPositionInPatternError(x)

      // withoutAnnotations - see continuations-run/z1673.scala
      // This adjustment is awfully specific to continuations, but AFAICS the
      // whole AnnotationChecker framework is.
      val pat1 = typedPattern(cdef.pat, pattpe.withoutAnnotations)
      // When case classes have more than two parameter lists, the pattern ends
      // up typed as a method.  We only pattern match on the first parameter
      // list, so substitute the final result type of the method, i.e. the type
      // of the case class.
      if (pat1.tpe.paramSectionCount > 0)
        pat1 modifyType (_.finalResultType)

      for (bind @ Bind(name, _) <- cdef.pat) {
        val sym = bind.symbol
        if (name.toTermName != nme.WILDCARD && sym != null) {
          if (sym == NoSymbol) {
            if (context.scope.lookup(name) == NoSymbol)
              namer.enterInScope(context.owner.newErrorSymbol(name))
          } else
            namer.enterIfNotThere(sym)
        }
      }

      val guard1: Tree = if (cdef.guard == EmptyTree) EmptyTree
                         else typed(cdef.guard, BooleanTpe)
      var body1: Tree = typed(cdef.body, pt)

      if (context.enclosingCaseDef.savedTypeBounds.nonEmpty) {
        body1 modifyType context.enclosingCaseDef.restoreTypeBounds
        // insert a cast if something typechecked under the GADT constraints,
        // but not in real life (i.e., now that's we've reset the method's type skolems'
        //   infos back to their pre-GADT-constraint state)
        if (isFullyDefined(pt) && !(body1.tpe <:< pt)) {
          log(s"Adding cast to pattern because ${body1.tpe} does not conform to expected type $pt")
          body1 = typedPos(body1.pos)(gen.mkCast(body1, pt.dealiasWiden))
        }
      }

//    body1 = checkNoEscaping.locals(context.scope, pt, body1)
      treeCopy.CaseDef(cdef, pat1, guard1, body1) setType body1.tpe
    }

    def typedCases(cases: List[CaseDef], pattp: Type, pt: Type): List[CaseDef] =
      cases mapConserve { cdef =>
        newTyper(context.makeNewScope(cdef, context.owner)).typedCase(cdef, pattp, pt)
      }

    def adaptCase(cdef: CaseDef, mode: Mode, tpe: Type): CaseDef = deriveCaseDef(cdef)(adapt(_, mode, tpe))

    def packedTypes(trees: List[Tree]): List[Type] = trees map (c => packedType(c, context.owner).deconst)

    // takes untyped sub-trees of a match and type checks them
    def typedMatch(selector: Tree, cases: List[CaseDef], mode: Mode, pt: Type, tree: Tree = EmptyTree): Match = {
      val selector1  = checkDead(typedByValueExpr(selector))
      val selectorTp = packCaptured(selector1.tpe.widen).skolemizeExistential(context.owner, selector)
      val casesTyped = typedCases(cases, selectorTp, pt)

      def finish(cases: List[CaseDef], matchType: Type) =
        treeCopy.Match(tree, selector1, cases) setType matchType

      if (isFullyDefined(pt))
        finish(casesTyped, pt)
      else packedTypes(casesTyped) match {
        case packed if sameWeakLubAsLub(packed) => finish(casesTyped, lub(packed))
        case packed                             =>
          val lub = weakLub(packed)
          finish(casesTyped map (adaptCase(_, mode, lub)), lub)
      }
    }

    // match has been typed -- virtualize it during type checking so the full context is available
    def virtualizedMatch(match_ : Match, mode: Mode, pt: Type) = {
      import patmat.{ vpmName, PureMatchTranslator }

      // TODO: add fallback __match sentinel to predef
      val matchStrategy: Tree =
        if (!(settings.Xexperimental && context.isNameInScope(vpmName._match))) null    // fast path, avoiding the next line if there's no __match to be seen
        else newTyper(context.makeImplicit(reportAmbiguousErrors = false)).silent(_.typed(Ident(vpmName._match)), reportAmbiguousErrors = false) orElse (_ => null)

      if (matchStrategy ne null) // virtualize
        typed((new PureMatchTranslator(this.asInstanceOf[patmat.global.analyzer.Typer] /*TODO*/, matchStrategy)).translateMatch(match_), mode, pt)
      else
        match_ // will be translated in phase `patmat`
    }

    /** synthesize and type check a PartialFunction implementation based on the match in `tree`
     *
     *  `param => sel match { cases }` becomes:
     *
     *  new AbstractPartialFunction[$argTp, $matchResTp] {
     *    def applyOrElse[A1 <: $argTp, B1 >: $matchResTp]($param: A1, default: A1 => B1): B1 =
     *       $selector match { $cases }
     *    def isDefinedAt(x: $argTp): Boolean =
     *       $selector match { $casesTrue }
     *  }
     *
     * TODO: it would be nicer to generate the tree specified above at once and type it as a whole,
     * there are two gotchas:
     *    - matchResTp may not be known until we've typed the match (can only use resTp when it's fully defined),
     *       - if we typed the match in isolation first, you'd know its result type, but would have to re-jig the owner structure
     *       - could we use a type variable for matchResTp and backpatch it?
     *    - occurrences of `this` in `cases` or `sel` must resolve to the this of the class originally enclosing the match,
     *      not of the anonymous partial function subclass
     *
     * an alternative TODO: add partial function AST node or equivalent and get rid of this synthesis --> do everything in uncurry (or later)
     * however, note that pattern matching codegen is designed to run *before* uncurry
     */
    def synthesizePartialFunction(paramName: TermName, paramPos: Position, tree: Tree, mode: Mode, pt: Type): Tree = {
      assert(pt.typeSymbol == PartialFunctionClass, s"PartialFunction synthesis for match in $tree requires PartialFunction expected type, but got $pt.")
      val targs = pt.dealiasWiden.typeArgs

      // if targs.head isn't fully defined, we can't translate --> error
      targs match {
        case argTp :: _ if isFullyDefined(argTp) => // ok
        case _ => // uh-oh
          MissingParameterTypeAnonMatchError(tree, pt)
          return setError(tree)
      }

      // NOTE: resTp still might not be fully defined
      val argTp :: resTp :: Nil = targs

      // targs must conform to Any for us to synthesize an applyOrElse (fallback to apply otherwise -- typically for @cps annotated targs)
      val targsValidParams = targs forall (_ <:< AnyTpe)

      val anonClass = context.owner newAnonymousFunctionClass tree.pos addAnnotation SerialVersionUIDAnnotation

      import CODE._

      val Match(sel, cases) = tree

      // need to duplicate the cases before typing them to generate the apply method, or the symbols will be all messed up
      val casesTrue = cases map (c => deriveCaseDef(c)(x => atPos(x.pos.focus)(TRUE)).duplicate.asInstanceOf[CaseDef])

      // must generate a new tree every time
      def selector: Tree = gen.mkUnchecked(
        if (sel != EmptyTree) sel.duplicate
        else atPos(tree.pos.focusStart)(
          // SI-6925: subsume type of the selector to `argTp`
          // we don't want/need the match to see the `A1` type that we must use for variance reasons in the method signature
          //
          // this failed: replace `selector` by `Typed(selector, TypeTree(argTp))` -- as it's an upcast, this should never fail,
          //   `(x: A1): A` doesn't always type check, even though `A1 <: A`, due to singleton types (test/files/pos/t4269.scala)
          // hence the cast, which will be erased in posterasure
          // (the cast originally caused  extremely weird types to show up
          //  in test/scaladoc/run/SI-5933.scala because `variantToSkolem` was missing `tpSym.initialize`)
          gen.mkCastPreservingAnnotations(Ident(paramName), argTp)
        ))

      def mkParam(methodSym: Symbol, tp: Type = argTp) =
        methodSym.newValueParameter(paramName, paramPos.focus, SYNTHETIC) setInfo tp

      def mkDefaultCase(body: Tree) =
        atPos(tree.pos.makeTransparent) {
          CaseDef(Bind(nme.DEFAULT_CASE, Ident(nme.WILDCARD)), body)
        }

      // `def applyOrElse[A1 <: $argTp, B1 >: $matchResTp](x: A1, default: A1 => B1): B1 =
      //  ${`$selector match { $cases; case default$ => default(x) }`
      def applyOrElseMethodDef = {
        val methodSym = anonClass.newMethod(nme.applyOrElse, tree.pos, FINAL | OVERRIDE)

        // create the parameter that corresponds to the function's parameter
        val A1 = methodSym newTypeParameter (newTypeName("A1")) setInfo TypeBounds.upper(argTp)
        val x = mkParam(methodSym, A1.tpe)

        // applyOrElse's default parameter:
        val B1 = methodSym newTypeParameter (newTypeName("B1")) setInfo TypeBounds.empty
        val default = methodSym newValueParameter (newTermName("default"), tree.pos.focus, SYNTHETIC) setInfo functionType(List(A1.tpe), B1.tpe)

        val paramSyms = List(x, default)
        methodSym setInfo polyType(List(A1, B1), MethodType(paramSyms, B1.tpe))

        val methodBodyTyper = newTyper(context.makeNewScope(context.tree, methodSym))
        // should use the DefDef for the context's tree, but it doesn't exist yet (we need the typer we're creating to create it)
        paramSyms foreach (methodBodyTyper.context.scope enter _)

        // First, type without the default case; only the cases provided
        // by the user are typed. The LUB of these becomes `B`, the lower
        // bound of `B1`, which in turn is the result type of the default
        // case
        val match0 = methodBodyTyper.typedMatch(selector, cases, mode, resTp)
        val matchResTp = match0.tpe

        B1 setInfo TypeBounds.lower(matchResTp) // patch info

        // the default uses applyOrElse's first parameter since the scrut's type has been widened
        val match_ = {
          val defaultCase = methodBodyTyper.typedCase(
            mkDefaultCase(methodBodyTyper.typed1(REF(default) APPLY (REF(x)), mode, B1.tpe).setType(B1.tpe)), argTp, B1.tpe)
          treeCopy.Match(match0, match0.selector, match0.cases :+ defaultCase)
        }
        match_ setType B1.tpe

        // SI-6187 Do you really want to know? Okay, here's what's going on here.
        //
        //         Well behaved trees satisfy the property:
        //
        //         typed(tree) == typed(resetLocalAttrs(typed(tree))
        //
        //         Trees constructed without low-level symbol manipulation get this for free;
        //         references to local symbols are cleared by `ResetAttrs`, but bind to the
        //         corresponding symbol in the re-typechecked tree. But PartialFunction synthesis
        //         doesn't play by these rules.
        //
        //         During typechecking of method bodies, references to method type parameter from
        //         the declared types of the value parameters should bind to a fresh set of skolems,
        //         which have been entered into scope by `Namer#methodSig`. A comment therein:
        //
        //         "since the skolemized tparams are in scope, the TypeRefs in vparamSymss refer to skolemized tparams"
        //
        //         But, if we retypecheck the reset `applyOrElse`, the TypeTree of the `default`
        //         parameter contains no type. Somehow (where?!) it recovers a type that is _almost_ okay:
        //         `A1 => B1`. But it should really be `A1&0 => B1&0`. In the test, run/t6187.scala, this
        //         difference results in a type error, as `default.apply(x)` types as `B1`, which doesn't
        //         conform to the required `B1&0`
        //
        //         I see three courses of action.
        //
        //         1) synthesize a `asInstanceOf[B1]` below (I tried this first. But... ewwww.)
        //         2) install an 'original' TypeTree that will used after ResetAttrs (the solution below)
        //         3) Figure out how the almost-correct type is recovered on re-typechecking, and
        //            substitute in the skolems.
        //
        //         For 2.11, we'll probably shift this transformation back a phase or two, so macros
        //         won't be affected. But in any case, we should satisfy retypecheckability.
        //
        val originals: Map[Symbol, Tree] = {
          def typedIdent(sym: Symbol) = methodBodyTyper.typedType(Ident(sym), mode)
          val A1Tpt = typedIdent(A1)
          val B1Tpt = typedIdent(B1)
          Map(
            x -> A1Tpt,
            default -> gen.scalaFunctionConstr(List(A1Tpt), B1Tpt)
          )
        }
        def newParam(param: Symbol): ValDef = {
          val vd              = ValDef(param, EmptyTree)
          val tt @ TypeTree() = vd.tpt
          tt setOriginal (originals(param) setPos param.pos.focus)
          vd
        }

        val rhs    = methodBodyTyper.virtualizedMatch(match_, mode, B1.tpe)
        val defdef = newDefDef(methodSym, rhs)(vparamss = mapParamss(methodSym)(newParam), tpt = TypeTree(B1.tpe))

        (defdef, matchResTp)
      }

      // `def isDefinedAt(x: $argTp): Boolean = ${`$selector match { $casesTrue; case default$ => false } }`
      def isDefinedAtMethod = {
        val methodSym = anonClass.newMethod(nme.isDefinedAt, tree.pos.makeTransparent, FINAL)
        val paramSym = mkParam(methodSym)

        val methodBodyTyper = newTyper(context.makeNewScope(context.tree, methodSym)) // should use the DefDef for the context's tree, but it doesn't exist yet (we need the typer we're creating to create it)
        methodBodyTyper.context.scope enter paramSym
        methodSym setInfo MethodType(List(paramSym), BooleanTpe)

        val defaultCase = mkDefaultCase(FALSE)
        val match_ = methodBodyTyper.typedMatch(selector, casesTrue :+ defaultCase, mode, BooleanTpe)

        DefDef(methodSym, methodBodyTyper.virtualizedMatch(match_, mode, BooleanTpe))
      }

      // only used for @cps annotated partial functions
      // `def apply(x: $argTp): $matchResTp = $selector match { $cases }`
      def applyMethod = {
        val methodSym = anonClass.newMethod(nme.apply, tree.pos, FINAL | OVERRIDE)
        val paramSym = mkParam(methodSym)

        methodSym setInfo MethodType(List(paramSym), AnyTpe)

        val methodBodyTyper = newTyper(context.makeNewScope(context.tree, methodSym))
        // should use the DefDef for the context's tree, but it doesn't exist yet (we need the typer we're creating to create it)
        methodBodyTyper.context.scope enter paramSym

        val match_ = methodBodyTyper.typedMatch(selector, cases, mode, resTp)

        val matchResTp = match_.tpe
        methodSym setInfo MethodType(List(paramSym), matchResTp) // patch info

        (DefDef(methodSym, methodBodyTyper.virtualizedMatch(match_, mode, matchResTp)), matchResTp)
      }

      def parents(resTp: Type) = addSerializable(appliedType(AbstractPartialFunctionClass.typeConstructor, List(argTp, resTp)))

      val members = {
        val (applyMeth, matchResTp) = {
          // rig the show so we can get started typing the method body -- later we'll correct the infos...
          // targs were type arguments for PartialFunction, so we know they will work for AbstractPartialFunction as well
          anonClass setInfo ClassInfoType(parents(resTp), newScope, anonClass)

          // somehow @cps annotations upset the typer when looking at applyOrElse's signature, but not apply's
          // TODO: figure out the details (T @cps[U] is not a subtype of Any, but then why does it work for the apply method?)
          if (targsValidParams) applyOrElseMethodDef
          else applyMethod
        }

        // patch info to the class's definitive info
        anonClass setInfo ClassInfoType(parents(matchResTp), newScope, anonClass)
        List(applyMeth, isDefinedAtMethod)
      }

      members foreach (m => anonClass.info.decls enter m.symbol)

      val typedBlock = typedPos(tree.pos, mode, pt) {
        Block(ClassDef(anonClass, NoMods, ListOfNil, members, tree.pos.focus), atPos(tree.pos.focus)(
          Apply(Select(New(Ident(anonClass.name).setSymbol(anonClass)), nme.CONSTRUCTOR), List())
        ))
      }

      if (typedBlock.isErrorTyped) typedBlock
      else // Don't leak implementation details into the type, see SI-6575
        typedPos(tree.pos, mode, pt) {
          Typed(typedBlock, TypeTree(typedBlock.tpe baseType PartialFunctionClass))
        }
    }

    /** Synthesize and type check the implementation of a type with a Single Abstract Method
     *
     *  `{ (p1: T1, ..., pN: TN) => body } : S`
     *
     *  expands to (where `S` is the expected type that defines a single abstract method named `apply`)
     *
     *  `{
     *    def apply$body(p1: T1, ..., pN: TN): T = body
     *    new S {
     *     def apply(p1: T1, ..., pN: TN): T = apply$body(p1,..., pN)
     *    }
     *  }`
     *
     * If 'T' is not fully defined, it is inferred by type checking
     * `apply$body` without a result type before type checking the block.
     * The method's inferred result type is used instead of T`. [See test/files/pos/sammy_poly.scala]
     *
     * The `apply` method is identified by the argument `sam`; `S` corresponds to the argument `samClassTp`,
     * and `resPt` is derived from `samClassTp` -- it may be fully defined, or not...
     *
     * The function's body is put in a method outside of the class definition to enforce scoping.
     * S's members should not be in scope in `body`.
     *
     * The restriction on implicit arguments (neither S's constructor, nor sam may take an implicit argument list),
     * is largely to keep the implementation of type inference (the computation of `samClassTpFullyDefined`) simple.
     *
     * NOTE: it would be nicer to not have to type check `apply$body` separately when `T` is not fully defined.
     * However T must be fully defined before we type the instantiation, as it'll end up as a parent type,
     * which must be fully defined. Would be nice to have some kind of mechanism to insert type vars in a block of code,
     * and have the instantiation of the first occurrence propagate to the rest of the block.
     */
    def synthesizeSAMFunction(sam: Symbol, fun: Function, resPt: Type, samClassTp: Type, mode: Mode): Tree = {
      // assert(fun.vparams forall (vp => isFullyDefined(vp.tpt.tpe))) -- by construction, as we take them from sam's info
      val sampos = fun.pos

      // if the expected sam type is fully defined, use it for the method's result type
      // otherwise, NoType, so that type inference will determine the method's result type
      // resPt is syntactically contained in samClassTp, so if the latter is fully defined, so is the former
      // ultimately, we want to fully define samClassTp as it is used as the superclass of our anonymous class
      val samDefTp = if (isFullyDefined(resPt)) resPt else NoType
      val bodyName = newTermName(sam.name + "$body")

      // `def '${sam.name}\$body'($p1: $T1, ..., $pN: $TN): $resPt = $body`
      val samBodyDef =
        DefDef(NoMods,
          bodyName,
          Nil,
          List(fun.vparams.map(_.duplicate)), // must duplicate as we're also using them for `samDef`
          TypeTree(samDefTp) setPos sampos.focus,
          fun.body)

      // If we need to enter the sym for the body def before type checking the block,
      // we'll create a nested context, as explained below.
      var nestedTyper = this

      // Type check body def before classdef to fully determine samClassTp (if necessary).
      // As `samClassTp` determines a parent type for the class,
      // we can't type check `block` in one go unless `samClassTp` is fully defined.
      val samClassTpFullyDefined =
        if (isFullyDefined(samClassTp)) samClassTp
        else try {
          // This creates a symbol for samBodyDef with a type completer that'll be triggered immediately below.
          // The symbol is entered in the same scope used for the block below, and won't thus be reentered later.
          // It has to be a new scope, though, or we'll "get ambiguous reference to overloaded definition" [pos/sammy_twice.scala]
          // makeSilent: [pos/nonlocal-unchecked.scala -- when translation all functions to sams]
          val nestedCtx = enterSym(context.makeNewScope(context.tree, context.owner).makeSilent(), samBodyDef)
          nestedTyper = newTyper(nestedCtx)

          // NOTE: this `samBodyDef.symbol.info` runs the type completer set up by the enterSym above
          val actualSamType = samBodyDef.symbol.info

          // we're trying to fully define the type arguments for this type constructor
          val samTyCon  = samClassTp.typeSymbol.typeConstructor

          // the unknowns
          val tparams   = samClassTp.typeSymbol.typeParams
          // ... as typevars
          val tvars     = tparams map freshVar

          // 1. Recover partial information:
          //   - derive a type from samClassTp that has the corresponding tparams for type arguments that aren't fully defined
          //   - constrain typevars to be equal to type args that are fully defined
          val samClassTpMoreDefined = appliedType(samTyCon,
            (samClassTp.typeArgs, tparams, tvars).zipped map {
              case (a, _, tv) if isFullyDefined(a) => tv =:= a; a
              case (_, p, _)                       => p.typeConstructor
            })

          // the method type we're expecting the synthesized sam to have, based on the expected sam type,
          // where fully defined type args to samClassTp have been preserved,
          // with the unknown args replaced by their corresponding type param
          val expectedSamType = samClassTpMoreDefined.memberInfo(sam)

          // 2. make sure the body def's actual type (formals and result) conforms to
          //    sam's expected type (in terms of the typevars that represent the sam's class's type params)
          actualSamType <:< expectedSamType.substituteTypes(tparams, tvars)

          // solve constraints tracked by tvars
          val targs = solvedTypes(tvars, tparams, tparams map varianceInType(sam.info), upper = false, lubDepth(sam.info :: Nil))

          debuglog(s"sam infer: $samClassTp --> ${appliedType(samTyCon, targs)} by $actualSamType <:< $expectedSamType --> $targs for $tparams")

          // a fully defined samClassTp
          appliedType(samTyCon, targs)
        } catch {
          case _: NoInstance | _: TypeError =>
            devWarning(sampos, s"Could not define type $samClassTp using ${samBodyDef.symbol.rawInfo} <:< ${samClassTp memberInfo sam} (for $sam)")
            samClassTp
        }

      // `final override def ${sam.name}($p1: $T1, ..., $pN: $TN): $resPt = ${sam.name}\$body'($p1, ..., $pN)`
      val samDef =
        DefDef(Modifiers(FINAL | OVERRIDE | SYNTHETIC),
          sam.name.toTermName,
          Nil,
          List(fun.vparams),
          TypeTree(samBodyDef.tpt.tpe) setPos sampos.focus,
          Apply(Ident(bodyName), fun.vparams map (p => Ident(p.name)))
        )

      val serializableParentAddendum =
        if (typeIsSubTypeOfSerializable(samClassTp)) Nil
        else List(TypeTree(SerializableTpe))

      val classDef =
        ClassDef(Modifiers(FINAL), tpnme.ANON_FUN_NAME, tparams = Nil,
          gen.mkTemplate(
            parents    = TypeTree(samClassTpFullyDefined) :: serializableParentAddendum,
            self       = emptyValDef,
            constrMods = NoMods,
            vparamss   = ListOfNil,
            body       = List(samDef),
            superPos   = sampos.focus
          )
        )

      // type checking the whole block, so that everything is packaged together nicely
      // and we don't have to create any symbols by hand
      val block =
        nestedTyper.typedPos(sampos, mode, samClassTpFullyDefined) {
          Block(
            samBodyDef,
            classDef,
            Apply(Select(New(Ident(tpnme.ANON_FUN_NAME)), nme.CONSTRUCTOR), Nil)
          )
        }

      classDef.symbol addAnnotation SerialVersionUIDAnnotation
      block
    }

    /** Type check a function literal.
     *
     * Based on the expected type pt, potentially synthesize an instance of
     *   - PartialFunction,
     *   - a type with a Single Abstract Method (under -Xexperimental for now).
     */
    private def typedFunction(fun: Function, mode: Mode, pt: Type): Tree = {
      val numVparams = fun.vparams.length
      val FunctionSymbol =
        if (numVparams > definitions.MaxFunctionArity) NoSymbol
        else FunctionClass(numVparams)

      /* The Single Abstract Member of pt, unless pt is the built-in function type of the expected arity,
       * as `(a => a): Int => Int` should not (yet) get the sam treatment.
       */
      val sam =
        if (!settings.Xexperimental || pt.typeSymbol == FunctionSymbol) NoSymbol
        else samOf(pt)

      /* The SAM case comes first so that this works:
       *   abstract class MyFun extends (Int => Int)
       *   (a => a): MyFun
       *
       * Note that the arity of the sam must correspond to the arity of the function.
       */
      val samViable = sam.exists && sameLength(sam.info.params, fun.vparams)
      val (argpts, respt) =
        if (samViable) {
          val samInfo = pt memberInfo sam
          (samInfo.paramTypes, samInfo.resultType)
        } else {
          pt baseType FunctionSymbol match {
            case TypeRef(_, FunctionSymbol, args :+ res) => (args, res)
            case _                                       => (fun.vparams map (_ => if (pt == ErrorType) ErrorType else NoType), WildcardType)
          }
        }

      if (!FunctionSymbol.exists)
        MaxFunctionArityError(fun)
      else if (argpts.lengthCompare(numVparams) != 0)
        WrongNumberOfParametersError(fun, argpts)
      else {
        var issuedMissingParameterTypeError = false
        foreach2(fun.vparams, argpts) { (vparam, argpt) =>
          if (vparam.tpt.isEmpty) {
            vparam.tpt.tpe =
              if (isFullyDefined(argpt)) argpt
              else {
                fun match {
                  case etaExpansion(vparams, fn, args) =>
                    silent(_.typed(fn, mode.forFunMode, pt)) filter (_ => context.undetparams.isEmpty) map { fn1 =>
                        // if context.undetparams is not empty, the function was polymorphic,
                        // so we need the missing arguments to infer its type. See #871
                        //println("typing eta "+fun+":"+fn1.tpe+"/"+context.undetparams)
                        val ftpe = normalize(fn1.tpe) baseType FunctionClass(numVparams)
                        if (isFunctionType(ftpe) && isFullyDefined(ftpe))
                          return typedFunction(fun, mode, ftpe)
                    }
                  case _ =>
                }
                MissingParameterTypeError(fun, vparam, pt, withTupleAddendum = !issuedMissingParameterTypeError)
                issuedMissingParameterTypeError = true
                ErrorType
              }
            if (!vparam.tpt.pos.isDefined) vparam.tpt setPos vparam.pos.focus
          }
        }

        fun.body match {
          // translate `x => x match { <cases> }` : PartialFunction to
          // `new PartialFunction { def applyOrElse(x, default) = x match { <cases> } def isDefinedAt(x) = ... }`
          case Match(sel, cases) if (sel ne EmptyTree) && (pt.typeSymbol == PartialFunctionClass) =>
            // go to outer context -- must discard the context that was created for the Function since we're discarding the function
            // thus, its symbol, which serves as the current context.owner, is not the right owner
            // you won't know you're using the wrong owner until lambda lift crashes (unless you know better than to use the wrong owner)
            val outerTyper = newTyper(context.outer)
            val p = fun.vparams.head
            if (p.tpt.tpe == null) p.tpt setType outerTyper.typedType(p.tpt).tpe

            outerTyper.synthesizePartialFunction(p.name, p.pos, fun.body, mode, pt)

          // Use synthesizeSAMFunction to expand `(p1: T1, ..., pN: TN) => body`
          // to an instance of the corresponding anonymous subclass of `pt`.
          case _ if samViable =>
            newTyper(context.outer).synthesizeSAMFunction(sam, fun, respt, pt, mode)

          // regular Function
          case _ =>
            val vparamSyms = fun.vparams map { vparam =>
              enterSym(context, vparam)
              if (context.retyping) context.scope enter vparam.symbol
              vparam.symbol
            }
            val vparams = fun.vparams mapConserve typedValDef
            val formals = vparamSyms map (_.tpe)
            val body1 = typed(fun.body, respt)
            val restpe = packedType(body1, fun.symbol).deconst.resultType
            val funtpe  = appliedType(FunctionSymbol, formals :+ restpe: _*)

            treeCopy.Function(fun, vparams, body1) setType funtpe
        }
      }
    }

    def typedRefinement(templ: Template) {
      val stats = templ.body
      namer.enterSyms(stats)

      // need to delay rest of typedRefinement to avoid cyclic reference errors
      unit.toCheck += { () =>
        val stats1 = typedStats(stats, NoSymbol)
        // this code kicks in only after typer, so `stats` will never be filled in time
        // as a result, most of compound type trees with non-empty stats will fail to reify
        // todo. investigate whether something can be done about this
        val att = templ.attachments.get[CompoundTypeTreeOriginalAttachment].getOrElse(CompoundTypeTreeOriginalAttachment(Nil, Nil))
        templ.removeAttachment[CompoundTypeTreeOriginalAttachment]
        templ updateAttachment att.copy(stats = stats1)
        for (stat <- stats1 if stat.isDef && stat.symbol.isOverridingSymbol)
          stat.symbol setFlag OVERRIDE
      }
    }

    def typedImport(imp : Import) : Import = (transformed remove imp) match {
      case Some(imp1: Import) => imp1
      case _                  => log("unhandled import: "+imp+" in "+unit); imp
    }

    def typedStats(stats: List[Tree], exprOwner: Symbol): List[Tree] = {
      val inBlock = exprOwner == context.owner
      def includesTargetPos(tree: Tree) =
        tree.pos.isRange && context.unit.exists && (tree.pos includes context.unit.targetPos)
      val localTarget = stats exists includesTargetPos
      def typedStat(stat: Tree): Tree = {
        if (context.owner.isRefinementClass && !treeInfo.isDeclarationOrTypeDef(stat))
          OnlyDeclarationsError(stat)
        else
          stat match {
            case imp @ Import(_, _) =>
              imp.symbol.initialize
              if (!imp.symbol.isError) {
                context = context.make(imp)
                typedImport(imp)
              } else EmptyTree
            case _ =>
              if (localTarget && !includesTargetPos(stat)) {
                // skip typechecking of statements in a sequence where some other statement includes
                // the targetposition
                stat
              } else {
                val localTyper = if (inBlock || (stat.isDef && !stat.isInstanceOf[LabelDef])) {
                  this
                } else newTyper(context.make(stat, exprOwner))
                // XXX this creates a spurious dead code warning if an exception is thrown
                // in a constructor, even if it is the only thing in the constructor.
                val result = checkDead(localTyper.typedByValueExpr(stat))

                if (treeInfo.isSelfOrSuperConstrCall(result)) {
                  context.inConstructorSuffix = true
                  if (treeInfo.isSelfConstrCall(result) && result.symbol.pos.pointOrElse(0) >= exprOwner.enclMethod.pos.pointOrElse(0))
                    ConstructorsOrderError(stat)
                }

                if (treeInfo.isPureExprForWarningPurposes(result)) context.warning(stat.pos,
                  "a pure expression does nothing in statement position; " +
                  "you may be omitting necessary parentheses"
                )
                result
              }
          }
      }

      /* 'accessor' and 'accessed' are so similar it becomes very difficult to
       * follow the logic, so I renamed one to something distinct.
       */
      def accesses(looker: Symbol, accessed: Symbol) = accessed.hasLocalFlag && (
           (accessed.isParamAccessor)
        || (looker.hasAccessorFlag && !accessed.hasAccessorFlag && accessed.isPrivate)
      )

      def checkNoDoubleDefs(stats: List[Tree]): Unit = {
        val scope = if (inBlock) context.scope else context.owner.info.decls
        var e = scope.elems
        while ((e ne null) && e.owner == scope) {
          var e1 = scope.lookupNextEntry(e)
          while ((e1 ne null) && e1.owner == scope) {
            if (!accesses(e.sym, e1.sym) && !accesses(e1.sym, e.sym) &&
                (e.sym.isType || inBlock || (e.sym.tpe matches e1.sym.tpe)))
              // default getters are defined twice when multiple overloads have defaults. an
              // error for this is issued in RefChecks.checkDefaultsInOverloaded
              if (!e.sym.isErroneous && !e1.sym.isErroneous && !e.sym.hasDefault &&
                  !e.sym.hasAnnotation(BridgeClass) && !e1.sym.hasAnnotation(BridgeClass)) {
                log("Double definition detected:\n  " +
                    ((e.sym.getClass, e.sym.info, e.sym.ownerChain)) + "\n  " +
                    ((e1.sym.getClass, e1.sym.info, e1.sym.ownerChain)))

                DefDefinedTwiceError(e.sym, e1.sym)
                scope.unlink(e1) // need to unlink to avoid later problems with lub; see #2779
              }
              e1 = scope.lookupNextEntry(e1)
          }
          e = e.next
        }
      }

      def addSynthetics(stats: List[Tree]): List[Tree] = {
        val scope = if (inBlock) context.scope else context.owner.info.decls
        var newStats = new ListBuffer[Tree]
        var moreToAdd = true
        while (moreToAdd) {
          val initElems = scope.elems
          // SI-5877 The decls of a package include decls of the package object. But we don't want to add
          //         the corresponding synthetics to the package class, only to the package object class.
          def shouldAdd(sym: Symbol) =
            inBlock || !context.isInPackageObject(sym, context.owner)
          for (sym <- scope if shouldAdd(sym))
            for (tree <- context.unit.synthetics get sym) {
              newStats += typedStat(tree) // might add even more synthetics to the scope
              context.unit.synthetics -= sym
            }
          // the type completer of a synthetic might add more synthetics. example: if the
          // factory method of a case class (i.e. the constructor) has a default.
          moreToAdd = scope.elems ne initElems
        }
        if (newStats.isEmpty) stats
        else {
          // put default getters next to the method they belong to,
          // same for companion objects. fixes #2489 and #4036.
          // [Martin] This is pretty ugly. I think we could avoid
          // this code by associating defaults and companion objects
          // with the original tree instead of the new symbol.
          def matches(stat: Tree, synt: Tree) = (stat, synt) match {
            // synt is default arg for stat
            case (DefDef(_, statName, _, _, _, _), DefDef(mods, syntName, _, _, _, _)) =>
              mods.hasDefault && syntName.toString.startsWith(statName.toString)

            // synt is companion module
            case (ClassDef(_, className, _, _), ModuleDef(_, moduleName, _)) =>
              className.toTermName == moduleName

            // synt is implicit def for implicit class (#6278)
            case (ClassDef(cmods, cname, _, _), DefDef(dmods, dname, _, _, _, _)) =>
              cmods.isImplicit && dmods.isImplicit && cname.toTermName == dname

            case _ => false
          }

          def matching(stat: Tree): List[Tree] = {
            val (pos, neg) = newStats.partition(synt => matches(stat, synt))
            newStats = neg
            pos.toList
          }

          (stats foldRight List[Tree]())((stat, res) => {
            stat :: matching(stat) ::: res
          }) ::: newStats.toList
        }
      }

      val stats1 = stats mapConserve typedStat
      if (phase.erasedTypes) stats1
      else {
        checkNoDoubleDefs(stats1)
        addSynthetics(stats1)
      }
    }

    def typedArg(arg: Tree, mode: Mode, newmode: Mode, pt: Type): Tree = {
      val typedMode = mode.onlySticky | newmode
      val t = withCondConstrTyper(mode.inSccMode)(_.typed(arg, typedMode, pt))
      checkDead.inMode(typedMode, t)
    }

    def typedArgs(args: List[Tree], mode: Mode) =
      args mapConserve (arg => typedArg(arg, mode, NOmode, WildcardType))

    /** Does function need to be instantiated, because a missing parameter
     *  in an argument closure overlaps with an uninstantiated formal?
     */
    def needsInstantiation(tparams: List[Symbol], formals: List[Type], args: List[Tree]) = {
      def isLowerBounded(tparam: Symbol) = !tparam.info.bounds.lo.typeSymbol.isBottomClass

      exists2(formals, args) {
        case (formal, Function(vparams, _)) =>
          (vparams exists (_.tpt.isEmpty)) &&
          vparams.length <= MaxFunctionArity &&
          (formal baseType FunctionClass(vparams.length) match {
            case TypeRef(_, _, formalargs) =>
              ( exists2(formalargs, vparams)((formal, vparam) =>
                        vparam.tpt.isEmpty && (tparams exists formal.contains))
                && (tparams forall isLowerBounded)
              )
            case _ =>
              false
          })
        case _ =>
          false
      }
    }

    /** Is `tree` a block created by a named application?
     */
    def isNamedApplyBlock(tree: Tree) =
      context.namedApplyBlockInfo exists (_._1 == tree)

    def callToCompanionConstr(context: Context, calledFun: Symbol) = {
      calledFun.isConstructor && {
        val methCtx = context.enclMethod
        (methCtx != NoContext) && {
          val contextFun = methCtx.tree.symbol
          contextFun.isPrimaryConstructor && contextFun.owner.isModuleClass &&
          companionSymbolOf(calledFun.owner, context).moduleClass == contextFun.owner
        }
      }
    }

    def doTypedApply(tree: Tree, fun0: Tree, args: List[Tree], mode: Mode, pt: Type): Tree = {
      // TODO_NMT: check the assumption that args nonEmpty
      def duplErrTree = setError(treeCopy.Apply(tree, fun0, args))
      def duplErrorTree(err: AbsTypeError) = { issue(err); duplErrTree }

      def preSelectOverloaded(fun: Tree): Tree = {
        if (fun.hasSymbolField && fun.symbol.isOverloaded) {
          // remove alternatives with wrong number of parameters without looking at types.
          // less expensive than including them in inferMethodAlternative (see below).
          def shapeType(arg: Tree): Type = arg match {
            case Function(vparams, body) =>
              functionType(vparams map (_ => AnyTpe), shapeType(body))
            case AssignOrNamedArg(Ident(name), rhs) =>
              NamedType(name, shapeType(rhs))
            case _ =>
              NothingTpe
          }
          val argtypes = args map shapeType
          val pre = fun.symbol.tpe.prefix
          var sym = fun.symbol filter { alt =>
            // must use pt as expected type, not WildcardType (a tempting quick fix to #2665)
            // now fixed by using isWeaklyCompatible in exprTypeArgs
            // TODO: understand why exactly -- some types were not inferred anymore (`ant clean quick.bin` failed)
            // (I had expected inferMethodAlternative to pick up the slack introduced by using WildcardType here)
            //
            // @PP responds: I changed it to pass WildcardType instead of pt and only one line in
            // trunk (excluding scalacheck, which had another) failed to compile. It was this line in
            // Types: "refs = Array(Map(), Map())".  I determined that inference fails if there are at
            // least two invariant type parameters. See the test case I checked in to help backstop:
            // pos/isApplicableSafe.scala.
            isApplicableSafe(context.undetparams, followApply(pre memberType alt), argtypes, pt)
          }
          if (sym.isOverloaded) {
              // eliminate functions that would result from tupling transforms
              // keeps alternatives with repeated params
            val sym1 = sym filter (alt =>
                 isApplicableBasedOnArity(pre memberType alt, argtypes.length, varargsStar = false, tuplingAllowed = false)
              || alt.tpe.params.exists(_.hasDefault)
            )
            if (sym1 != NoSymbol) sym = sym1
          }
          if (sym == NoSymbol) fun
          else adapt(fun setSymbol sym setType pre.memberType(sym), mode.forFunMode, WildcardType)
        } else fun
      }

      val fun = preSelectOverloaded(fun0)

      fun.tpe match {
        case OverloadedType(pre, alts) =>
          def handleOverloaded = {
            val undetparams = context.undetparams
            val (args1, argTpes) = context.savingUndeterminedTypeParams() {
              val amode = forArgMode(fun, mode)
              def typedArg0(tree: Tree) = typedArg(tree, amode, BYVALmode, WildcardType)
              args.map {
                case arg @ AssignOrNamedArg(Ident(name), rhs) =>
                  // named args: only type the righthand sides ("unknown identifier" errors otherwise)
                  val rhs1 = typedArg0(rhs)
                  // the assign is untyped; that's ok because we call doTypedApply
                  val arg1 = treeCopy.AssignOrNamedArg(arg, arg.lhs, rhs1)
                  (arg1, NamedType(name, rhs1.tpe.deconst))
                case arg @ treeInfo.WildcardStarArg(repeated) =>
                  val arg1 = typedArg0(arg)
                  (arg1, RepeatedType(arg1.tpe.deconst))
                case arg =>
                  val arg1 = typedArg0(arg)
                  (arg1, arg1.tpe.deconst)
              }.unzip
            }
            if (context.hasErrors)
              setError(tree)
            else {
              inferMethodAlternative(fun, undetparams, argTpes, pt)
              doTypedApply(tree, adapt(fun, mode.forFunMode, WildcardType), args1, mode, pt)
            }
          }
          handleOverloaded

        case mt @ MethodType(params, _) =>
          val paramTypes = mt.paramTypes
          // repeat vararg as often as needed, remove by-name
          val argslen = args.length
          val formals = formalTypes(paramTypes, argslen)

          /* Try packing all arguments into a Tuple and apply `fun`
           * to that. This is the last thing which is tried (after
           * default arguments)
           */
          def tryTupleApply: Tree = (
            if (eligibleForTupleConversion(paramTypes, argslen) && !phase.erasedTypes) {
              val tupleArgs = List(atPos(tree.pos.makeTransparent)(gen.mkTuple(args)))
              // expected one argument, but got 0 or >1 ==>  try applying to tuple
              // the inner "doTypedApply" does "extractUndetparams" => restore when it fails
              val savedUndetparams = context.undetparams
              silent(_.doTypedApply(tree, fun, tupleArgs, mode, pt)) map { t =>
                  // Depending on user options, may warn or error here if
                  // a Unit or tuple was inserted.
                  val keepTree = (
                       !mode.typingExprNotFun
                    || t.symbol == null
                    || checkValidAdaptation(t, args)
                  )
                  if (keepTree) t else EmptyTree
              } orElse { _ => context.undetparams = savedUndetparams ; EmptyTree }
            }
            else EmptyTree
          )

          /* Treats an application which uses named or default arguments.
           * Also works if names + a vararg used: when names are used, the vararg
           * parameter has to be specified exactly once. Note that combining varargs
           * and defaults is ruled out by typedDefDef.
           */
          def tryNamesDefaults: Tree = {
            val lencmp = compareLengths(args, formals)

            def checkNotMacro() = {
              if (treeInfo.isMacroApplication(fun))
                tryTupleApply orElse duplErrorTree(NamedAndDefaultArgumentsNotSupportedForMacros(tree, fun))
            }

            if (mt.isErroneous) duplErrTree
            else if (mode.inPatternMode) {
              // #2064
              duplErrorTree(WrongNumberOfArgsError(tree, fun))
            } else if (lencmp > 0) {
              tryTupleApply orElse duplErrorTree(TooManyArgsNamesDefaultsError(tree, fun))
            } else if (lencmp == 0) {
              // we don't need defaults. names were used, so this application is transformed
              // into a block (@see transformNamedApplication in NamesDefaults)
              val (namelessArgs, argPos) = removeNames(Typer.this)(args, params)
              if (namelessArgs exists (_.isErroneous)) {
                duplErrTree
              } else if (!allArgsArePositional(argPos) && !sameLength(formals, params))
                // !allArgsArePositional indicates that named arguments are used to re-order arguments
                duplErrorTree(MultipleVarargError(tree))
              else if (allArgsArePositional(argPos) && !isNamedApplyBlock(fun)) {
                // if there's no re-ordering, and fun is not transformed, no need to transform
                // more than an optimization, e.g. important in "synchronized { x = update-x }"
                checkNotMacro()
                doTypedApply(tree, fun, namelessArgs, mode, pt)
              } else {
                checkNotMacro()
                transformNamedApplication(Typer.this, mode, pt)(
                                          treeCopy.Apply(tree, fun, namelessArgs), argPos)
              }
            } else {
              // defaults are needed. they are added to the argument list in named style as
              // calls to the default getters. Example:
              //  foo[Int](a)()  ==>  foo[Int](a)(b = foo$qual.foo$default$2[Int](a))
              checkNotMacro()
              val fun1 = transformNamedApplication(Typer.this, mode, pt)(fun, x => x)
              if (fun1.isErroneous) duplErrTree
              else {
                assert(isNamedApplyBlock(fun1), fun1)
                val NamedApplyInfo(qual, targs, previousArgss, _) = context.namedApplyBlockInfo.get._2
                val blockIsEmpty = fun1 match {
                  case Block(Nil, _) =>
                    // if the block does not have any ValDef we can remove it. Note that the call to
                    // "transformNamedApplication" is always needed in order to obtain targs/previousArgss
                    context.namedApplyBlockInfo = None
                    true
                  case _ => false
                }
                val (allArgs, missing) = addDefaults(args, qual, targs, previousArgss, params, fun.pos.focus, context)
                val funSym = fun1 match { case Block(_, expr) => expr.symbol }
                val lencmp2 = compareLengths(allArgs, formals)

                if (!sameLength(allArgs, args) && callToCompanionConstr(context, funSym)) {
                  duplErrorTree(ModuleUsingCompanionClassDefaultArgsErrror(tree))
                } else if (lencmp2 > 0) {
                  removeNames(Typer.this)(allArgs, params) // #3818
                  duplErrTree
                } else if (lencmp2 == 0) {
                  // useful when a default doesn't match parameter type, e.g. def f[T](x:T="a"); f[Int]()
                  val note = "Error occurred in an application involving default arguments."
                  if (!(context.diagnostic contains note)) context.diagnostic = note :: context.diagnostic
                  doTypedApply(tree, if (blockIsEmpty) fun else fun1, allArgs, mode, pt)
                } else {
                  tryTupleApply orElse duplErrorTree(NotEnoughArgsError(tree, fun, missing))
                }
              }
            }
          }

          if (!sameLength(formals, args) ||   // wrong nb of arguments
              (args exists isNamedArg) ||     // uses a named argument
              isNamedApplyBlock(fun)) {       // fun was transformed to a named apply block =>
                                              // integrate this application into the block
            if (dyna.isApplyDynamicNamed(fun) && isDynamicRewrite(fun)) dyna.typedNamedApply(tree, fun, args, mode, pt)
            else tryNamesDefaults
          } else {
            val tparams = context.extractUndetparams()
            if (tparams.isEmpty) { // all type params are defined
              def handleMonomorphicCall: Tree = {
                // no expected type when jumping to a match label -- anything goes (this is ok since we're typing the translation of well-typed code)
                // ... except during erasure: we must take the expected type into account as it drives the insertion of casts!
                // I've exhausted all other semi-clean approaches I could think of in balancing GADT magic, SI-6145, CPS type-driven transforms and other existential trickiness
                // (the right thing to do -- packing existential types -- runs into limitations in subtyping existential types,
                //  casting breaks SI-6145,
                //  not casting breaks GADT typing as it requires sneaking ill-typed trees past typer)
                def noExpectedType = !phase.erasedTypes && fun.symbol.isLabel && treeInfo.isSynthCaseSymbol(fun.symbol)

                val args1 = (
                  if (noExpectedType)
                    typedArgs(args, forArgMode(fun, mode))
                  else
                    typedArgsForFormals(args, paramTypes, forArgMode(fun, mode))
                )

                // instantiate dependent method types, must preserve singleton types where possible (stableTypeFor) -- example use case:
                // val foo = "foo"; def precise(x: String)(y: x.type): x.type = {...}; val bar : foo.type = precise(foo)(foo)
                // precise(foo) : foo.type => foo.type
                val restpe = mt.resultType(args1 map (arg => gen stableTypeFor arg orElse arg.tpe))
                def ifPatternSkipFormals(tp: Type) = tp match {
                  case MethodType(_, rtp) if (mode.inPatternMode) => rtp
                  case _ => tp
                }

                /*
                 * This is translating uses of List() into Nil.  This is less
                 *  than ideal from a consistency standpoint, but it shouldn't be
                 *  altered without due caution.
                 *  ... this also causes bootstrapping cycles if List_apply is
                 *  forced during kind-arity checking, so it is guarded by additional
                 *  tests to ensure we're sufficiently far along.
                 */
                if (args.isEmpty && canTranslateEmptyListToNil && fun.symbol.isInitialized && ListModule.hasCompleteInfo && (fun.symbol == List_apply))
                  atPos(tree.pos)(gen.mkNil setType restpe)
                else
                  constfold(treeCopy.Apply(tree, fun, args1) setType ifPatternSkipFormals(restpe))
              }
              checkDead.updateExpr(fun) {
                handleMonomorphicCall
              }
            } else if (needsInstantiation(tparams, formals, args)) {
              //println("needs inst "+fun+" "+tparams+"/"+(tparams map (_.info)))
              inferExprInstance(fun, tparams)
              doTypedApply(tree, fun, args, mode, pt)
            } else {
              def handlePolymorphicCall = {
                assert(!mode.inPatternMode, mode) // this case cannot arise for patterns
                val lenientTargs = protoTypeArgs(tparams, formals, mt.resultApprox, pt)
                val strictTargs = map2(lenientTargs, tparams)((targ, tparam) =>
                  if (targ == WildcardType) tparam.tpeHK else targ)
                var remainingParams = paramTypes
                def typedArgToPoly(arg: Tree, formal: Type): Tree = { //TR TODO: cleanup
                  val lenientPt = formal.instantiateTypeParams(tparams, lenientTargs)
                  val newmode =
                    if (isByNameParamType(remainingParams.head)) POLYmode
                    else POLYmode | BYVALmode
                  if (remainingParams.tail.nonEmpty) remainingParams = remainingParams.tail
                  val arg1 = typedArg(arg, forArgMode(fun, mode), newmode, lenientPt)
                  val argtparams = context.extractUndetparams()
                  if (!argtparams.isEmpty) {
                    val strictPt = formal.instantiateTypeParams(tparams, strictTargs)
                    inferArgumentInstance(arg1, argtparams, strictPt, lenientPt)
                    arg1
                  } else arg1
                }
                val args1 = map2(args, formals)(typedArgToPoly)
                if (args1 exists { _.isErrorTyped }) duplErrTree
                else {
                  debuglog("infer method inst " + fun + ", tparams = " + tparams + ", args = " + args1.map(_.tpe) + ", pt = " + pt + ", lobounds = " + tparams.map(_.tpe.bounds.lo) + ", parambounds = " + tparams.map(_.info)) //debug
                  // define the undetparams which have been fixed by this param list, replace the corresponding symbols in "fun"
                  // returns those undetparams which have not been instantiated.
                  val undetparams = inferMethodInstance(fun, tparams, args1, pt)
                  try doTypedApply(tree, fun, args1, mode, pt)
                  finally context.undetparams = undetparams
                }
              }
              handlePolymorphicCall
            }
          }

        case SingleType(_, _) =>
          doTypedApply(tree, fun setType fun.tpe.widen, args, mode, pt)

        case ErrorType =>
          if (!tree.isErrorTyped) setError(tree) else tree
          // @H change to setError(treeCopy.Apply(tree, fun, args))

        // SI-7877 `isTerm` needed to exclude `class T[A] { def unapply(..) }; ... case T[X] =>`
        case HasUnapply(unapply) if mode.inPatternMode && fun.isTerm =>
          doTypedUnapply(tree, fun0, fun, args, mode, pt)

        case _ =>
          if (treeInfo.isMacroApplication(tree)) duplErrorTree(MacroTooManyArgumentListsError(tree, fun.symbol))
          else duplErrorTree(ApplyWithoutArgsError(tree, fun))
      }
    }

    /**
     * Convert an annotation constructor call into an AnnotationInfo.
     */
    def typedAnnotation(ann: Tree, mode: Mode = EXPRmode, selfsym: Symbol = NoSymbol): AnnotationInfo = {
      var hasError: Boolean = false
      val pending = ListBuffer[AbsTypeError]()

      def finish(res: AnnotationInfo): AnnotationInfo = {
        if (hasError) {
          pending.foreach(ErrorUtils.issueTypeError)
          ErroneousAnnotation
        }
        else res
      }

      def reportAnnotationError(err: AbsTypeError) = {
        pending += err
        hasError = true
        ErroneousAnnotation
      }

      /* Calling constfold right here is necessary because some trees (negated
       * floats and literals in particular) are not yet folded.
       */
      def tryConst(tr: Tree, pt: Type): Option[LiteralAnnotArg] = {
        // The typed tree may be relevantly different than the tree `tr`,
        // e.g. it may have encountered an implicit conversion.
        val ttree = typed(constfold(tr), pt)
        val const: Constant = ttree match {
          case l @ Literal(c) if !l.isErroneous => c
          case tree => tree.tpe match {
            case ConstantType(c)  => c
            case tpe              => null
          }
        }

        if (const == null) {
          reportAnnotationError(AnnotationNotAConstantError(ttree)); None
        } else if (const.value == null) {
          reportAnnotationError(AnnotationArgNullError(tr)); None
        } else
          Some(LiteralAnnotArg(const))
      }

      /* Converts an untyped tree to a ClassfileAnnotArg. If the conversion fails,
       * an error message is reported and None is returned.
       */
      def tree2ConstArg(tree: Tree, pt: Type): Option[ClassfileAnnotArg] = tree match {
        case Apply(Select(New(tpt), nme.CONSTRUCTOR), args) if (pt.typeSymbol == ArrayClass) =>
          reportAnnotationError(ArrayConstantsError(tree)); None

        case ann @ Apply(Select(New(tpt), nme.CONSTRUCTOR), args) =>
          val annInfo = typedAnnotation(ann, mode, NoSymbol)
          val annType = annInfo.tpe

          if (!annType.typeSymbol.isSubClass(pt.typeSymbol))
            reportAnnotationError(AnnotationTypeMismatchError(tpt, annType, annType))
          else if (!annType.typeSymbol.isSubClass(ClassfileAnnotationClass))
            reportAnnotationError(NestedAnnotationError(ann, annType))

          if (annInfo.atp.isErroneous) { hasError = true; None }
          else Some(NestedAnnotArg(annInfo))

        // use of Array.apply[T: ClassTag](xs: T*): Array[T]
        // and    Array.apply(x: Int, xs: Int*): Array[Int]       (and similar)
        case Apply(fun, args) =>
          val typedFun = typed(fun, mode.forFunMode)
          if (typedFun.symbol.owner == ArrayModule.moduleClass && typedFun.symbol.name == nme.apply)
            pt match {
              case TypeRef(_, ArrayClass, targ :: _) =>
                trees2ConstArg(args, targ)
              case _ =>
                // For classfile annotations, pt can only be T:
                //   BT = Int, .., String, Class[_], JavaAnnotClass
                //   T = BT | Array[BT]
                // So an array literal as argument can only be valid if pt is Array[_]
                reportAnnotationError(ArrayConstantsTypeMismatchError(tree, pt))
                None
            }
          else tryConst(tree, pt)

        case Typed(t, _) =>
          tree2ConstArg(t, pt)

        case tree =>
          tryConst(tree, pt)
      }
      def trees2ConstArg(trees: List[Tree], pt: Type): Option[ArrayAnnotArg] = {
        val args = trees.map(tree2ConstArg(_, pt))
        if (args.exists(_.isEmpty)) None
        else Some(ArrayAnnotArg(args.flatten.toArray))
      }

      // begin typedAnnotation
      val treeInfo.Applied(fun0, targs, argss) = ann
      if (fun0.isErroneous)
        return finish(ErroneousAnnotation)
      val typedFun0 = typed(fun0, mode.forFunMode)
      val typedFunPart = (
        // If there are dummy type arguments in typeFun part, it suggests we
        // must type the actual constructor call, not only the select. The value
        // arguments are how the type arguments will be inferred.
        if (targs.isEmpty && typedFun0.exists(t => t.tpe != null && isDummyAppliedType(t.tpe)))
          logResult(s"Retyped $typedFun0 to find type args")(typed(argss.foldLeft(fun0)(Apply(_, _))))
        else
          typedFun0
      )
      val treeInfo.Applied(typedFun @ Select(New(annTpt), _), _, _) = typedFunPart
      val annType = annTpt.tpe

      finish(
        if (typedFun.isErroneous)
          ErroneousAnnotation
        else if (annType.typeSymbol isNonBottomSubClass ClassfileAnnotationClass) {
          // annotation to be saved as java classfile annotation
          val isJava = typedFun.symbol.owner.isJavaDefined
          if (argss.length > 1) {
            reportAnnotationError(MultipleArgumentListForAnnotationError(ann))
          }
          else {
            val annScope = annType.decls
                .filter(sym => sym.isMethod && !sym.isConstructor && sym.isJavaDefined)
            val names = mutable.Set[Symbol]()
            names ++= (if (isJava) annScope.iterator
                       else typedFun.tpe.params.iterator)

            def hasValue = names exists (_.name == nme.value)
            val args = argss match {
              case (arg :: Nil) :: Nil if !isNamedArg(arg) && hasValue => gen.mkNamedArg(nme.value, arg) :: Nil
              case args :: Nil                                         => args
            }

            val nvPairs = args map {
              case arg @ AssignOrNamedArg(Ident(name), rhs) =>
                val sym = if (isJava) annScope.lookup(name)
                          else findSymbol(typedFun.tpe.params)(_.name == name)
                if (sym == NoSymbol) {
                  reportAnnotationError(UnknownAnnotationNameError(arg, name))
                  (nme.ERROR, None)
                } else if (!names.contains(sym)) {
                  reportAnnotationError(DuplicateValueAnnotationError(arg, name))
                  (nme.ERROR, None)
                } else {
                  names -= sym
                  if (isJava) sym.cookJavaRawInfo() // #3429
                  val annArg = tree2ConstArg(rhs, sym.tpe.resultType)
                  (sym.name, annArg)
                }
              case arg =>
                reportAnnotationError(ClassfileAnnotationsAsNamedArgsError(arg))
                (nme.ERROR, None)
            }
            for (sym <- names) {
              // make sure the flags are up to date before erroring (jvm/t3415 fails otherwise)
              sym.initialize
              if (!sym.hasAnnotation(AnnotationDefaultAttr) && !sym.hasDefault)
                reportAnnotationError(AnnotationMissingArgError(ann, annType, sym))
            }

            if (hasError) ErroneousAnnotation
            else AnnotationInfo(annType, List(), nvPairs map {p => (p._1, p._2.get)}).setOriginal(Apply(typedFun, args).setPos(ann.pos))
          }
        }
        else {
          val typedAnn = if (selfsym == NoSymbol) {
            // local dummy fixes SI-5544
            val localTyper = newTyper(context.make(ann, context.owner.newLocalDummy(ann.pos)))
            localTyper.typed(ann, mode, annType)
          }
          else {
            // Since a selfsym is supplied, the annotation should have an extra
            // "self" identifier in scope for type checking. This is implemented
            // by wrapping the rhs in a function like "self => rhs" during type
            // checking, and then stripping the "self =>" and substituting in
            // the supplied selfsym.
            val funcparm = ValDef(NoMods, nme.self, TypeTree(selfsym.info), EmptyTree)
            // The .duplicate of annot.constr deals with problems that accur
            // if this annotation is later typed again, which the compiler
            // sometimes does. The problem is that "self" ident's within
            // annot.constr will retain the old symbol from the previous typing.
            val func     = Function(funcparm :: Nil, ann.duplicate)
            val funcType = appliedType(FunctionClass(1), selfsym.info, annType)
            val Function(arg :: Nil, rhs) = typed(func, mode, funcType)

            rhs.substituteSymbols(arg.symbol :: Nil, selfsym :: Nil)
          }
          def annInfo(t: Tree): AnnotationInfo = t match {
            case Apply(Select(New(tpt), nme.CONSTRUCTOR), args) =>
              AnnotationInfo(annType, args, List()).setOriginal(typedAnn).setPos(t.pos)

            case Block(stats, expr) =>
              context.warning(t.pos, "Usage of named or default arguments transformed this annotation\n"+
                                "constructor call into a block. The corresponding AnnotationInfo\n"+
                                "will contain references to local values and default getters instead\n"+
                                "of the actual argument trees")
              annInfo(expr)

            case Apply(fun, args) =>
              context.warning(t.pos, "Implementation limitation: multiple argument lists on annotations are\n"+
                                     "currently not supported; ignoring arguments "+ args)
              annInfo(fun)

            case _ =>
              reportAnnotationError(UnexpectedTreeAnnotationError(t, typedAnn))
          }

          if (annType.typeSymbol == DeprecatedAttr && argss.flatten.size < 2)
            unit.deprecationWarning(ann.pos, "@deprecated now takes two arguments; see the scaladoc.")

          if ((typedAnn.tpe == null) || typedAnn.tpe.isErroneous) ErroneousAnnotation
          else annInfo(typedAnn)
        }
      )
    }

    /** Compute an existential type from raw hidden symbols `syms` and type `tp`
     */
    def packSymbols(hidden: List[Symbol], tp: Type): Type = global.packSymbols(hidden, tp, context0.owner)

    def isReferencedFrom(ctx: Context, sym: Symbol): Boolean = (
       ctx.owner.isTerm && (ctx.scope.exists { dcl => dcl.isInitialized && (dcl.info contains sym) }) || {
          var ctx1 = ctx.outer
          while ((ctx1 != NoContext) && (ctx1.scope eq ctx.scope))
            ctx1 = ctx1.outer

          (ctx1 != NoContext) && isReferencedFrom(ctx1, sym)
       }
    )

    def isCapturedExistential(sym: Symbol) = (
      (sym hasAllFlags EXISTENTIAL | CAPTURED) && {
        val start = if (Statistics.canEnable) Statistics.startTimer(isReferencedNanos) else null
        try !isReferencedFrom(context, sym)
        finally if (Statistics.canEnable) Statistics.stopTimer(isReferencedNanos, start)
      }
    )

    def packCaptured(tpe: Type): Type = {
      val captured = mutable.Set[Symbol]()
      for (tp <- tpe)
        if (isCapturedExistential(tp.typeSymbol))
          captured += tp.typeSymbol
      existentialAbstraction(captured.toList, tpe)
    }

    /** convert local symbols and skolems to existentials */
    def packedType(tree: Tree, owner: Symbol): Type = {
      def defines(tree: Tree, sym: Symbol) = (
           sym.isExistentialSkolem && sym.unpackLocation == tree
        || tree.isDef && tree.symbol == sym
      )
      def isVisibleParameter(sym: Symbol) = (
           sym.isParameter
        && (sym.owner == owner)
        && (sym.isType || !owner.isAnonymousFunction)
      )
      def containsDef(owner: Symbol, sym: Symbol): Boolean =
        (!sym.hasPackageFlag) && {
          var o = sym.owner
          while (o != owner && o != NoSymbol && !o.hasPackageFlag) o = o.owner
          o == owner && !isVisibleParameter(sym)
        }
      var localSyms = immutable.Set[Symbol]()
      var boundSyms = immutable.Set[Symbol]()
      def isLocal(sym: Symbol): Boolean =
        if (sym == NoSymbol || sym.isRefinementClass || sym.isLocalDummy) false
        else if (owner == NoSymbol) tree exists (defines(_, sym))
        else containsDef(owner, sym) || isRawParameter(sym) || isCapturedExistential(sym)
      def containsLocal(tp: Type): Boolean =
        tp exists (t => isLocal(t.typeSymbol) || isLocal(t.termSymbol))

      val dealiasLocals = new TypeMap {
        def apply(tp: Type): Type = tp match {
          case TypeRef(pre, sym, args) =>
            if (sym.isAliasType && containsLocal(tp) && (tp.dealias ne tp)) apply(tp.dealias)
            else {
              if (pre.isVolatile)
                InferTypeWithVolatileTypeSelectionError(tree, pre)
              mapOver(tp)
            }
          case _ =>
            mapOver(tp)
        }
      }
      // add all local symbols of `tp` to `localSyms`
      // TODO: expand higher-kinded types into individual copies for each instance.
      def addLocals(tp: Type) {
        val remainingSyms = new ListBuffer[Symbol]
        def addIfLocal(sym: Symbol, tp: Type) {
          if (isLocal(sym) && !localSyms(sym) && !boundSyms(sym)) {
            if (sym.typeParams.isEmpty) {
              localSyms += sym
              remainingSyms += sym
            } else {
              AbstractExistentiallyOverParamerizedTpeError(tree, tp)
            }
          }
        }

        for (t <- tp) {
          t match {
            case ExistentialType(tparams, _) =>
              boundSyms ++= tparams
            case AnnotatedType(annots, _, _) =>
              for (annot <- annots; arg <- annot.args) {
                arg match {
                  case Ident(_) =>
                    // Check the symbol of an Ident, unless the
                    // Ident's type is already over an existential.
                    // (If the type is already over an existential,
                    // then remap the type, not the core symbol.)
                    if (!arg.tpe.typeSymbol.hasFlag(EXISTENTIAL))
                      addIfLocal(arg.symbol, arg.tpe)
                  case _ => ()
                }
              }
            case _ =>
          }
          addIfLocal(t.termSymbol, t)
          addIfLocal(t.typeSymbol, t)
        }
        for (sym <- remainingSyms) addLocals(sym.existentialBound)
      }

      val dealiasedType = dealiasLocals(tree.tpe)
      addLocals(dealiasedType)
      packSymbols(localSyms.toList, dealiasedType)
    }

    def typedClassOf(tree: Tree, tpt: Tree, noGen: Boolean = false) =
      if (!checkClassType(tpt) && noGen) tpt
      else atPos(tree.pos)(gen.mkClassOf(tpt.tpe))

    protected def typedExistentialTypeTree(tree: ExistentialTypeTree, mode: Mode): Tree = {
      for (wc <- tree.whereClauses)
        if (wc.symbol == NoSymbol) { namer.enterSym(wc); wc.symbol setFlag EXISTENTIAL }
        else context.scope enter wc.symbol
      val whereClauses1 = typedStats(tree.whereClauses, context.owner)
      for (vd @ ValDef(_, _, _, _) <- whereClauses1)
        if (vd.symbol.tpe.isVolatile)
          AbstractionFromVolatileTypeError(vd)
      val tpt1 = typedType(tree.tpt, mode)
      existentialTransform(whereClauses1 map (_.symbol), tpt1.tpe)((tparams, tp) => {
        val original = tpt1 match {
          case tpt : TypeTree => atPos(tree.pos)(ExistentialTypeTree(tpt.original, tree.whereClauses))
          case _ => {
            debuglog(s"cannot reconstruct the original for $tree, because $tpt1 is not a TypeTree")
            tree
          }
        }
        TypeTree(newExistentialType(tparams, tp)) setOriginal original
      }
      )
    }

    // lifted out of typed1 because it's needed in typedImplicit0
    protected def typedTypeApply(tree: Tree, mode: Mode, fun: Tree, args: List[Tree]): Tree = fun.tpe match {
      case OverloadedType(pre, alts) =>
        inferPolyAlternatives(fun, args map (_.tpe))
        val tparams = fun.symbol.typeParams //@M TODO: fun.symbol.info.typeParams ? (as in typedAppliedTypeTree)
        val args1 = if (sameLength(args, tparams)) {
          //@M: in case TypeApply we can't check the kind-arities of the type arguments,
          // as we don't know which alternative to choose... here we do
          map2Conserve(args, tparams) {
            //@M! the polytype denotes the expected kind
            (arg, tparam) => typedHigherKindedType(arg, mode, Kind.FromParams(tparam.typeParams))
          }
        } else // @M: there's probably something wrong when args.length != tparams.length... (triggered by bug #320)
         // Martin, I'm using fake trees, because, if you use args or arg.map(typedType),
         // inferPolyAlternatives loops...  -- I have no idea why :-(
         // ...actually this was looping anyway, see bug #278.
          return TypedApplyWrongNumberOfTpeParametersError(fun, fun)

        typedTypeApply(tree, mode, fun, args1)
      case SingleType(_, _) =>
        typedTypeApply(tree, mode, fun setType fun.tpe.widen, args)
      case PolyType(tparams, restpe) if tparams.nonEmpty =>
        if (sameLength(tparams, args)) {
          val targs = args map (_.tpe)
          checkBounds(tree, NoPrefix, NoSymbol, tparams, targs, "")
          if (isPredefClassOf(fun.symbol))
            typedClassOf(tree, args.head, noGen = true)
          else {
            if (!isPastTyper && fun.symbol == Any_isInstanceOf && targs.nonEmpty) {
              val scrutineeType = fun match {
                case Select(qual, _) => qual.tpe
                case _               => AnyTpe
              }
              checkCheckable(tree, targs.head, scrutineeType, inPattern = false)
            }
            val resultpe = restpe.instantiateTypeParams(tparams, targs)
            //@M substitution in instantiateParams needs to be careful!
            //@M example: class Foo[a] { def foo[m[x]]: m[a] = error("") } (new Foo[Int]).foo[List] : List[Int]
            //@M    --> first, m[a] gets changed to m[Int], then m gets substituted for List,
            //          this must preserve m's type argument, so that we end up with List[Int], and not List[a]
            //@M related bug: #1438
            //println("instantiating type params "+restpe+" "+tparams+" "+targs+" = "+resultpe)
            treeCopy.TypeApply(tree, fun, args) setType resultpe
          }
        }
        else {
          TypedApplyWrongNumberOfTpeParametersError(tree, fun)
        }
      case ErrorType =>
        setError(treeCopy.TypeApply(tree, fun, args))
      case _ =>
        fun match {
          // drop the application for an applyDynamic or selectDynamic call since it has been pushed down
          case treeInfo.DynamicApplication(_, _) => fun
          case _ => TypedApplyDoesNotTakeTpeParametersError(tree, fun)
        }
    }

    object dyna {
      import treeInfo.{isApplyDynamicName, DynamicUpdate, DynamicApplicationNamed}

      def acceptsApplyDynamic(tp: Type) = tp.typeSymbol isNonBottomSubClass DynamicClass

      /** Returns `Some(t)` if `name` can be selected dynamically on `qual`, `None` if not.
       * `t` specifies the type to be passed to the applyDynamic/selectDynamic call (unless it is NoType)
       * NOTE: currently either returns None or Some(NoType) (scala-virtualized extends this to Some(t) for selections on staged Structs)
       */
      def acceptsApplyDynamicWithType(qual: Tree, name: Name): Option[Type] =
        // don't selectDynamic selectDynamic, do select dynamic at unknown type,
        // in scala-virtualized, we may return a Some(tp) where tp ne NoType
        if (!isApplyDynamicName(name) && acceptsApplyDynamic(qual.tpe.widen)) Some(NoType)
        else None

      def isDynamicallyUpdatable(tree: Tree) = tree match {
        case DynamicUpdate(qual, name) =>
          // if the qualifier is a Dynamic, that's all we need to know
          acceptsApplyDynamic(qual.tpe)
        case _ => false
      }

      def isApplyDynamicNamed(fun: Tree): Boolean = fun match {
        case DynamicApplicationNamed(qual, _) if acceptsApplyDynamic(qual.tpe.widen) => true
        case _ => false
          // look deeper?
          // val treeInfo.Applied(methPart, _, _) = fun
          // println("methPart of "+ fun +" is "+ methPart)
          // if (methPart ne fun) isApplyDynamicNamed(methPart)
          // else false
      }

      def typedNamedApply(orig: Tree, fun: Tree, args: List[Tree], mode: Mode, pt: Type): Tree = {
        def argToBinding(arg: Tree): Tree = arg match {
          case AssignOrNamedArg(i @ Ident(name), rhs) =>
            atPos(i.pos.withEnd(rhs.pos.end)) {
              gen.mkTuple(List(atPos(i.pos)(CODE.LIT(name.toString)), rhs))
            }
          case _ =>
            gen.mkTuple(List(CODE.LIT(""), arg))
        }

        val t = treeCopy.Apply(orig, unmarkDynamicRewrite(fun), args map argToBinding)
        wrapErrors(t, _.typed(t, mode, pt))
      }

      /** Translate selection that does not typecheck according to the normal rules into a selectDynamic/applyDynamic.
       *
       * foo.method("blah")  ~~> foo.applyDynamic("method")("blah")
       * foo.method(x = "blah")  ~~> foo.applyDynamicNamed("method")(("x", "blah"))
       * foo.varia = 10      ~~> foo.updateDynamic("varia")(10)
       * foo.field           ~~> foo.selectDynamic("field")
       * foo.arr(10) = 13    ~~> foo.selectDynamic("arr").update(10, 13)
       *
       * what if we want foo.field == foo.selectDynamic("field") == 1, but `foo.field = 10` == `foo.selectDynamic("field").update(10)` == ()
       * what would the signature for selectDynamic be? (hint: it needs to depend on whether an update call is coming or not)
       *
       * need to distinguish selectDynamic and applyDynamic somehow: the former must return the selected value, the latter must accept an apply or an update
       *  - could have only selectDynamic and pass it a boolean whether more is to come,
       *    so that it can either return the bare value or something that can handle the apply/update
       *      HOWEVER that makes it hard to return unrelated values for the two cases
       *      --> selectDynamic's return type is now dependent on the boolean flag whether more is to come
       *  - simplest solution: have two method calls
       *
       */
      def mkInvoke(cxTree: Tree, tree: Tree, qual: Tree, name: Name): Option[Tree] = {
        debuglog(s"dyna.mkInvoke($cxTree, $tree, $qual, $name)")
        val treeInfo.Applied(treeSelection, _, _) = tree
        def isDesugaredApply = {
          val protoQual = macroExpandee(qual) orElse qual
          treeSelection match {
            case Select(`protoQual`, nme.apply) => true
            case _                              => false
          }
        }
        acceptsApplyDynamicWithType(qual, name) map { tp =>
          // If tp == NoType, pass only explicit type arguments to applyXXX.  Not used at all
          // here - it is for scala-virtualized, where tp will be passed as an argument (for
          // selection on a staged Struct)
          def hasNamed(args: List[Tree]): Boolean = args exists (_.isInstanceOf[AssignOrNamedArg])
          // not supported: foo.bar(a1,..., an: _*)
          def hasStar(args: List[Tree]) = treeInfo.isWildcardStarArgList(args)
          def applyOp(args: List[Tree]) = if (hasNamed(args)) nme.applyDynamicNamed else nme.applyDynamic
          def matches(t: Tree)          = isDesugaredApply || treeInfo.dissectApplied(t).core == treeSelection

          /* Note that the trees which arrive here are potentially some distance from
           * the trees of direct interest. `cxTree` is some enclosing expression which
           * may apparently be arbitrarily larger than `tree`; and `tree` itself is
           * too small, having at least in some cases lost its explicit type parameters.
           * This logic is designed to use `tree` to pinpoint the immediately surrounding
           * Apply/TypeApply/Select node, and only then creates the dynamic call.
           * See SI-6731 among others.
           */
          def findSelection(t: Tree): Option[(TermName, Tree)] = t match {
            case Apply(fn, args) if hasStar(args) => DynamicVarArgUnsupported(tree, applyOp(args)) ; None
            case Apply(fn, args) if matches(fn)   => Some((applyOp(args), fn))
            case Assign(lhs, _) if matches(lhs)   => Some((nme.updateDynamic, lhs))
            case _ if matches(t)                  => Some((nme.selectDynamic, t))
            case _                                => (t.children flatMap findSelection).headOption
          }
          findSelection(cxTree) match {
            case Some((opName, treeInfo.Applied(_, targs, _))) =>
              val fun = gen.mkTypeApply(Select(qual, opName), targs)
              if (opName == nme.updateDynamic) suppressMacroExpansion(fun) // SI-7617
              val nameStringLit = atPos(treeSelection.pos.withStart(treeSelection.pos.point).makeTransparent) {
                Literal(Constant(name.decode))
              }
              markDynamicRewrite(atPos(qual.pos)(Apply(fun, List(nameStringLit))))
            case _ =>
              setError(tree)
          }
        }
      }
      def wrapErrors(tree: Tree, typeTree: Typer => Tree): Tree = silent(typeTree) orElse (err => DynamicRewriteError(tree, err.head))
    }
    
      val here_Name = newTermName("here")
      val actualValueParameter_Name = newTermName("ActualValueParameter")
      val normalCode_NodeString = "N_code_normal"
      val scriptCall_NodeString = "N_call"
      val normalCode_NodeName   = newTypeName(normalCode_NodeString)
      val scriptCall_NodeName   = newTypeName(scriptCall_NodeString)
      
      val nameSubScript        = newTermName("subscript")
      val nameDSL              = newTermName("DSL")
      val nameVM               = newTermName("vm")
      val name_scriptType      = newTypeName("_scriptType")
      val name_fun_code_normal = newTermName("_normal")
      val name_fun_call        = newTermName("_call")
 
      def sSubScriptDSL: Tree = Select(Ident(nameSubScript), nameDSL)
      def sSubScriptVM : Tree = Select(Ident(nameSubScript), nameVM )
      def sSubScriptVM_N_code_normal : Tree = Select(sSubScriptVM, normalCode_NodeName)
      def sSubScriptVM_N_call        : Tree = Select(sSubScriptVM, scriptCall_NodeName)
      def sSubScriptDSL_N_code_normal: Tree = Select(sSubScriptDSL, name_fun_code_normal)
      def sSubScriptDSL_call         : Tree = Select(sSubScriptDSL, name_fun_call)
      
      def here_Ident                 : Tree = Ident(here_Name)
      def sSubScriptVM_ActualValueParameter: Tree = Select(sSubScriptVM, actualValueParameter_Name)
      
      def underscore_name(name: Name) = newTermName("_"+name)
      // copied from Parsers.scala:
      def makeParam (pname: TermName, tpe: Tree) =  ValDef(Modifiers(PARAM), pname, tpe, EmptyTree)
      def blockToFunction(block: Tree, nodeType: Tree, pos: Position): Function = {
        val vparams = List(
          atPos(pos) {
            makeParam(here_Name, nodeType setPos pos)
          }
        )
        Function(vparams , block)
      }

    def typed1(tree: Tree, mode: Mode, pt: Type): Tree = {
      // Lookup in the given class using the root mirror.
      def lookupInOwner(owner: Symbol, name: Name): Symbol =
        if (mode.inQualMode) rootMirror.missingHook(owner, name) else NoSymbol

      // Lookup in the given qualifier.  Used in last-ditch efforts by typedIdent and typedSelect.
      def lookupInRoot(name: Name): Symbol  = lookupInOwner(rootMirror.RootClass, name)
      def lookupInEmpty(name: Name): Symbol = rootMirror.EmptyPackageClass.info member name

      def lookupInQualifier(qual: Tree, name: Name): Symbol = (
        if (name == nme.ERROR || qual.tpe.widen.isErroneous)
          NoSymbol
        else lookupInOwner(qual.tpe.typeSymbol, name) orElse {
          NotAMemberError(tree, qual, name)
          NoSymbol
        }
      )

      def typedAnnotated(atd: Annotated): Tree = {
        val ann = atd.annot
        val arg1 = typed(atd.arg, mode, pt)
        /* mode for typing the annotation itself */
        val annotMode = (mode &~ TYPEmode) | EXPRmode

        def resultingTypeTree(tpe: Type) = {
          // we need symbol-ful originals for reification
          // hence we go the extra mile to hand-craft tis guy
          val original = arg1 match {
            case tt @ TypeTree() if tt.original != null => Annotated(ann, tt.original)
            // this clause is needed to correctly compile stuff like "new C @D" or "@(inline @getter)"
            case _ => Annotated(ann, arg1)
          }
          original setType ann.tpe
          TypeTree(tpe) setOriginal original setPos tree.pos.focus
        }

        if (arg1.isType) {
          // make sure the annotation is only typechecked once
          if (ann.tpe == null) {
            // an annotated type
            val selfsym =
              if (!settings.selfInAnnots)
                NoSymbol
              else
                arg1.tpe.selfsym orElse {
                  /* Implementation limitation: Currently this
                   * can cause cyclical reference errors even
                   * when the self symbol is not referenced at all.
                   * Surely at least some of these cases can be
                   * fixed by proper use of LazyType's.  Lex tinkered
                   * on this but did not succeed, so is leaving
                   * it alone for now. Example code with the problem:
                   *  class peer extends Annotation
                   *  class NPE[T <: NPE[T] @peer]
                   *
                   * (Note: -Yself-in-annots must be on to see the problem)
                   * */
                  ( context.owner
                      newLocalDummy (ann.pos)
                      newValue (nme.self, ann.pos)
                      setInfo (arg1.tpe.withoutAnnotations)
                  )
                }

            val ainfo = typedAnnotation(ann, annotMode, selfsym)
            val atype0 = arg1.tpe.withAnnotation(ainfo)
            val atype =
              if ((selfsym != NoSymbol) && (ainfo.refsSymbol(selfsym)))
                atype0.withSelfsym(selfsym)
              else
                atype0 // do not record selfsym if
                       // this annotation did not need it

            if (ainfo.isErroneous)
              // Erroneous annotations were already reported in typedAnnotation
              arg1  // simply drop erroneous annotations
            else {
              ann setType atype
              resultingTypeTree(atype)
            }
          } else {
            // the annotation was typechecked before
            resultingTypeTree(ann.tpe)
          }
        }
        else {
          if (ann.tpe == null) {
            val annotInfo = typedAnnotation(ann, annotMode)
            ann setType arg1.tpe.withAnnotation(annotInfo)
          }
          val atype = ann.tpe
          Typed(arg1, resultingTypeTree(atype)) setPos tree.pos setType atype
        }
      }

      def typedBind(tree: Bind) = {
        val name = tree.name
        val body = tree.body
        name match {
          case name: TypeName  => assert(body == EmptyTree, context.unit + " typedBind: " + name.debugString + " " + body + " " + body.getClass)
            val sym =
              if (tree.symbol != NoSymbol) tree.symbol
              else {
                if (isFullyDefined(pt))
                  context.owner.newAliasType(name, tree.pos) setInfo pt
                else
                  context.owner.newAbstractType(name, tree.pos) setInfo TypeBounds.empty
              }

            if (name != tpnme.WILDCARD) namer.enterInScope(sym)
            else context.scope.enter(sym)

            tree setSymbol sym setType sym.tpeHK

          case name: TermName  =>
            val sym =
              if (tree.symbol != NoSymbol) tree.symbol
              else context.owner.newValue(name, tree.pos)

            if (name != nme.WILDCARD) {
              if (context.inPatAlternative)
                VariableInPatternAlternativeError(tree)

              namer.enterInScope(sym)
            }

            val body1 = typed(body, mode, pt)
            val symTp =
              if (treeInfo.isSequenceValued(body)) seqType(body1.tpe)
              else body1.tpe
            sym setInfo symTp

            // have to imperatively set the symbol for this bind to keep it in sync with the symbols used in the body of a case
            // when type checking a case we imperatively update the symbols in the body of the case
            // those symbols are bound by the symbols in the Binds in the pattern of the case,
            // so, if we set the symbols in the case body, but not in the patterns,
            // then re-type check the casedef (for a second try in typedApply for example -- SI-1832),
            // we are no longer in sync: the body has symbols set that do not appear in the patterns
            // since body1 is not necessarily equal to body, we must return a copied tree,
            // but we must still mutate the original bind
            tree setSymbol sym
            treeCopy.Bind(tree, name, body1) setSymbol sym setType body1.tpe
        }
      }

      def typedArrayValue(tree: ArrayValue) = {
        val elemtpt1 = typedType(tree.elemtpt, mode)
        val elems1   = tree.elems mapConserve (elem => typed(elem, mode, elemtpt1.tpe))
        // see run/t6126 for an example where `pt` does not suffice (tagged types)
        val tpe1     = if (isFullyDefined(pt) && !phase.erasedTypes) pt else arrayType(elemtpt1.tpe)

        treeCopy.ArrayValue(tree, elemtpt1, elems1) setType tpe1
      }

      def typedAssign(lhs: Tree, rhs: Tree): Tree = {
        // see SI-7617 for an explanation of why macro expansion is suppressed
        def typedLhs(lhs: Tree) = typed(lhs, EXPRmode | LHSmode)
        val lhs1    = unsuppressMacroExpansion(typedLhs(suppressMacroExpansion(lhs)))
        val varsym  = lhs1.symbol

        // see #2494 for double error message example
        def fail() =
          if (lhs1.isErrorTyped) lhs1
          else AssignmentError(tree, varsym)

        if (varsym == null)
          return fail()

        if (treeInfo.mayBeVarGetter(varsym)) {
          lhs1 match {
            case treeInfo.Applied(Select(qual, name), _, _) =>
              val sel = Select(qual, name.setterName) setPos lhs.pos
              val app = Apply(sel, List(rhs)) setPos tree.pos
              return typed(app, mode, pt)

            case _ =>
          }
        }
//      if (varsym.isVariable ||
//        // setter-rewrite has been done above, so rule out methods here, but, wait a minute, why are we assigning to non-variables after erasure?!
//        (phase.erasedTypes && varsym.isValue && !varsym.isMethod)) {
        if (varsym.isVariable || varsym.isValue && phase.erasedTypes) {
          val rhs1 = typedByValueExpr(rhs, lhs1.tpe)
          treeCopy.Assign(tree, lhs1, checkDead(rhs1)) setType UnitTpe
        }
        else if(dyna.isDynamicallyUpdatable(lhs1)) {
          val rhs1 = typedByValueExpr(rhs)
          val t = atPos(lhs1.pos.withEnd(rhs1.pos.end)) {
            Apply(lhs1, List(rhs1))
          }
          dyna.wrapErrors(t, _.typed1(t, mode, pt))
        }
        else fail()
      }

      def typedIf(tree: If): If = {
        val cond1 = checkDead(typedByValueExpr(tree.cond, BooleanTpe))
        // One-legged ifs don't need a lot of analysis
        if (tree.elsep.isEmpty)
          return treeCopy.If(tree, cond1, typed(tree.thenp, UnitTpe), tree.elsep) setType UnitTpe

        val thenp1 = typed(tree.thenp, pt)
        val elsep1 = typed(tree.elsep, pt)

        // in principle we should pack the types of each branch before lubbing, but lub doesn't really work for existentials anyway
        // in the special (though common) case where the types are equal, it pays to pack before comparing
        // especially virtpatmat needs more aggressive unification of skolemized types
        // this breaks src/library/scala/collection/immutable/TrieIterator.scala
        // annotated types need to be lubbed regardless (at least, continations break if you by pass them like this)
        def samePackedTypes = (
             !isPastTyper
          && thenp1.tpe.annotations.isEmpty
          && elsep1.tpe.annotations.isEmpty
          && packedType(thenp1, context.owner) =:= packedType(elsep1, context.owner)
        )
        def finish(ownType: Type) = treeCopy.If(tree, cond1, thenp1, elsep1) setType ownType
        // TODO: skolemize (lub of packed types) when that no longer crashes on files/pos/t4070b.scala
        // @PP: This was doing the samePackedTypes check BEFORE the isFullyDefined check,
        // which based on everything I see everywhere else was a bug. I reordered it.
        if (isFullyDefined(pt))
          finish(pt)
        // Important to deconst, otherwise `if (???) 0 else 0` evaluates to 0 (SI-6331)
        else thenp1.tpe.deconst :: elsep1.tpe.deconst :: Nil match {
          case tp :: _ if samePackedTypes     => finish(tp)
          case tpes if sameWeakLubAsLub(tpes) => finish(lub(tpes))
          case tpes                           =>
            val lub = weakLub(tpes)
            treeCopy.If(tree, cond1, adapt(thenp1, mode, lub), adapt(elsep1, mode, lub)) setType lub
        }
      }

      // When there's a suitable __match in scope, virtualize the pattern match
      // otherwise, type the Match and leave it until phase `patmat` (immediately after typer)
      // empty-selector matches are transformed into synthetic PartialFunction implementations when the expected type demands it
      def typedVirtualizedMatch(tree: Match): Tree = {
        val selector = tree.selector
        val cases = tree.cases
        if (selector == EmptyTree) {
          if (pt.typeSymbol == PartialFunctionClass)
            synthesizePartialFunction(newTermName(context.unit.fresh.newName("x")), tree.pos, tree, mode, pt)
          else {
            val arity = if (isFunctionType(pt)) pt.dealiasWiden.typeArgs.length - 1 else 1
            val params = for (i <- List.range(0, arity)) yield
              atPos(tree.pos.focusStart) {
                ValDef(Modifiers(PARAM | SYNTHETIC),
                       unit.freshTermName("x" + i + "$"), TypeTree(), EmptyTree)
              }
            val ids = for (p <- params) yield Ident(p.name)
            val selector1 = atPos(tree.pos.focusStart) { if (arity == 1) ids.head else gen.mkTuple(ids) }
            val body = treeCopy.Match(tree, selector1, cases)
            typed1(atPos(tree.pos) { Function(params, body) }, mode, pt)
          }
        } else
          virtualizedMatch(typedMatch(selector, cases, mode, pt, tree), mode, pt)
      }

      def typedReturn(tree: Return) = {
        val expr = tree.expr
        val enclMethod = context.enclMethod
        if (enclMethod == NoContext ||
            enclMethod.owner.isConstructor ||
            context.enclClass.enclMethod == enclMethod // i.e., we are in a constructor of a local class
            ) {
          ReturnOutsideOfDefError(tree)
        } else {
          val DefDef(_, name, _, _, restpt, _) = enclMethod.tree
          if (restpt.tpe eq null) {
            ReturnWithoutTypeError(tree, enclMethod.owner)
          }
          else {
            val expr1 = context withinReturnExpr typedByValueExpr(expr, restpt.tpe)
            // Warn about returning a value if no value can be returned.
            if (restpt.tpe.typeSymbol == UnitClass) {
              // The typing in expr1 says expr is Unit (it has already been coerced if
              // it is non-Unit) so we have to retype it.  Fortunately it won't come up much
              // unless the warning is legitimate.
              if (typed(expr).tpe.typeSymbol != UnitClass)
                unit.warning(tree.pos, "enclosing method " + name + " has result type Unit: return value discarded")
            }
            val res = treeCopy.Return(tree, checkDead(expr1)).setSymbol(enclMethod.owner)
            val tp = pluginsTypedReturn(NothingTpe, this, res, restpt.tpe)
            res.setType(tp)
          }
        }
      }

      def typedNew(tree: New) = {
        val tpt = tree.tpt
        val tpt1 = {
          // This way typedNew always returns a dealiased type. This used to happen by accident
          // for instantiations without type arguments due to ad hoc code in typedTypeConstructor,
          // and annotations depended on it (to the extent that they worked, which they did
          // not when given a parameterized type alias which dealiased to an annotation.)
          // typedTypeConstructor dealiases nothing now, but it makes sense for a "new" to always be
          // given a dealiased type.
          val tpt0 = typedTypeConstructor(tpt) modifyType (_.dealias)
          if (checkStablePrefixClassType(tpt0))
            if (tpt0.hasSymbolField && !tpt0.symbol.typeParams.isEmpty) {
              context.undetparams = cloneSymbols(tpt0.symbol.typeParams)
              notifyUndetparamsAdded(context.undetparams)
              TypeTree().setOriginal(tpt0)
                        .setType(appliedType(tpt0.tpe, context.undetparams map (_.tpeHK))) // @PP: tpeHK! #3343, #4018, #4347.
            } else tpt0
          else tpt0
        }

        /* If current tree <tree> appears in <val x(: T)? = <tree>>
         * return `tp with x.type' else return `tp`.
         */
        def narrowRhs(tp: Type) = { val sym = context.tree.symbol
          context.tree match {
            case ValDef(mods, _, _, Apply(Select(`tree`, _), _)) if !mods.isMutable && sym != null && sym != NoSymbol =>
              val sym1 = if (sym.owner.isClass && sym.getter(sym.owner) != NoSymbol) sym.getter(sym.owner)
                else sym.lazyAccessorOrSelf
              val pre = if (sym1.owner.isClass) sym1.owner.thisType else NoPrefix
              intersectionType(List(tp, singleType(pre, sym1)))
            case _ => tp
          }}

        val tp = tpt1.tpe
        val sym = tp.typeSymbol.initialize
        if (sym.isAbstractType || sym.hasAbstractFlag)
          IsAbstractError(tree, sym)
        else if (isPrimitiveValueClass(sym)) {
          NotAMemberError(tpt, TypeTree(tp), nme.CONSTRUCTOR)
          setError(tpt)
        }
        else if (!(  tp == sym.typeOfThis // when there's no explicit self type -- with (#3612) or without self variable
                     // sym.thisSym.tpe == tp.typeOfThis (except for objects)
                  || narrowRhs(tp) <:< tp.typeOfThis
                  || phase.erasedTypes
                  )) {
          DoesNotConformToSelfTypeError(tree, sym, tp.typeOfThis)
        } else
          treeCopy.New(tree, tpt1).setType(tp)
      }

      def functionTypeWildcard(tree: Tree, arity: Int): Type = {
        val tp = functionType(List.fill(arity)(WildcardType), WildcardType)
        if (tp == NoType) MaxFunctionArityError(tree)
        tp
      }

      def typedEta(expr1: Tree): Tree = expr1.tpe match {
        case TypeRef(_, ByNameParamClass, _) =>
          val expr2 = Function(List(), expr1) setPos expr1.pos
          new ChangeOwnerTraverser(context.owner, expr2.symbol).traverse(expr2)
          typed1(expr2, mode, pt)
        case NullaryMethodType(restpe) =>
          val expr2 = Function(List(), expr1) setPos expr1.pos
          new ChangeOwnerTraverser(context.owner, expr2.symbol).traverse(expr2)
          typed1(expr2, mode, pt)
        case PolyType(_, MethodType(formals, _)) =>
          if (isFunctionType(pt)) expr1
          else adapt(expr1, mode, functionTypeWildcard(expr1, formals.length))
        case MethodType(formals, _) =>
          if (isFunctionType(pt)) expr1
          else adapt(expr1, mode, functionTypeWildcard(expr1, formals.length))
        case ErrorType =>
          expr1
        case _ =>
          UnderscoreEtaError(expr1)
      }

      def tryTypedArgs(args: List[Tree], mode: Mode): Option[List[Tree]] = {
        val c = context.makeSilent(reportAmbiguousErrors = false)
        c.retyping = true
        try {
          val res = newTyper(c).typedArgs(args, mode)
          if (c.hasErrors) None else Some(res)
        } catch {
          case ex: CyclicReference =>
            throw ex
          case te: TypeError =>
            // @H some of typer errors can still leak,
            // for instance in continuations
            None
        }
      }

      /* Try to apply function to arguments; if it does not work, try to convert Java raw to existentials, or try to
       * insert an implicit conversion.
       */
      def tryTypedApply(fun: Tree, args: List[Tree]): Tree = {
        val start = if (Statistics.canEnable) Statistics.startTimer(failedApplyNanos) else null

        def onError(typeErrors: Seq[AbsTypeError]): Tree = {
          if (Statistics.canEnable) Statistics.stopTimer(failedApplyNanos, start)

          // If the problem is with raw types, copnvert to existentials and try again.
          // See #4712 for a case where this situation arises,
          if ((fun.symbol ne null) && fun.symbol.isJavaDefined) {
            val newtpe = rawToExistential(fun.tpe)
            if (fun.tpe ne newtpe) {
              // println("late cooking: "+fun+":"+fun.tpe) // DEBUG
              return tryTypedApply(fun setType newtpe, args)
            }
          }
          def treesInResult(tree: Tree): List[Tree] = tree :: (tree match {
            case Block(_, r)                        => treesInResult(r)
            case Match(_, cases)                    => cases
            case CaseDef(_, _, r)                   => treesInResult(r)
            case Annotated(_, r)                    => treesInResult(r)
            case If(_, t, e)                        => treesInResult(t) ++ treesInResult(e)
            case Try(b, catches, _)                 => treesInResult(b) ++ catches
            case Typed(r, Function(Nil, EmptyTree)) => treesInResult(r)
            case Select(qual, name)                 => treesInResult(qual)
            case Apply(fun, args)                   => treesInResult(fun) ++ args.flatMap(treesInResult)
            case TypeApply(fun, args)               => treesInResult(fun) ++ args.flatMap(treesInResult)
            case _                                  => Nil
          })
          def errorInResult(tree: Tree) = treesInResult(tree) exists (err => typeErrors.exists(_.errPos == err.pos))

          val retry = (typeErrors.forall(_.errPos != null)) && (fun :: tree :: args exists errorInResult)
          typingStack.printTyping({
            val funStr = ptTree(fun) + " and " + (args map ptTree mkString ", ")
            if (retry) "second try: " + funStr
            else "no second try: " + funStr + " because error not in result: " + typeErrors.head.errPos+"!="+tree.pos
          })
          if (retry) {
            val Select(qual, name) = fun
            tryTypedArgs(args, forArgMode(fun, mode)) match {
              case Some(args1) =>
                val qual1 =
                  if (!pt.isError) adaptToArguments(qual, name, args1, pt, reportAmbiguous = true, saveErrors = true)
                  else qual
                if (qual1 ne qual) {
                  val tree1 = Apply(Select(qual1, name) setPos fun.pos, args1) setPos tree.pos
                  return context withinSecondTry typed1(tree1, mode, pt)
                }
              case _ => ()
            }
          }
          typeErrors foreach issue
          setError(treeCopy.Apply(tree, fun, args))
        }

        silent(_.doTypedApply(tree, fun, args, mode, pt)) orElse onError
      }

      def normalTypedApply(tree: Tree, fun: Tree, args: List[Tree]) = {
        // TODO: replace `fun.symbol.isStable` by `treeInfo.isStableIdentifierPattern(fun)`
        val stableApplication = (fun.symbol ne null) && fun.symbol.isMethod && fun.symbol.isStable
        val funpt = if (mode.inPatternMode) pt else WildcardType
        val appStart = if (Statistics.canEnable) Statistics.startTimer(failedApplyNanos) else null
        val opeqStart = if (Statistics.canEnable) Statistics.startTimer(failedOpEqNanos) else null

        def onError(reportError: => Tree): Tree = fun match {
          case Select(qual, name) if !mode.inPatternMode && nme.isOpAssignmentName(newTermName(name.decode)) =>
            val qual1 = typedQualifier(qual)
            if (treeInfo.isVariableOrGetter(qual1)) {
              if (Statistics.canEnable) Statistics.stopTimer(failedOpEqNanos, opeqStart)
              convertToAssignment(fun, qual1, name, args)
            }
            else {
              if (Statistics.canEnable) Statistics.stopTimer(failedApplyNanos, appStart)
                reportError
            }
          case _ =>
            if (Statistics.canEnable) Statistics.stopTimer(failedApplyNanos, appStart)
            reportError
        }
        val silentResult = silent(
          op                    = _.typed(fun, mode.forFunMode, funpt),
          reportAmbiguousErrors = !mode.inExprMode && context.ambiguousErrors,
          newtree               = if (mode.inExprMode) tree else context.tree
        )
        silentResult match {
          case SilentResultValue(fun1) =>
            val fun2 = if (stableApplication) stabilizeFun(fun1, mode, pt) else fun1
            if (Statistics.canEnable) Statistics.incCounter(typedApplyCount)
            val noSecondTry = (
                 isPastTyper
              || context.inSecondTry
              || (fun2.symbol ne null) && fun2.symbol.isConstructor
              || isImplicitMethodType(fun2.tpe)
            )
            val isFirstTry = fun2 match {
              case Select(_, _) => !noSecondTry && mode.inExprMode
              case _            => false
            }
            if (isFirstTry)
              tryTypedApply(fun2, args)
            else
              doTypedApply(tree, fun2, args, mode, pt)
          case err: SilentTypeError =>
            onError({
              err.reportableErrors foreach issue
              args foreach (arg => typed(arg, mode, ErrorType))
              setError(tree)
            })
        }
      }
      
      def normalTypedScriptApply(tree: Tree, fun: Tree, args: List[Tree]) = {
          val funpt     = if (isPatternMode) pt else WildcardType
          val appStart  = if (Statistics.canEnable) Statistics.startTimer(failedApplyNanos) else null
          val opeqStart = if (Statistics.canEnable) Statistics.startTimer(failedOpEqNanos ) else null

          def onError(reportError: => Tree): Tree = {
            if (Statistics.canEnable) Statistics.stopTimer(failedApplyNanos, appStart)
                  reportError
          }
          var             err_scriptResolution : AbsTypeError = null
          var  err_conversion_scriptResolution1: AbsTypeError = null
          var  err_conversion_scriptResolution2: AbsTypeError = null
          var    err_notFound_methodResolution : AbsTypeError = null
          var             err_methodResolution : AbsTypeError = null
          var            tree_scriptResolution : Tree = null
          var tree_conversion_scriptResolution1: Tree = null
          var tree_conversion_scriptResolution2: Tree = null
          var            tree_methodResolution : Tree = null
          
          // resolve script and method calls
          // Note: : a script named "a" becomes method "_a"
          //
          // - script call: a(here.toString) ===> _call  {here=>(_a(here.toString))(here)}
          // - method call: a(here.toString) ===> _normal{here=>  a(here.toString)}
          //
          // If these don't work, try implicit conversions to a script.
          // Note that Scalac can do at most 1 implict conversion, and an actual value parameter that should match an 
          // actual constrained parameter, for which a conversion to ActualValueParameter(a) would match.
          // So we need to try that one as well.
          // - implicit 1a:   a   ===>                            ===> _call{here=>(_b(                        a ))(here)}
          // - implicit 1b:   a   ===>    ActualValueParameter(a) ===> _call{here=>(_b(   ActualValueParameter(a)))(here)}
          // - implicit 2 :   a?  ===>   ActualOutputParameter(a) ===> _call{here=>(_b(  ActualOutputParameter(a)))(here)}
          // - implicit 3 :   a?? ===> ActualAdaptingParameter(a) ===> _call{here=>(_b(ActualAdaptingParameter(a)))(here)}
          //
          // Note: the question marks have been transformed already in the Parser phase to ActualOutputParameter and ActualAdaptingParameter (TBD?)
          // 
          
          val copied_fun1 = fun.duplicate // make sure typing in 2nd and 3rd tries do not conflict
          val copied_fun2 = fun.duplicate 
          val copied_fun3 = fun.duplicate 
          
          // 1st try: an explicit script call
          
          val underscored_fun = fun match {
            case Ident(name) => {Ident(underscore_name(name))}
            case Select(qual, selector) =>  Select(qual, underscore_name(selector))
            case _ => null
          }
          if (underscored_fun != null) silent(op => op.typed(atPos(fun.pos) {underscored_fun}, forFunMode(mode), funpt),
                 if ((mode & EXPRmode) != 0) false else context.ambiguousErrors,
                 if ((mode & EXPRmode) != 0) tree  else context.tree) match {
            case SilentTypeError  (err)  => err_scriptResolution = err
            case SilentResultValue(fun1) =>
              
              val nodeType     = sSubScriptVM_N_call
              val fun_template = sSubScriptDSL_call
              
              /* the following code would wrap not-yet-wrapped arguments in an ActualValueParameter
               *  However, this does not work out well since the type parameter of ActualValueParameter
               *  cannot be made covariant.
               *  No problem though because there is an implicit conversion to ActualValueParameter
               *
              def actualParameterPacked(v: List[_]) = !v.isEmpty && (v.head match {
                case Select(subscriptVm, wrapperClass) => wrapperClass.toString match {
                    case "ActualValueParameter" | "ActualOutputParameter" | 
                   "ActualConstrainedParameter" | "ActualAdaptingParameter" => true
                    case _ => false
                  }
                case _ => false
              })
              val actualValueParameter_Name = newTermName("ActualValueParameter")
              val wrappedArgs = args.map{ arg => arg match {
                case a @ Apply(wrapper, valueList) if actualParameterPacked(valueList) => a
                case _ => Apply(Select(sSubScriptVM, actualValueParameter_Name), List(arg))
              }}
              val tree1        = Apply( fun1, wrappedArgs)             // _a(here.toString)
              * 
              */
              
              val tree1        = Apply( fun1, args)             // _a(here.toString)
              val tree2        = Apply(tree1, List(here_Ident)) // (_a(here.toString))(here)
             
              // blockToFunction adds "here" to the context
              val function_here_to_code = blockToFunction(tree2, nodeType, tree.pos) // here=>(_a(here.toString))(here)
              val apply_template        = Apply(fun_template, List(function_here_to_code)) // _call  {here=>(_a(here.toString))(here)}

              // by now the ScriptApply has been rewritten into 3 nested normal Apply's, so this can be typed:
              tree_scriptResolution = typed(apply_template)
          }
          
          // 2nd try: an implicit call a or b.a with a some data for which an implicit script exists.
          // FTTB We only do a single item "a", so no other implicit parameters (args.isEmpty)
          // (multiple parameters would need to be wrapped in a tuple first)
          //
          if (args.isEmpty) {
              silent(op => {
                  // Case 1: try just: a
                  val nodeType     = op.sSubScriptVM_N_call
                  val fun_template = op.sSubScriptDSL_call
                  val tree2        = Apply(copied_fun1, List(here_Ident)) // a(here)
             
                  // blockToFunction adds "here" to the context
                  val function_here_to_code = op.blockToFunction(tree2, nodeType, tree.pos) // here=>(a)(here)
                  val apply_template        = Apply(fun_template, List(function_here_to_code)) // _call  {here=>a(here)}

                  // by now the ScriptApply has been rewritten into 4 nested normal Apply's, so this can be typed:
                  op.typed(apply_template)
              },
              if ((mode & EXPRmode) != 0) false else context.ambiguousErrors,
              if ((mode & EXPRmode) != 0) tree  else context.tree) match {
                case SilentTypeError  (err)  => err_conversion_scriptResolution1 = err
                case SilentResultValue(tree3) => tree_conversion_scriptResolution1 = tree3
              }
              // Case 2: try ActualValueParameter(a) in case a was not already an Actual*Parameter
              copied_fun2 match {
                case Apply(_,_) => // apparently a sSubScriptVM_Actual*Parameter (* = output or adapting)
                case _ =>
		               silent(op => {
		                  val tree1        = op.typed(Apply(sSubScriptVM_ActualValueParameter, List(copied_fun2))) // _b(ActualValueParameter(a))
		                  val nodeType     = op.sSubScriptVM_N_call
		                  val fun_template = op.sSubScriptDSL_call
		                  val tree2        = Apply(tree1, List(here_Ident)) // (_b(ActualValueParameter(a)))(here)
		             
		                  // blockToFunction adds "here" to the context
		                  val function_here_to_code = op.blockToFunction(tree2, nodeType, tree.pos) // here=>(_b(ActualValueParameter(a))))(here)
		                  val apply_template        = Apply(fun_template, List(function_here_to_code)) // _call  {here=>(_b(ActualValueParameter(a)))(here)}
		
		                  // by now the ScriptApply has been rewritten into 4 nested normal Apply's, so this can be typed:
		                  op.typed(apply_template)
		              },
		              if ((mode & EXPRmode) != 0) false else context.ambiguousErrors,
		              if ((mode & EXPRmode) != 0) tree  else context.tree) match {
		                case SilentTypeError  (err )  =>  err_conversion_scriptResolution2 = err
		                case SilentResultValue(tree3) => tree_conversion_scriptResolution2 = tree3
		              }
              }
          }
          
          // 3rd try: a method call
          silent(op => op.typed(copied_fun3, forFunMode(mode), funpt),
                 if ((mode & EXPRmode) != 0) false else context.ambiguousErrors,
                 if ((mode & EXPRmode) != 0) tree else context.tree) match {
            case SilentTypeError  (err)  => err_notFound_methodResolution = err
            case SilentResultValue(fun1) =>
              
              val nodeType    : Tree = sSubScriptVM_N_code_normal
              val fun_template: Tree = sSubScriptDSL_N_code_normal
              val tree1       : Tree = Apply(fun1, args) //a(here.toString)
              
              silent(op => op.typed(tree1)) match { // does the method with the arguments exist?
                case SilentTypeError  (err)  => err_methodResolution = err
                case SilentResultValue(tree2) =>
                  // blockToFunction adds "here" to the context
                  val function_here_to_code = blockToFunction(tree2, nodeType, tree.pos) // here=>a(here.toString)
                  val apply_template        = Apply(fun_template, List(function_here_to_code)) // _normal{here=>  a(here.toString)}

                  // by now the ScriptApply has been rewritten into 2 or 3 nested Applies, so this can be typed:
                  tree_methodResolution = typed(apply_template)
              }
          }
          
          // wrap up the results
          
          if   (tree_scriptResolution != null) {
            if (tree_methodResolution != null) {
              val err = AmbiguousTypeError(tree, tree.pos, "call may be both to a script and a method") 
              onError({issue(err); setError(tree)})
            }
            else tree_scriptResolution
          }
          // Note: a variable like "button" of type Button will result in a "def button = ..." method
          // so let tree_conversion_scriptResolution prevail over tree_methodResolution
          // or would more ambiguitiy checking be needed?
          else if (tree_conversion_scriptResolution1 != null) tree_conversion_scriptResolution1
          else if (tree_conversion_scriptResolution2 != null) tree_conversion_scriptResolution2
          else if (           tree_methodResolution  != null) tree_methodResolution
          else onError({issue(err_scriptResolution); setError(tree)})
          // allways: ignore err_conversion_scriptResolution and err_methodResolution
      }

      // convert new Array[T](len) to evidence[ClassTag[T]].newArray(len)
      // convert new Array^N[T](len) for N > 1 to evidence[ClassTag[Array[...Array[T]...]]].newArray(len)
      // where Array HK gets applied (N-1) times
      object ArrayInstantiation {
        def unapply(tree: Apply) = tree match {
          case Apply(Select(New(tpt), name), arg :: Nil) if tpt.tpe != null && tpt.tpe.typeSymbol == ArrayClass =>
            Some(tpt.tpe) collect {
              case erasure.GenericArray(level, componentType) =>
                val tagType = (1 until level).foldLeft(componentType)((res, _) => arrayType(res))

                resolveClassTag(tree.pos, tagType) match {
                  case EmptyTree => MissingClassTagError(tree, tagType)
                  case tag       => atPos(tree.pos)(new ApplyToImplicitArgs(Select(tag, nme.newArray), arg :: Nil))
                }
            }
          case _ => None
        }
      }

      def typedApply(tree: Apply) = tree match {
        case Apply(Block(stats, expr), args) =>
          typed1(atPos(tree.pos)(Block(stats, Apply(expr, args) setPos tree.pos.makeTransparent)), mode, pt)
        case Apply(fun, args) =>
          normalTypedApply(tree, fun, args) match {
            case ArrayInstantiation(tree1)                                           => typed(tree1, mode, pt)
            case Apply(Select(fun, nme.apply), _) if treeInfo.isSuperConstrCall(fun) => TooManyArgumentListsForConstructor(tree) //SI-5696
            case tree1                                                               => tree1
          }
      }
      def typedScriptApply(tree: ScriptApply): Tree = tree match {
        case ScriptApply(EmptyTree, fun::args) => typedScriptApply(atPos(tree.pos){ScriptApply(fun, args)})
        case ScriptApply(fun, args) => normalTypedScriptApply(tree, fun, args)
      }

      def convertToAssignment(fun: Tree, qual: Tree, name: Name, args: List[Tree]): Tree = {
        val prefix = name.toTermName stripSuffix nme.EQL
        def mkAssign(vble: Tree): Tree =
          Assign(
            vble,
            Apply(
              Select(vble.duplicate, prefix) setPos fun.pos.focus, args) setPos tree.pos.makeTransparent
          ) setPos tree.pos

        def mkUpdate(table: Tree, indices: List[Tree]) = {
          gen.evalOnceAll(table :: indices, context.owner, context.unit) {
            case tab :: is =>
              def mkCall(name: Name, extraArgs: Tree*) = (
                Apply(
                  Select(tab(), name) setPos table.pos,
                  is.map(i => i()) ++ extraArgs
                ) setPos tree.pos
              )
              mkCall(
                nme.update,
                Apply(Select(mkCall(nme.apply), prefix) setPos fun.pos, args) setPos tree.pos
              )
            case _ => EmptyTree
          }
        }

        val tree1 = qual match {
          case Ident(_) =>
            mkAssign(qual)

          case Select(qualqual, vname) =>
            gen.evalOnce(qualqual, context.owner, context.unit) { qq =>
              val qq1 = qq()
              mkAssign(Select(qq1, vname) setPos qual.pos)
            }

          case Apply(fn, indices) =>
            fn match {
              case treeInfo.Applied(Select(table, nme.apply), _, _) => mkUpdate(table, indices)
              case _  => UnexpectedTreeAssignmentConversionError(qual)
            }
        }
        typed1(tree1, mode, pt)
      }

      def typedSuper(tree: Super) = {
        val mix = tree.mix
        val qual1 = typed(tree.qual)

        val clazz = qual1 match {
          case This(_) => qual1.symbol
          case _ => qual1.tpe.typeSymbol
        }
        def findMixinSuper(site: Type): Type = {
          var ps = site.parents filter (_.typeSymbol.name == mix)
          if (ps.isEmpty)
            ps = site.parents filter (_.typeSymbol.toInterface.name == mix)
          if (ps.isEmpty) {
            debuglog("Fatal: couldn't find site " + site + " in " + site.parents.map(_.typeSymbol.name))
            if (phase.erasedTypes && context.enclClass.owner.isImplClass) {
              // the reference to super class got lost during erasure
              restrictionError(tree.pos, unit, "traits may not select fields or methods from super[C] where C is a class")
              ErrorType
            } else {
              MixinMissingParentClassNameError(tree, mix, clazz)
              ErrorType
            }
          } else if (!ps.tail.isEmpty) {
            AmbiguousParentClassError(tree)
            ErrorType
          } else {
            ps.head
          }
        }

        val owntype = (
          if (!mix.isEmpty) findMixinSuper(clazz.tpe)
          else if (context.inSuperInit) clazz.info.firstParent
          else intersectionType(clazz.info.parents)
        )
        treeCopy.Super(tree, qual1, mix) setType SuperType(clazz.thisType, owntype)
      }

      def typedThis(tree: This) =
        tree.symbol orElse qualifyingClass(tree, tree.qual, packageOK = false) match {
          case NoSymbol => tree
          case clazz    =>
            tree setSymbol clazz setType clazz.thisType.underlying
            if (isStableContext(tree, mode, pt)) tree setType clazz.thisType else tree
        }

      /* Attribute a selection where `tree` is `qual.name`.
       * `qual` is already attributed.
       */
      def typedSelect(tree: Tree, qual: Tree, name: Name): Tree = {
        val t = typedSelectInternal(tree, qual, name)
        // Checking for OverloadedTypes being handed out after overloading
        // resolution has already happened.
        if (isPastTyper) t.tpe match {
          case OverloadedType(pre, alts) =>
            if (alts forall (s => (s.owner == ObjectClass) || (s.owner == AnyClass) || isPrimitiveValueClass(s.owner))) ()
            else if (settings.debug) printCaller(
              s"""|Select received overloaded type during $phase, but typer is over.
                  |If this type reaches the backend, we are likely doomed to crash.
                  |$t has these overloads:
                  |${alts map (s => "  " + s.defStringSeenAs(pre memberType s)) mkString "\n"}
                  |""".stripMargin
            )("")
          case _ =>
        }
        t
      }
      def typedSelectInternal(tree: Tree, qual: Tree, name: Name): Tree = {
        def asDynamicCall = dyna.mkInvoke(context.tree, tree, qual, name) map { t =>
          dyna.wrapErrors(t, (_.typed1(t, mode, pt)))
        }

        val sym = tree.symbol orElse member(qual, name) orElse {
          // symbol not found? --> try to convert implicitly to a type that does have the required
          // member.  Added `| PATTERNmode` to allow enrichment in patterns (so we can add e.g., an
          // xml member to StringContext, which in turn has an unapply[Seq] method)
          if (name != nme.CONSTRUCTOR && mode.inAny(EXPRmode | PATTERNmode)) {
            val qual1 = adaptToMemberWithArgs(tree, qual, name, mode, reportAmbiguous = true, saveErrors = true)
            if ((qual1 ne qual) && !qual1.isErrorTyped)
              return typed(treeCopy.Select(tree, qual1, name), mode, pt)
          }
          NoSymbol
        }
        if (phase.erasedTypes && qual.isInstanceOf[Super] && tree.symbol != NoSymbol)
          qual setType tree.symbol.owner.tpe

        if (!reallyExists(sym)) {
          def handleMissing: Tree = {
            def errorTree = missingSelectErrorTree(tree, qual, name)
            def asTypeSelection = (
              if (context.unit.isJava && name.isTypeName) {
                // SI-3120 Java uses the same syntax, A.B, to express selection from the
                // value A and from the type A. We have to try both.
                atPos(tree.pos)(gen.convertToSelectFromType(qual, name)) match {
                  case EmptyTree => None
                  case tree1     => Some(typed1(tree1, mode, pt))
                }
              }
              else None
            )
            debuglog(s"""
              |qual=$qual:${qual.tpe}
              |symbol=${qual.tpe.termSymbol.defString}
              |scope-id=${qual.tpe.termSymbol.info.decls.hashCode}
              |members=${qual.tpe.members mkString ", "}
              |name=$name
              |found=$sym
              |owner=${context.enclClass.owner}
              """.stripMargin)

            // 1) Try converting a term selection on a java class into a type selection.
            // 2) Try expanding according to Dynamic rules.
            // 3) Try looking up the name in the qualifier.
            asTypeSelection orElse asDynamicCall getOrElse (lookupInQualifier(qual, name) match {
              case NoSymbol => setError(errorTree)
              case found    => typed1(tree setSymbol found, mode, pt)
            })
          }
          handleMissing
        }
        else {
          val tree1 = tree match {
            case Select(_, _) => treeCopy.Select(tree, qual, name)
            case SelectFromTypeTree(_, _) => treeCopy.SelectFromTypeTree(tree, qual, name)
          }
          val (result, accessibleError) = silent(_.makeAccessible(tree1, sym, qual.tpe, qual)) match {
            case SilentTypeError(err: AccessTypeError) =>
              (tree1, Some(err))
            case SilentTypeError(err) =>
              context issue err
              return setError(tree)
            case SilentResultValue(treeAndPre) =>
              (stabilize(treeAndPre._1, treeAndPre._2, mode, pt), None)
          }

          result match {
            // could checkAccessible (called by makeAccessible) potentially have skipped checking a type application in qual?
            case SelectFromTypeTree(qual@TypeTree(), name) if qual.tpe.typeArgs.nonEmpty => // TODO: somehow the new qual is not checked in refchecks
              treeCopy.SelectFromTypeTree(
                result,
                (TypeTreeWithDeferredRefCheck(){ () => val tp = qual.tpe; val sym = tp.typeSymbolDirect
                  // will execute during refchecks -- TODO: make private checkTypeRef in refchecks public and call that one?
                  checkBounds(qual, tp.prefix, sym.owner, sym.typeParams, tp.typeArgs, "")
                  qual // you only get to see the wrapped tree after running this check :-p
                }) setType qual.tpe setPos qual.pos,
                name)
            case _ if accessibleError.isDefined =>
              // don't adapt constructor, SI-6074
              val qual1 = if (name == nme.CONSTRUCTOR) qual
                          else adaptToMemberWithArgs(tree, qual, name, mode, reportAmbiguous = false, saveErrors = false)
              if (!qual1.isErrorTyped && (qual1 ne qual))
                typed(Select(qual1, name) setPos tree.pos, mode, pt)
              else
                // before failing due to access, try a dynamic call.
                asDynamicCall getOrElse {
                  issue(accessibleError.get)
                  setError(tree)
                }
            case _ =>
              result
          }
        }
      }

      // temporarily use `filter` as an alternative for `withFilter`
      def tryWithFilterAndFilter(tree: Select, qual: Tree): Tree = {
        def warn() = unit.deprecationWarning(tree.pos, s"`withFilter' method does not yet exist on ${qual.tpe.widen}, using `filter' method instead")
        silent(_ => typedSelect(tree, qual, nme.withFilter)) orElse { _ =>
          silent(_ => typed1(Select(qual, nme.filter) setPos tree.pos, mode, pt)) match {
            case SilentResultValue(res) => warn() ; res
            case SilentTypeError(err)   => WithFilterError(tree, err)
          }
        }
      }
      def typedSelectOrSuperCall(tree: Select) = tree match {
        case Select(qual @ Super(_, _), nme.CONSTRUCTOR) =>
          // the qualifier type of a supercall constructor is its first parent class
          typedSelect(tree, typedSelectOrSuperQualifier(qual), nme.CONSTRUCTOR)
        case Select(qual, name) =>
          if (Statistics.canEnable) Statistics.incCounter(typedSelectCount)
          val qualTyped = checkDead(typedQualifier(qual, mode))
          val qualStableOrError = (
            if (qualTyped.isErrorTyped || !name.isTypeName || treeInfo.admitsTypeSelection(qualTyped))
              qualTyped
            else
              UnstableTreeError(qualTyped)
          )
          val tree1 = name match {
            case nme.withFilter => tryWithFilterAndFilter(tree, qualStableOrError)
            case _              => typedSelect(tree, qualStableOrError, name)
          }
          def sym = tree1.symbol
          if (tree.isInstanceOf[PostfixSelect])
            checkFeature(tree.pos, PostfixOpsFeature, name.decode)
          if (sym != null && sym.isOnlyRefinementMember && !sym.isMacro)
            checkFeature(tree1.pos, ReflectiveCallsFeature, sym.toString)

          qualStableOrError.symbol match {
            case s: Symbol if s.isRootPackage => treeCopy.Ident(tree1, name)
            case _                            => tree1
          }
      }

      /* A symbol qualifies if:
       *  - it exists
       *  - it is not stale (stale symbols are made to disappear here)
       *  - if we are in a constructor pattern, method definitions do not qualify
       *    unless they are stable.  Otherwise, 'case x :: xs' would find the :: method.
       */
      def qualifies(sym: Symbol) = (
           sym.hasRawInfo
        && reallyExists(sym)
        && !(mode.typingConstructorPattern && sym.isMethod && !sym.isStable)
      )

      /* Attribute an identifier consisting of a simple name or an outer reference.
       *
       * @param tree      The tree representing the identifier.
       * @param name      The name of the identifier.
       * Transformations: (1) Prefix class members with this.
       *                  (2) Change imported symbols to selections
       */
      def typedIdent(tree: Tree, name: Name): Tree = {
        // setting to enable unqualified idents in empty package (used by the repl)
        def inEmptyPackage = if (settings.exposeEmptyPackage) lookupInEmpty(name) else NoSymbol

        def issue(err: AbsTypeError) = {
          // Avoiding some spurious error messages: see SI-2388.
          val suppress = reporter.hasErrors && (name startsWith tpnme.ANON_CLASS_NAME)
          if (!suppress)
            ErrorUtils.issueTypeError(err)

          setError(tree)
        }
          // ignore current variable scope in patterns to enforce linearity
        val startContext = if (mode.typingPatternOrTypePat) context.outer else context
        val nameLookup   = tree.symbol match {
          case NoSymbol   => startContext.lookupSymbol(name, qualifies)
          case sym        => LookupSucceeded(EmptyTree, sym)
        }
        import InferErrorGen._
        nameLookup match {
          case LookupAmbiguous(msg)         => issue(AmbiguousIdentError(tree, name, msg))
          case LookupInaccessible(sym, msg) => issue(AccessError(tree, sym, context, msg))
          case LookupNotFound               =>
            inEmptyPackage orElse lookupInRoot(name) match {
              case NoSymbol => issue(SymbolNotFoundError(tree, name, context.owner, startContext))
              case sym      => typed1(tree setSymbol sym, mode, pt)
                }
          case LookupSucceeded(qual, sym)   =>
            (// this -> Foo.this
            if (sym.isThisSym)
              typed1(This(sym.owner) setPos tree.pos, mode, pt)
          // Inferring classOf type parameter from expected type.  Otherwise an
          // actual call to the stubbed classOf method is generated, returning null.
            else if (isPredefClassOf(sym) && pt.typeSymbol == ClassClass && pt.typeArgs.nonEmpty)
            typedClassOf(tree, TypeTree(pt.typeArgs.head))
          else {
              val pre1  = if (sym.isTopLevel) sym.owner.thisType else if (qual == EmptyTree) NoPrefix else qual.tpe
              val tree1 = if (qual == EmptyTree) tree else atPos(tree.pos)(Select(atPos(tree.pos.focusStart)(qual), name))
              val (tree2, pre2) = makeAccessible(tree1, sym, pre1, qual)
            // SI-5967 Important to replace param type A* with Seq[A] when seen from from a reference, to avoid
            //         inference errors in pattern matching.
              stabilize(tree2, pre2, mode, pt) modifyType dropIllegalStarTypes
            }) setAttachments tree.attachments
          }
        }

      def typedIdentOrWildcard(tree: Ident) = {
        val name = tree.name
        if (Statistics.canEnable) Statistics.incCounter(typedIdentCount)
        if ((name == nme.WILDCARD && mode.typingPatternNotConstructor) ||
            (name == tpnme.WILDCARD && mode.inTypeMode))
          tree setType makeFullyDefined(pt)
        else
          typedIdent(tree, name)
      }

      def typedCompoundTypeTree(tree: CompoundTypeTree) = {
        val templ = tree.templ
        val parents1 = templ.parents mapConserve (typedType(_, mode))

        // This is also checked later in typedStats, but that is too late for SI-5361, so
        // we eagerly check this here.
        for (stat <- templ.body if !treeInfo.isDeclarationOrTypeDef(stat))
          OnlyDeclarationsError(stat)

        if ((parents1 ++ templ.body) exists (_.isErrorTyped)) tree setType ErrorType
        else {
          val decls = newScope
          //Console.println("Owner: " + context.enclClass.owner + " " + context.enclClass.owner.id)
          val self = refinedType(parents1 map (_.tpe), context.enclClass.owner, decls, templ.pos)
          newTyper(context.make(templ, self.typeSymbol, decls)).typedRefinement(templ)
          templ updateAttachment CompoundTypeTreeOriginalAttachment(parents1, Nil) // stats are set elsewhere
          tree setType (if (templ.exists(_.isErroneous)) ErrorType else self) // Being conservative to avoid SI-5361
        }
      }

      def typedAppliedTypeTree(tree: AppliedTypeTree) = {
        val tpt        = tree.tpt
        val args       = tree.args
        val tpt1       = typed1(tpt, mode | FUNmode | TAPPmode, WildcardType)
        def isPoly     = tpt1.tpe.isInstanceOf[PolyType]
        def isComplete = tpt1.symbol.rawInfo.isComplete

        if (tpt1.isErrorTyped) {
          tpt1
        } else if (!tpt1.hasSymbolField) {
          AppliedTypeNoParametersError(tree, tpt1.tpe)
        } else {
          val tparams = tpt1.symbol.typeParams

          if (sameLength(tparams, args)) {
            // @M: kind-arity checking is done here and in adapt, full kind-checking is in checkKindBounds (in Infer)
            val args1 = map2Conserve(args, tparams) { (arg, tparam) =>
              def ptParams = Kind.FromParams(tparam.typeParams)

              // if symbol hasn't been fully loaded, can't check kind-arity except when we're in a pattern,
              // where we can (we can't take part in F-Bounds) and must (SI-8023)
              val pt = if (mode.typingPatternOrTypePat) {
                tparam.initialize; ptParams
              }
              else if (isComplete) ptParams
              else Kind.Wildcard

              typedHigherKindedType(arg, mode, pt)
            }
            val argtypes = args1 map (_.tpe)

            foreach2(args, tparams) { (arg, tparam) =>
              // note: can't use args1 in selector, because Binds got replaced
              val asym = arg.symbol
              def abounds = asym.info.bounds
              def tbounds = tparam.info.bounds
              def enhanceBounds(): Unit = {
                val TypeBounds(lo0, hi0) = abounds
                val TypeBounds(lo1, hi1) = tbounds.subst(tparams, argtypes)
                val lo = lub(List(lo0, lo1))
                val hi = glb(List(hi0, hi1))
                if (!(lo =:= lo0 && hi =:= hi0))
                  asym setInfo logResult(s"Updating bounds of ${asym.fullLocationString} in $tree from '$abounds' to")(TypeBounds(lo, hi))
              }
              if (asym != null && asym.isAbstractType) {
                // See pos/t1786 to follow what's happening here.
                def canEnhanceIdent = (
                     asym.hasCompleteInfo
                  && tparam.exists          /* sometimes it is NoSymbol */
                  && tparam.hasCompleteInfo /* SI-2940 */
                  && !tparam.isFBounded     /* SI-2251 */
                  && !tparam.isHigherOrderTypeParameter
                  && !(abounds.hi <:< tbounds.hi)
                  && asym.isSynthetic     /* this limits us to placeholder tparams, excluding named ones */
                )
                arg match {
                  case Bind(_, _)                     => enhanceBounds()
                  case Ident(name) if canEnhanceIdent => enhanceBounds()
                  case _                              =>
                }
              }
            }
            val original = treeCopy.AppliedTypeTree(tree, tpt1, args1)
            val result = TypeTree(appliedType(tpt1.tpe, argtypes)) setOriginal original
            if (isPoly) // did the type application (performed by appliedType) involve an unchecked beta-reduction?
              TypeTreeWithDeferredRefCheck(){ () =>
                // wrap the tree and include the bounds check -- refchecks will perform this check (that the beta reduction was indeed allowed) and unwrap
                // we can't simply use original in refchecks because it does not contains types
                // (and the only typed trees we have have been mangled so they're not quite the original tree anymore)
                checkBounds(result, tpt1.tpe.prefix, tpt1.symbol.owner, tpt1.symbol.typeParams, argtypes, "")
                result // you only get to see the wrapped tree after running this check :-p
              } setType (result.tpe) setPos(result.pos)
            else result
          } else if (tparams.isEmpty) {
            AppliedTypeNoParametersError(tree, tpt1.tpe)
          } else {
            //Console.println("\{tpt1}:\{tpt1.symbol}:\{tpt1.symbol.info}")
            if (settings.debug) Console.println(tpt1+":"+tpt1.symbol+":"+tpt1.symbol.info)//debug
            AppliedTypeWrongNumberOfArgsError(tree, tpt1, tparams)
          }
        }
      }

      val sym: Symbol = tree.symbol
      if ((sym ne null) && (sym ne NoSymbol)) sym.initialize

      def typedPackageDef(pdef: PackageDef) = {
        val pid1 = typedQualifier(pdef.pid).asInstanceOf[RefTree]
        assert(sym.moduleClass ne NoSymbol, sym)
        val stats1 = newTyper(context.make(tree, sym.moduleClass, sym.info.decls))
          .typedStats(pdef.stats, NoSymbol)
        treeCopy.PackageDef(tree, pid1, stats1) setType NoType
      }

      /*
       * The typer with the correct context for a method definition. If the method is a default getter for
       * a constructor default, the resulting typer has a constructor context (fixes SI-5543).
       */
      def defDefTyper(ddef: DefDef) = {
        val isConstrDefaultGetter = ddef.mods.hasDefault && sym.owner.isModuleClass &&
            nme.defaultGetterToMethod(sym.name) == nme.CONSTRUCTOR
        newTyper(context.makeNewScope(ddef, sym)).constrTyperIf(isConstrDefaultGetter)
      }

      def typedAlternative(alt: Alternative) = {
        context withinPatAlternative (
          treeCopy.Alternative(tree, alt.trees mapConserve (alt => typed(alt, mode, pt))) setType pt
        )
      }
      def typedStar(tree: Star) = {
        if (!context.starPatterns && !isPastTyper)
          StarPatternWithVarargParametersError(tree)

        treeCopy.Star(tree, typed(tree.elem, mode, pt)) setType makeFullyDefined(pt)
      }
      def issueTryWarnings(tree: Try): Try = {
        def checkForCatchAll(cdef: CaseDef) {
          def unbound(t: Tree) = t.symbol == null || t.symbol == NoSymbol
          def warn(name: Name) = {
            val msg = s"This catches all Throwables. If this is really intended, use `case ${name.decoded} : Throwable` to clear this warning."
            context.warning(cdef.pat.pos, msg)
          }
          if (cdef.guard.isEmpty) cdef.pat match {
            case Bind(name, i @ Ident(_)) if unbound(i) => warn(name)
            case i @ Ident(name) if unbound(i)          => warn(name)
            case _                                      =>
          }
        }
        if (!isPastTyper) tree match {
          case Try(_, Nil, fin) =>
            if (fin eq EmptyTree)
              context.warning(tree.pos, "A try without a catch or finally is equivalent to putting its body in a block; no exceptions are handled.")
          case Try(_, catches, _) =>
            catches foreach checkForCatchAll
        }
        tree
      }

      def typedTry(tree: Try) = {
        val Try(block, catches, fin) = tree
        val block1   = typed(block, pt)
        val catches1 = typedCases(catches, ThrowableTpe, pt)
        val fin1     = if (fin.isEmpty) fin else typed(fin, UnitTpe)

        def finish(ownType: Type) = treeCopy.Try(tree, block1, catches1, fin1) setType ownType

        issueTryWarnings(
          if (isFullyDefined(pt))
            finish(pt)
          else block1 :: catches1 map (_.tpe.deconst) match {
            case tpes if sameWeakLubAsLub(tpes) => finish(lub(tpes))
            case tpes                           =>
              val lub      = weakLub(tpes)
              val block2   = adapt(block1, mode, lub)
              val catches2 = catches1 map (adaptCase(_, mode, lub))
              treeCopy.Try(tree, block2, catches2, fin1) setType lub
          }
        )
      }

      def typedThrow(tree: Throw) = {
        val expr1 = typedByValueExpr(tree.expr, ThrowableTpe)
        treeCopy.Throw(tree, expr1) setType NothingTpe
      }

      def typedTyped(tree: Typed) = {
        if (treeInfo isWildcardStarType tree.tpt)
          typedStarInPattern(tree, mode.onlySticky, pt)
        else if (mode.inPatternMode)
          typedInPattern(tree, mode.onlySticky, pt)
        else tree match {
          // find out whether the programmer is trying to eta-expand a macro def
          // to do that we need to typecheck the tree first (we need a symbol of the eta-expandee)
          // that typecheck must not trigger macro expansions, so we explicitly prohibit them
          // however we cannot do `context.withMacrosDisabled`
          // because `expr` might contain nested macro calls (see SI-6673)
          //
          // Note: apparently `Function(Nil, EmptyTree)` is the secret parser marker
          // which means trailing underscore.
          case Typed(expr, Function(Nil, EmptyTree)) =>
            typed1(suppressMacroExpansion(expr), mode, pt) match {
              case macroDef if treeInfo.isMacroApplication(macroDef) => MacroEtaError(macroDef)
              case exprTyped                                         => typedEta(checkDead(exprTyped))
            }
          case Typed(expr, tpt) =>
            val tpt1  = typedType(tpt, mode)                           // type the ascribed type first
            val expr1 = typed(expr, mode.onlySticky, tpt1.tpe.deconst) // then type the expression with tpt1 as the expected type
            treeCopy.Typed(tree, expr1, tpt1) setType tpt1.tpe
        }
      }

      def typedTypeApply(tree: TypeApply) = {
        val fun = tree.fun
        val args = tree.args
        // @M: kind-arity checking is done here and in adapt, full kind-checking is in checkKindBounds (in Infer)
        //@M! we must type fun in order to type the args, as that requires the kinds of fun's type parameters.
        // However, args should apparently be done first, to save context.undetparams. Unfortunately, the args
        // *really* have to be typed *after* fun. We escape from this classic Catch-22 by simply saving&restoring undetparams.

        // @M TODO: the compiler still bootstraps&all tests pass when this is commented out..
        //val undets = context.undetparams

        // @M: fun is typed in TAPPmode because it is being applied to its actual type parameters
        val fun1 = typed(fun, mode.forFunMode | TAPPmode)
        val tparams = if (fun1.symbol == null) Nil else fun1.symbol.typeParams

        //@M TODO: val undets_fun = context.undetparams  ?
        // "do args first" (by restoring the context.undetparams) in order to maintain context.undetparams on the function side.

        // @M TODO: the compiler still bootstraps when this is commented out.. TODO: run tests
        //context.undetparams = undets

        // @M maybe the well-kindedness check should be done when checking the type arguments conform to the type parameters' bounds?
        val args1 = if (sameLength(args, tparams)) map2Conserve(args, tparams) {
          (arg, tparam) => typedHigherKindedType(arg, mode, Kind.FromParams(tparam.typeParams))
        }
        else {
          //@M  this branch is correctly hit for an overloaded polymorphic type. It also has to handle erroneous cases.
          // Until the right alternative for an overloaded method is known, be very liberal,
          // typedTypeApply will find the right alternative and then do the same check as
          // in the then-branch above. (see pos/tcpoly_overloaded.scala)
          // this assert is too strict: be tolerant for errors like trait A { def foo[m[x], g]=error(""); def x[g] = foo[g/*ERR: missing argument type*/] }
          //assert(fun1.symbol.info.isInstanceOf[OverloadedType] || fun1.symbol.isError) //, (fun1.symbol,fun1.symbol.info,fun1.symbol.info.getClass,args,tparams))
          args mapConserve (typedHigherKindedType(_, mode))
        }

        //@M TODO: context.undetparams = undets_fun ?
        Typer.this.typedTypeApply(tree, mode, fun1, args1)
      }

      def typedApplyDynamic(tree: ApplyDynamic) = {
        assert(phase.erasedTypes)
        val qual1 = typed(tree.qual, AnyRefTpe)
        val args1 = tree.args mapConserve (arg => typed(arg, AnyRefTpe))
        treeCopy.ApplyDynamic(tree, qual1, args1) setType AnyRefTpe
      }

      def typedReferenceToBoxed(tree: ReferenceToBoxed) = {
        val id = tree.ident
        val id1 = typed1(id, mode, pt) match { case id: Ident => id }
        // [Eugene] am I doing it right?
        val erasedTypes = phaseId(currentPeriod) >= currentRun.erasurePhase.id
        val tpe = capturedVariableType(id.symbol, erasedTypes = erasedTypes)
        treeCopy.ReferenceToBoxed(tree, id1) setType tpe
      }

      // Warn about likely interpolated strings which are missing their interpolators
      def warnMissingInterpolator(lit: Literal): Unit = if (!isPastTyper) {
        // attempt to avoid warning about trees munged by macros
        def isMacroExpansion = {
          // context.tree is not the expandee; it is plain new SC(ps).m(args)
          //context.tree exists (t => (t.pos includes lit.pos) && hasMacroExpansionAttachment(t))
          // testing pos works and may suffice
          //openMacros exists (_.macroApplication.pos includes lit.pos)
          // tests whether the lit belongs to the expandee of an open macro
          openMacros exists (_.macroApplication.attachments.get[MacroExpansionAttachment] match {
            case Some(MacroExpansionAttachment(_, t: Tree)) => t exists (_ == lit)
            case _                                          => false
          })
        }
        // attempt to avoid warning about the special interpolated message string
        // for implicitNotFound or any standard interpolation (with embedded $$).
        def isRecognizablyNotForInterpolation = context.enclosingApply.tree match {
          case Apply(Select(Apply(RefTree(_, nme.StringContext), _), _), _) => true
          case Apply(Select(New(RefTree(_, tpnme.implicitNotFound)), _), _) => true
          case _                                                            => isMacroExpansion
        }
        def requiresNoArgs(tp: Type): Boolean = tp match {
          case PolyType(_, restpe)     => requiresNoArgs(restpe)
          case MethodType(Nil, restpe) => requiresNoArgs(restpe)  // may be a curried method - can't tell yet
          case MethodType(p :: _, _)   => p.isImplicit            // implicit method requires no args
          case _                       => true                    // catches all others including NullaryMethodType
        }
        def isPlausible(m: Symbol) = m.alternatives exists (m => requiresNoArgs(m.info))

        def maybeWarn(s: String): Unit = {
          def warn(message: String)         = context.unit.warning(lit.pos, s"$message Did you forget the interpolator?")
          def suspiciousSym(name: TermName) = context.lookupSymbol(name, _ => true).symbol
          def suspiciousExpr                = InterpolatorCodeRegex findFirstIn s
          def suspiciousIdents              = InterpolatorIdentRegex findAllIn s map (s => suspiciousSym(s drop 1))

          // heuristics - no warning on e.g. a string with only "$asInstanceOf"
          if (s contains ' ') (
            if (suspiciousExpr.nonEmpty)
              warn("That looks like an interpolated expression!") // "${...}"
            else
              suspiciousIdents find isPlausible foreach (sym => warn(s"`$$${sym.name}` looks like an interpolated identifier!")) // "$id"
          )
        }
        lit match {
          case Literal(Constant(s: String)) if !isRecognizablyNotForInterpolation => maybeWarn(s)
          case _                                                                  =>
        }
      }

      def typedLiteral(tree: Literal) = {
        if (settings.lint) warnMissingInterpolator(tree)

        tree setType (if (tree.value.tag == UnitTag) UnitTpe else ConstantType(tree.value))
      }

      def typedSingletonTypeTree(tree: SingletonTypeTree) = {
        val refTyped =
          context.withImplicitsDisabled {
            typed(tree.ref, MonoQualifierModes | mode.onlyTypePat, AnyRefTpe)
          }

        if (!refTyped.isErrorTyped)
          tree setType refTyped.tpe.resultType

        if (treeInfo.admitsTypeSelection(refTyped)) tree
        else UnstableTreeError(refTyped)
      }

      def typedSelectFromTypeTree(tree: SelectFromTypeTree) = {
        val qual1 = typedType(tree.qualifier, mode)
        if (qual1.tpe.isVolatile) TypeSelectionFromVolatileTypeError(tree, qual1)
        else typedSelect(tree, qual1, tree.name)
      }

      def typedTypeBoundsTree(tree: TypeBoundsTree) = {
        val lo1 = if (tree.lo.isEmpty) TypeTree(NothingTpe) else typedType(tree.lo, mode)
        val hi1 = if (tree.hi.isEmpty) TypeTree(AnyTpe) else typedType(tree.hi, mode)
        treeCopy.TypeBoundsTree(tree, lo1, hi1) setType TypeBounds(lo1.tpe, hi1.tpe)
      }

      def typedExistentialTypeTree(tree: ExistentialTypeTree) = {
        val tree1 = typerWithLocalContext(context.makeNewScope(tree, context.owner)){
          _.typedExistentialTypeTree(tree, mode)
        }
        checkExistentialsFeature(tree1.pos, tree1.tpe, "the existential type")
        tree1
      }

      def typedTypeTree(tree: TypeTree) = {
        if (tree.original != null) {
          val newTpt = typedType(tree.original, mode)
          tree setType newTpt.tpe
          newTpt match {
            case tt @ TypeTree() => tree setOriginal tt.original
            case _ => tree
          }
        }
        else {
          // we should get here only when something before failed
          // and we try again (@see tryTypedApply). In that case we can assign
          // whatever type to tree; we just have to survive until a real error message is issued.
          devWarning(tree.pos, s"Assigning Any type to TypeTree because tree.original is null: tree is $tree/${System.identityHashCode(tree)}, sym=${tree.symbol}, tpe=${tree.tpe}")
          tree setType AnyTpe
        }
      }
      def typedFunction(fun: Function) = {
        if (fun.symbol == NoSymbol)
          fun.symbol = context.owner.newAnonymousFunctionValue(fun.pos)

        typerWithLocalContext(context.makeNewScope(fun, fun.symbol))(_.typedFunction(fun, mode, pt))
      }

<<<<<<< HEAD
      // begin typed1
      //if (settings.debug.value && tree.isDef) log("typing definition of "+sym);//DEBUG
      tree match {
        case tree: Ident                        => typedIdentOrWildcard(tree)
        case tree: Select                       => typedSelectOrSuperCall(tree)
        case tree: Apply                        => typedApply(tree)
        case tree: ScriptApply                  => typedScriptApply(tree)
=======
      // Trees only allowed during pattern mode.
      def typedInPatternMode(tree: Tree): Tree = tree match {
        case tree: Alternative => typedAlternative(tree)
        case tree: Star        => typedStar(tree)
        case _                 => abort(s"unexpected tree in pattern mode: ${tree.getClass}\n$tree")
      }

      def typedTypTree(tree: TypTree): Tree = tree match {
>>>>>>> b2bf66a4
        case tree: TypeTree                     => typedTypeTree(tree)
        case tree: AppliedTypeTree              => typedAppliedTypeTree(tree)
        case tree: TypeBoundsTree               => typedTypeBoundsTree(tree)
        case tree: SingletonTypeTree            => typedSingletonTypeTree(tree)
        case tree: SelectFromTypeTree           => typedSelectFromTypeTree(tree)
        case tree: CompoundTypeTree             => typedCompoundTypeTree(tree)
        case tree: ExistentialTypeTree          => typedExistentialTypeTree(tree)
        case tree: TypeTreeWithDeferredRefCheck => tree // TODO: retype the wrapped tree? TTWDRC would have to change to hold the wrapped tree (not a closure)
        case _                                  => abort(s"unexpected type-representing tree: ${tree.getClass}\n$tree")
      }

      def typedMemberDef(tree: MemberDef): Tree = tree match {
        case tree: ValDef     => typedValDef(tree)
        case tree: DefDef     => defDefTyper(tree).typedDefDef(tree)
        case tree: ClassDef   => newTyper(context.makeNewScope(tree, sym)).typedClassDef(tree)
        case tree: ModuleDef  => newTyper(context.makeNewScope(tree, sym.moduleClass)).typedModuleDef(tree)
        case tree: TypeDef    => typedTypeDef(tree)
        case tree: PackageDef => typedPackageDef(tree)
        case _                => abort(s"unexpected member def: ${tree.getClass}\n$tree")
      }

      // Trees not allowed during pattern mode.
      def typedOutsidePatternMode(tree: Tree): Tree = tree match {
        case tree: Block            => typerWithLocalContext(context.makeNewScope(tree, context.owner))(_.typedBlock(tree, mode, pt))
        case tree: If               => typedIf(tree)
        case tree: TypeApply        => typedTypeApply(tree)
        case tree: Function         => typedFunction(tree)
        case tree: Match            => typedVirtualizedMatch(tree)
        case tree: New              => typedNew(tree)
        case tree: Assign           => typedAssign(tree.lhs, tree.rhs)
        case tree: AssignOrNamedArg => typedAssign(tree.lhs, tree.rhs) // called by NamesDefaults in silent typecheck
        case tree: Super            => typedSuper(tree)
        case tree: Annotated        => typedAnnotated(tree)
        case tree: Return           => typedReturn(tree)
        case tree: Try              => typedTry(tree)
        case tree: Throw            => typedThrow(tree)
        case tree: ArrayValue       => typedArrayValue(tree)
        case tree: ApplyDynamic     => typedApplyDynamic(tree)
        case tree: ReferenceToBoxed => typedReferenceToBoxed(tree)
        case tree: LabelDef         => labelTyper(tree).typedLabelDef(tree)
        case tree: DocDef           => typedDocDef(tree, mode, pt)
        case _                      => abort(s"unexpected tree: ${tree.getClass}\n$tree")
      }

      // Trees allowed in or out of pattern mode.
      def typedInAnyMode(tree: Tree): Tree = tree match {
        case tree: Ident   => typedIdentOrWildcard(tree)
        case tree: Bind    => typedBind(tree)
        case tree: Apply   => typedApply(tree)
        case tree: Select  => typedSelectOrSuperCall(tree)
        case tree: Literal => typedLiteral(tree)
        case tree: Typed   => typedTyped(tree)
        case tree: This    => typedThis(tree)  // SI-6104
        case tree: UnApply => abort(s"unexpected UnApply $tree") // turns out UnApply never reaches here
        case _             =>
          if (mode.inPatternMode)
            typedInPatternMode(tree)
          else
            typedOutsidePatternMode(tree)
      }

      // begin typed1
      tree match {
        case tree: TypTree   => typedTypTree(tree)
        case tree: MemberDef => typedMemberDef(tree)
        case _               => typedInAnyMode(tree)
      }
    }

    def typed(tree: Tree, mode: Mode, pt: Type): Tree = {
      lastTreeToTyper = tree
      def body = (
        if (printTypings && !phase.erasedTypes && !noPrintTyping(tree))
          typingStack.nextTyped(tree, mode, pt, context)(typedInternal(tree, mode, pt))
        else
          typedInternal(tree, mode, pt)
      )
      val startByType = if (Statistics.canEnable) Statistics.pushTimer(byTypeStack, byTypeNanos(tree.getClass)) else null
      if (Statistics.canEnable) Statistics.incCounter(visitsByType, tree.getClass)
      try body
      finally if (Statistics.canEnable) Statistics.popTimer(byTypeStack, startByType)
    }

    private def typedInternal(tree: Tree, mode: Mode, pt: Type): Tree = {
      val ptPlugins = pluginsPt(pt, this, tree, mode)
      def retypingOk = (
            context.retyping
        && (tree.tpe ne null)
        && (tree.tpe.isErroneous || !(tree.tpe <:< ptPlugins))
      )
      def runTyper(): Tree = {
        if (retypingOk) {
          tree.tpe = null
          if (tree.hasSymbol) tree.symbol = NoSymbol
        }
        val alreadyTyped = tree.tpe ne null
        val shouldPrint = !alreadyTyped && !phase.erasedTypes
        val ptWild = if (mode.inPatternMode)
          ptPlugins // SI-5022 don't widen pt for patterns as types flow from it to the case body.
        else
          dropExistential(ptPlugins) // FIXME: document why this is done.
        val tree1: Tree = if (alreadyTyped) tree else typed1(tree, mode, ptWild)
        if (shouldPrint)
          typingStack.showTyped(tree1)

        // Can happen during erroneous compilation - error(s) have been
        // reported, but we need to avoid causing an NPE with this tree
        if (tree1.tpe eq null)
          return setError(tree)

        tree1 modifyType (pluginsTyped(_, this, tree1, mode, ptPlugins))

        val result =
          if (tree1.isEmpty) tree1
          else {
            val result = adapt(tree1, mode, ptPlugins, tree)
            if (hasPendingMacroExpansions) macroExpandAll(this, result) else result
          }

        if (shouldPrint)
          typingStack.showAdapt(tree1, result, ptPlugins, context)

        if (!isPastTyper)
          signalDone(context.asInstanceOf[analyzer.Context], tree, result)

        result
      }

      try runTyper() catch {
        case ex: TypeError =>
          tree.clearType()
          // The only problematic case are (recoverable) cyclic reference errors which can pop up almost anywhere.
          typingStack.printTyping(tree, "caught %s: while typing %s".format(ex, tree)) //DEBUG
          reportTypeError(context, tree.pos, ex)
          setError(tree)
        case ex: Exception =>
          // @M causes cyclic reference error
          devWarning(s"exception when typing $tree, pt=$ptPlugins")
          if (context != null && context.unit.exists && tree != null)
            logError("AT: " + tree.pos, ex)
          throw ex
      }
    }

    def atOwner(owner: Symbol): Typer =
      newTyper(context.make(owner = owner))

    def atOwner(tree: Tree, owner: Symbol): Typer =
      newTyper(context.make(tree, owner))

    /** Types expression or definition `tree`.
     */
    def typed(tree: Tree): Tree = {
      val ret = typed(tree, context.defaultModeForTyped, WildcardType)
      ret
    }

    def typedByValueExpr(tree: Tree, pt: Type = WildcardType): Tree = typed(tree, EXPRmode | BYVALmode, pt)

    def typedPos(pos: Position, mode: Mode, pt: Type)(tree: Tree) = typed(atPos(pos)(tree), mode, pt)
    def typedPos(pos: Position)(tree: Tree) = typed(atPos(pos)(tree))
    // TODO: see if this formulation would impose any penalty, since
    // it makes for a lot less casting.
    // def typedPos[T <: Tree](pos: Position)(tree: T): T = typed(atPos(pos)(tree)).asInstanceOf[T]

    /** Types expression `tree` with given prototype `pt`.
     */
    def typed(tree: Tree, pt: Type): Tree =
      typed(tree, context.defaultModeForTyped, pt)

    def typed(tree: Tree, mode: Mode): Tree =
      typed(tree, mode, WildcardType)

    /** Types qualifier `tree` of a select node.
     *  E.g. is tree occurs in a context like `tree.m`.
     */
    def typedQualifier(tree: Tree, mode: Mode, pt: Type): Tree =
      typed(tree, PolyQualifierModes | mode.onlyTypePat, pt) // TR: don't set BYVALmode, since qualifier might end up as by-name param to an implicit

    /** Types qualifier `tree` of a select node.
     *  E.g. is tree occurs in a context like `tree.m`.
     */
    def typedQualifier(tree: Tree, mode: Mode): Tree =
      typedQualifier(tree, mode, WildcardType)

    def typedQualifier(tree: Tree): Tree = typedQualifier(tree, NOmode, WildcardType)

    /** Types function part of an application */
    def typedOperator(tree: Tree): Tree = typed(tree, OperatorModes)

    // the qualifier type of a supercall constructor is its first parent class
    private def typedSelectOrSuperQualifier(qual: Tree) =
      context withinSuperInit typed(qual, PolyQualifierModes)

    /** Types a pattern with prototype `pt` */
    def typedPattern(tree: Tree, pt: Type): Tree = {
      // We disable implicits because otherwise some constructs will
      // type check which should not.  The pattern matcher does not
      // perform implicit conversions in an attempt to consummate a match.

      // on the one hand,
      //   "abc" match { case Seq('a', 'b', 'c') => true }
      // should be ruled out statically, otherwise this is a runtime
      // error both because there is an implicit from String to Seq
      // (even though such implicits are not used by the matcher) and
      // because the typer is fine with concluding that "abc" might
      // be of type "String with Seq[T]" and thus eligible for a call
      // to unapplySeq.

      // on the other hand, we want to be able to use implicits to add members retro-actively (e.g., add xml to StringContext)

      // as a compromise, context.enrichmentEnabled tells adaptToMember to go ahead and enrich,
      // but arbitrary conversions (in adapt) are disabled
      // TODO: can we achieve the pattern matching bit of the string interpolation SIP without this?
      typingInPattern(context.withImplicitsDisabledAllowEnrichment(typed(tree, PATTERNmode, pt))) match {
        case tpt if tpt.isType => PatternMustBeValue(tpt, pt); tpt
        case pat               => pat
      }
    }

    /** Types a (fully parameterized) type tree */
    def typedType(tree: Tree, mode: Mode): Tree =
      typed(tree, mode.forTypeMode, WildcardType)

    /** Types a (fully parameterized) type tree */
    def typedType(tree: Tree): Tree = typedType(tree, NOmode)

    /** Types a higher-kinded type tree -- pt denotes the expected kind and must be one of `Kind.WildCard` and `Kind.FromParams` */
    def typedHigherKindedType(tree: Tree, mode: Mode, pt: Type): Tree =
      if (pt != Kind.Wildcard && pt.typeParams.isEmpty) typedType(tree, mode) // kind is known and it's *
      else context withinTypeConstructorAllowed typed(tree, NOmode, pt)

    def typedHigherKindedType(tree: Tree, mode: Mode): Tree =
      context withinTypeConstructorAllowed typed(tree)

    /** Types a type constructor tree used in a new or supertype */
    def typedTypeConstructor(tree: Tree, mode: Mode): Tree = {
      val result = typed(tree, mode.forTypeMode | FUNmode, WildcardType)

      // get rid of type aliases for the following check (#1241)
      result.tpe.dealias match {
        case restpe @ TypeRef(pre, _, _) if !phase.erasedTypes && !pre.isStable && !context.unit.isJava =>
          // The isJava exception if OK only because the only type constructors scalac gets
          // to see are those in the signatures. These do not need a unique object as a prefix.
          // The situation is different for new's and super's, but scalac does not look deep
          // enough to see those. See #3938
          ConstructorPrefixError(tree, restpe)
        case _ =>
          // must not normalize: type application must be (bounds-)checked (during RefChecks), see #2208
          // during uncurry (after refchecks), all types are normalized
          result
      }
    }

    def typedTypeConstructor(tree: Tree): Tree = typedTypeConstructor(tree, NOmode)

    def computeType(tree: Tree, pt: Type): Type = {
      // macros employ different logic of `computeType`
      assert(!context.owner.isMacro, context.owner)
      val tree1 = typed(tree, pt)
      transformed(tree) = tree1
      val tpe = packedType(tree1, context.owner)
      checkExistentialsFeature(tree.pos, tpe, "inferred existential type")
      tpe
    }

    def computeMacroDefType(tree: Tree, pt: Type): Type = {
      assert(context.owner.isMacro, context.owner)
      assert(tree.symbol.isMacro, tree.symbol)
      assert(tree.isInstanceOf[DefDef], tree.getClass)
      val ddef = tree.asInstanceOf[DefDef]

      val tree1 =
        if (transformed contains ddef.rhs) {
          // macro defs are typechecked in `methodSig` (by calling this method) in order to establish their link to macro implementation asap
          // if a macro def doesn't have explicitly specified return type, this method will be called again by `assignTypeToTree`
          // here we guard against this case
          transformed(ddef.rhs)
        } else {
          val tree1 = typedMacroBody(this, ddef)
          transformed(ddef.rhs) = tree1
          tree1
        }

      val isMacroBodyOkay = !tree.symbol.isErroneous && !(tree1 exists (_.isErroneous)) && tree1 != EmptyTree
      val shouldInheritMacroImplReturnType = ddef.tpt.isEmpty
      if (isMacroBodyOkay && shouldInheritMacroImplReturnType) {
        val commonMessage = "macro defs must have explicitly specified return types"
        def reportFailure() = {
          ddef.symbol.setFlag(IS_ERROR)
          unit.error(ddef.pos, commonMessage)
        }
        def reportWarning(inferredType: Type) = {
          val explanation = s"inference of $inferredType from macro impl's c.Expr[$inferredType] is deprecated and is going to stop working in 2.12"
          unit.deprecationWarning(ddef.pos, s"$commonMessage ($explanation)")
        }
        computeMacroDefTypeFromMacroImplRef(ddef, tree1) match {
          case ErrorType => ErrorType
          case NothingTpe => NothingTpe
          case NoType => reportFailure(); AnyTpe
          case tpe => reportWarning(tpe); tpe
        }
      } else AnyTpe
    }

    def transformedOr(tree: Tree, op: => Tree): Tree = transformed remove tree match {
      case Some(tree1) => tree1
      case _           => op
    }

    def transformedOrTyped(tree: Tree, mode: Mode, pt: Type): Tree = transformed remove tree match {
      case Some(tree1) => tree1
      case _           => typed(tree, mode, pt)
    }
  }
}

object TypersStats {
  import scala.reflect.internal.TypesStats._
  val typedIdentCount     = Statistics.newCounter("#typechecked identifiers")
  val typedSelectCount    = Statistics.newCounter("#typechecked selections")
  val typedApplyCount     = Statistics.newCounter("#typechecked applications")
  val rawTypeFailed       = Statistics.newSubCounter ("  of which in failed", rawTypeCount)
  val subtypeFailed       = Statistics.newSubCounter("  of which in failed", subtypeCount)
  val findMemberFailed    = Statistics.newSubCounter("  of which in failed", findMemberCount)
  val failedSilentNanos   = Statistics.newSubTimer("time spent in failed", typerNanos)
  val failedApplyNanos    = Statistics.newSubTimer("  failed apply", typerNanos)
  val failedOpEqNanos     = Statistics.newSubTimer("  failed op=", typerNanos)
  val isReferencedNanos   = Statistics.newSubTimer("time spent ref scanning", typerNanos)
  val visitsByType        = Statistics.newByClass("#visits by tree node", "typer")(Statistics.newCounter(""))
  val byTypeNanos         = Statistics.newByClass("time spent by tree node", "typer")(Statistics.newStackableTimer("", typerNanos))
  val byTypeStack         = Statistics.newTimerStack()
}<|MERGE_RESOLUTION|>--- conflicted
+++ resolved
@@ -4532,7 +4532,7 @@
       }
       
       def normalTypedScriptApply(tree: Tree, fun: Tree, args: List[Tree]) = {
-          val funpt     = if (isPatternMode) pt else WildcardType
+          val funpt     = if (mode.inPatternMode) pt else WildcardType
           val appStart  = if (Statistics.canEnable) Statistics.startTimer(failedApplyNanos) else null
           val opeqStart = if (Statistics.canEnable) Statistics.startTimer(failedOpEqNanos ) else null
 
@@ -4579,9 +4579,9 @@
             case Select(qual, selector) =>  Select(qual, underscore_name(selector))
             case _ => null
           }
-          if (underscored_fun != null) silent(op => op.typed(atPos(fun.pos) {underscored_fun}, forFunMode(mode), funpt),
-                 if ((mode & EXPRmode) != 0) false else context.ambiguousErrors,
-                 if ((mode & EXPRmode) != 0) tree  else context.tree) match {
+          if (underscored_fun != null) silent(op => op.typed(atPos(fun.pos) {underscored_fun}, mode.forFunMode, funpt),
+                 if (mode.inExprMode) false else context.ambiguousErrors,
+                 if (mode.inExprMode) tree  else context.tree) match {
             case SilentTypeError  (err)  => err_scriptResolution = err
             case SilentResultValue(fun1) =>
               
@@ -4639,8 +4639,8 @@
                   // by now the ScriptApply has been rewritten into 4 nested normal Apply's, so this can be typed:
                   op.typed(apply_template)
               },
-              if ((mode & EXPRmode) != 0) false else context.ambiguousErrors,
-              if ((mode & EXPRmode) != 0) tree  else context.tree) match {
+              if (mode.inExprMode) false else context.ambiguousErrors,
+              if (mode.inExprMode) tree  else context.tree) match {
                 case SilentTypeError  (err)  => err_conversion_scriptResolution1 = err
                 case SilentResultValue(tree3) => tree_conversion_scriptResolution1 = tree3
               }
@@ -4661,8 +4661,8 @@
 		                  // by now the ScriptApply has been rewritten into 4 nested normal Apply's, so this can be typed:
 		                  op.typed(apply_template)
 		              },
-		              if ((mode & EXPRmode) != 0) false else context.ambiguousErrors,
-		              if ((mode & EXPRmode) != 0) tree  else context.tree) match {
+		              if (mode.inExprMode) false else context.ambiguousErrors,
+		              if (mode.inExprMode) tree  else context.tree) match {
 		                case SilentTypeError  (err )  =>  err_conversion_scriptResolution2 = err
 		                case SilentResultValue(tree3) => tree_conversion_scriptResolution2 = tree3
 		              }
@@ -4670,9 +4670,9 @@
           }
           
           // 3rd try: a method call
-          silent(op => op.typed(copied_fun3, forFunMode(mode), funpt),
-                 if ((mode & EXPRmode) != 0) false else context.ambiguousErrors,
-                 if ((mode & EXPRmode) != 0) tree else context.tree) match {
+          silent(op => op.typed(copied_fun3, mode.forFunMode, funpt),
+                 if (mode.inExprMode) false else context.ambiguousErrors,
+                 if (mode.inExprMode) tree else context.tree) match {
             case SilentTypeError  (err)  => err_notFound_methodResolution = err
             case SilentResultValue(fun1) =>
               
@@ -4696,7 +4696,7 @@
           
           if   (tree_scriptResolution != null) {
             if (tree_methodResolution != null) {
-              val err = AmbiguousTypeError(tree, tree.pos, "call may be both to a script and a method") 
+              val err = AmbiguousTypeError(tree.pos, "call may be both to a script and a method") 
               onError({issue(err); setError(tree)})
             }
             else tree_scriptResolution
@@ -5446,15 +5446,6 @@
         typerWithLocalContext(context.makeNewScope(fun, fun.symbol))(_.typedFunction(fun, mode, pt))
       }
 
-<<<<<<< HEAD
-      // begin typed1
-      //if (settings.debug.value && tree.isDef) log("typing definition of "+sym);//DEBUG
-      tree match {
-        case tree: Ident                        => typedIdentOrWildcard(tree)
-        case tree: Select                       => typedSelectOrSuperCall(tree)
-        case tree: Apply                        => typedApply(tree)
-        case tree: ScriptApply                  => typedScriptApply(tree)
-=======
       // Trees only allowed during pattern mode.
       def typedInPatternMode(tree: Tree): Tree = tree match {
         case tree: Alternative => typedAlternative(tree)
@@ -5463,7 +5454,6 @@
       }
 
       def typedTypTree(tree: TypTree): Tree = tree match {
->>>>>>> b2bf66a4
         case tree: TypeTree                     => typedTypeTree(tree)
         case tree: AppliedTypeTree              => typedAppliedTypeTree(tree)
         case tree: TypeBoundsTree               => typedTypeBoundsTree(tree)
@@ -5513,6 +5503,7 @@
         case tree: Ident   => typedIdentOrWildcard(tree)
         case tree: Bind    => typedBind(tree)
         case tree: Apply   => typedApply(tree)
+        case tree: ScriptApply => typedScriptApply(tree)
         case tree: Select  => typedSelectOrSuperCall(tree)
         case tree: Literal => typedLiteral(tree)
         case tree: Typed   => typedTyped(tree)
