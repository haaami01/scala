--- conflicted
+++ resolved
@@ -822,15 +822,9 @@
               orElse { _ =>
                 debuglog("fallback on implicits: " + tree + "/" + resetAllAttrs(original))
                 val tree1 = typed(resetAllAttrs(original), mode, WildcardType)
-<<<<<<< HEAD
-                // Q: `typed` already calls `addAnnotations` and `adapt`. the only difference here is that
-                // we pass `EmptyTree` as the `original`. intended? added in 2009 (53d98e7d42) by martin.
-                tree1 setType addAnnotations(tree1, tree1.tpe)
-=======
                 // Q: `typed` already calls `pluginsTyped` and `adapt`. the only difference here is that
                 // we pass `EmptyTree` as the `original`. intended? added in 2009 (53d98e7d42) by martin.
-                tree1.tpe = pluginsTyped(tree1.tpe, this, tree1, mode, pt)
->>>>>>> f3cdf146
+                tree1 setType pluginsTyped(tree1.tpe, this, tree1, mode, pt)
                 if (tree1.isEmpty) tree1 else adapt(tree1, mode, pt, EmptyTree)
             }
             )
@@ -1038,15 +1032,9 @@
 
       // begin adapt
       tree.tpe match {
-<<<<<<< HEAD
-        case atp @ AnnotatedType(_, _, _) if canAdaptAnnotations(tree, mode, pt) => // (-1)
-          adaptAnnotations(tree, mode, pt)
-        case ct @ ConstantType(value) if mode.inNone(TYPEmode | FUNmode) && (ct <:< pt) && !forScaladoc && !forInteractive => // (0)
-=======
         case atp @ AnnotatedType(_, _, _) if canAdaptAnnotations(tree, this, mode, pt) => // (-1)
           adaptAnnotations(tree, this, mode, pt)
-        case ct @ ConstantType(value) if inNoModes(mode, TYPEmode | FUNmode) && (ct <:< pt) && !forScaladoc && !forInteractive => // (0)
->>>>>>> f3cdf146
+        case ct @ ConstantType(value) if mode.inNone(TYPEmode | FUNmode) && (ct <:< pt) && !forScaladoc && !forInteractive => // (0)
           val sym = tree.symbol
           if (sym != null && sym.isDeprecated) {
             val msg = sym.toString + sym.locationString + " is deprecated: " + sym.deprecationMessage.getOrElse("")
@@ -1992,8 +1980,6 @@
       mods.copy(annotations = Nil) setPositions mods.positions
 
     def typedValDef(vdef: ValDef): ValDef = {
-<<<<<<< HEAD
-=======
       val sym = vdef.symbol
       val valDefTyper = {
         val maybeConstrCtx =
@@ -2006,16 +1992,11 @@
 
     // use typedValDef instead. this version is called after creating a new context for the ValDef
     private def typedValDefImpl(vdef: ValDef) = {
->>>>>>> f3cdf146
       val sym = vdef.symbol.initialize
       val typedMods = typedModifiers(vdef.mods)
 
       sym.annotations.map(_.completeInfo)
-<<<<<<< HEAD
-      val tpt1 = checkNoEscaping.privates(sym, typer1.typedType(vdef.tpt))
-=======
       val tpt1 = checkNoEscaping.privates(sym, typedType(vdef.tpt))
->>>>>>> f3cdf146
       checkNonCyclic(vdef, tpt1)
 
       if (sym.hasAnnotation(definitions.VolatileAttr) && !sym.isMutable)
@@ -4944,35 +4925,11 @@
           .typedStats(pdef.stats, NoSymbol)
         treeCopy.PackageDef(tree, pid1, stats1) setType NoType
       }
-<<<<<<< HEAD
-=======
-
-      def typedDocDef(docdef: DocDef) = {
-        if (forScaladoc && (sym ne null) && (sym ne NoSymbol)) {
-          val comment = docdef.comment
-          docComments(sym) = comment
-          comment.defineVariables(sym)
-          val typer1 = newTyper(context.makeNewScope(tree, context.owner))
-          for (useCase <- comment.useCases) {
-            typer1.silent(_.typedUseCase(useCase)) match {
-              case SilentTypeError(err) =>
-                unit.warning(useCase.pos, err.errMsg)
-              case _ =>
-            }
-            for (useCaseSym <- useCase.defined) {
-              if (sym.name != useCaseSym.name)
-                unit.warning(useCase.pos, "@usecase " + useCaseSym.name.decode + " does not match commented symbol: " + sym.name.decode)
-            }
-          }
-        }
-        typed(docdef.definition, mode, pt)
-      }
 
       /**
        * The typer with the correct context for a method definition. If the method is a default getter for
        * a constructor default, the resulting typer has a constructor context (fixes SI-5543).
        */
->>>>>>> f3cdf146
       def defDefTyper(ddef: DefDef) = {
         val isConstrDefaultGetter = ddef.mods.hasDefaultFlag && sym.owner.isModuleClass &&
             nme.defaultGetterToMethod(sym.name) == nme.CONSTRUCTOR
@@ -5257,32 +5214,19 @@
       lastTreeToTyper = tree
       indentTyping()
 
-<<<<<<< HEAD
-=======
       val ptPlugins = pluginsPt(pt, this, tree, mode)
 
->>>>>>> f3cdf146
       val startByType = if (Statistics.canEnable) Statistics.pushTimer(byTypeStack, byTypeNanos(tree.getClass)) else null
       if (Statistics.canEnable) Statistics.incCounter(visitsByType, tree.getClass)
       try {
         if (context.retyping &&
-<<<<<<< HEAD
-            (tree.tpe ne null) && (tree.tpe.isErroneous || !(tree.tpe <:< pt))) {
+            (tree.tpe ne null) && (tree.tpe.isErroneous || !(tree.tpe <:< ptPlugins))) {
           tree.clearType()
           if (tree.hasSymbolField) tree.symbol = NoSymbol
         }
 
         val alreadyTyped = tree.tpe ne null
         val tree1: Tree = if (alreadyTyped) tree else {
-=======
-            (tree.tpe ne null) && (tree.tpe.isErroneous || !(tree.tpe <:< ptPlugins))) {
-          tree.tpe = null
-          if (tree.hasSymbol) tree.symbol = NoSymbol
-        }
-
-        val alreadyTyped = tree.tpe ne null
-        var tree1: Tree = if (alreadyTyped) tree else {
->>>>>>> f3cdf146
           printTyping(
             ptLine("typing %s: pt = %s".format(ptTree(tree), ptPlugins),
               "undetparams"      -> context.undetparams,
@@ -5307,18 +5251,13 @@
           )
         }
 
-<<<<<<< HEAD
-        tree1 modifyType (addAnnotations(tree1, _))
+        tree1 modifyType (pluginsTyped(_, this, tree1, mode, ptPlugins))
         val result =
           if (tree1.isEmpty) tree1
           else {
-            val result = adapt(tree1, mode, pt, tree)
+            val result = adapt(tree1, mode, ptPlugins, tree)
             if (hasPendingMacroExpansions) macroExpandAll(this, result) else result
           }
-=======
-        tree1.tpe = pluginsTyped(tree1.tpe, this, tree1, mode, ptPlugins)
-        val result = if (tree1.isEmpty) tree1 else adapt(tree1, mode, ptPlugins, tree)
->>>>>>> f3cdf146
 
         if (!alreadyTyped) {
           printTyping("adapted %s: %s to %s, %s".format(
