/* NSC -- new Scala compiler
 * Copyright 2005-2013 LAMP/EPFL
 * @author  Martin Odersky
 */

// Added: Sat Oct 7 16:08:21 2006
//todo: use inherited type info also for vars and values

// Added: Thu Apr 12 18:23:58 2007
//todo: disallow C#D in superclass
//todo: treat :::= correctly
package scala
package tools.nsc
package typechecker

import scala.collection.{immutable, mutable}
import scala.reflect.internal.util.{ListOfNil, Statistics}
import mutable.ListBuffer
import symtab.Flags._
import Mode._
import scala.reflect.macros.whitebox

// Suggestion check whether we can do without priming scopes with symbols of outer scopes,
// like the IDE does.
/** This trait provides methods to assign types to trees.
 *
 *  @author  Martin Odersky
 *  @version 1.0
 */
trait Typers extends Adaptations with Tags with TypersTracking with PatternTypers {
  self: Analyzer =>

  import global._
  import definitions._
  import TypersStats._

  final def forArgMode(fun: Tree, mode: Mode) =
    if (treeInfo.isSelfOrSuperConstrCall(fun)) mode | SCCmode else mode

  // namer calls typer.computeType(rhs) on DefDef / ValDef when tpt is empty. the result
  // is cached here and re-used in typedDefDef / typedValDef
  // Also used to cache imports type-checked by namer.
  val transformed = new mutable.AnyRefMap[Tree, Tree]

  final val shortenImports = false

  // allows override of the behavior of the resetTyper method w.r.t comments
  def resetDocComments() = {
    clearDocComments()
  }

  def resetTyper() {
    //println("resetTyper called")
    resetContexts()
    resetImplicits()
    resetDocComments()
  }

  sealed abstract class SilentResult[+T] {
    def isEmpty: Boolean
    def nonEmpty = !isEmpty

    @inline final def fold[U](none: => U)(f: T => U): U = this match {
      case SilentResultValue(value) => f(value)
      case _                        => none
    }
    @inline final def map[U](f: T => U): SilentResult[U] = this match {
      case SilentResultValue(value) => SilentResultValue(f(value))
      case x: SilentTypeError       => x
    }
    @inline final def filter(p: T => Boolean): SilentResult[T] = this match {
      case SilentResultValue(value) if !p(value) => SilentTypeError(TypeErrorWrapper(new TypeError(NoPosition, "!p")))
      case _                                     => this
  }
    @inline final def orElse[T1 >: T](f: Seq[AbsTypeError] => T1): T1 = this match {
      case SilentResultValue(value) => value
      case s : SilentTypeError      => f(s.reportableErrors)
    }
  }
  class SilentTypeError private(val errors: List[AbsTypeError], val warnings: List[(Position, String)]) extends SilentResult[Nothing] {
    override def isEmpty = true
    def err: AbsTypeError = errors.head
    def reportableErrors = errors match {
      case (e1: AmbiguousImplicitTypeError) +: _ =>
        List(e1) // DRYer error reporting for neg/t6436b.scala
      case all =>
        all
    }
  }
  object SilentTypeError {
    def apply(errors: AbsTypeError*): SilentTypeError = apply(errors.toList, Nil)
    def apply(errors: List[AbsTypeError], warnings: List[(Position, String)]): SilentTypeError = new SilentTypeError(errors, warnings)
    // todo: this extracts only one error, should be a separate extractor.
    def unapply(error: SilentTypeError): Option[AbsTypeError] = error.errors.headOption
  }

  // todo: should include reporter warnings in SilentResultValue.
  // e.g. tryTypedApply could print warnings on arguments when the typing succeeds.
  case class SilentResultValue[+T](value: T) extends SilentResult[T] { override def isEmpty = false }

  def newTyper(context: Context): Typer = new NormalTyper(context)

  private class NormalTyper(context : Context) extends Typer(context)

  // A transient flag to mark members of anonymous classes
  // that are turned private by typedBlock
  private final val SYNTHETIC_PRIVATE = TRANS_FLAG

  private final val InterpolatorCodeRegex  = """\$\{\s*(.*?)\s*\}""".r
  private final val InterpolatorIdentRegex = """\$[$\w]+""".r // note that \w doesn't include $

  // when true:
  //  - we may virtualize matches (if -Xexperimental and there's a suitable __match in scope)
  //  - we synthesize PartialFunction implementations for `x => x match {...}` and `match {...}` when the expected type is PartialFunction
  // this is disabled by: -Xoldpatmat or interactive compilation (we run it for scaladoc due to SI-5933)
  private def newPatternMatching = settings.Yvirtpatmat && !forInteractive //&& !forScaladoc && (phase.id < currentRun.uncurryPhase.id)

  abstract class Typer(context0: Context) extends TyperDiagnostics with Adaptation with Tag with PatternTyper with TyperContextErrors {
    import context0.unit
    import typeDebug.ptTree
    import TyperErrorGen._
    val runDefinitions = currentRun.runDefinitions
    import runDefinitions._

    private val transformed: mutable.Map[Tree, Tree] = unit.transformed

    val infer = new Inferencer {
      def context = Typer.this.context
      // See SI-3281 re undoLog
      override def isCoercible(tp: Type, pt: Type) = undoLog undo viewExists(tp, pt)
    }

    /** Overridden to false in scaladoc and/or interactive. */
    def canAdaptConstantTypeToLiteral = true
    def canTranslateEmptyListToNil    = true
    def missingSelectErrorTree(tree: Tree, qual: Tree, name: Name): Tree = tree

    // used to exempt synthetic accessors (i.e. those that are synthesized by the compiler to access a field)
    // from skolemization because there's a weird bug that causes spurious type mismatches
    // (it seems to have something to do with existential abstraction over values
    // https://github.com/scala/scala-dev/issues/165
    // when we're past typer, lazy accessors are synthetic, but before they are user-defined
    // to make this hack less hacky, we could rework our flag assignment to allow for
    // requiring both the ACCESSOR and the SYNTHETIC bits to trigger the exemption
    private def isSyntheticAccessor(sym: Symbol) = sym.isAccessor && (!sym.isLazy || isPastTyper)

    // when type checking during erasure, generate erased types in spots that aren't transformed by erasure
    // (it erases in TypeTrees, but not in, e.g., the type a Function node)
    def phasedAppliedType(sym: Symbol, args: List[Type]) = {
      val tp = appliedType(sym, args)
      if (phase.erasedTypes) erasure.specialScalaErasure(tp) else tp
    }

    def typedDocDef(docDef: DocDef, mode: Mode, pt: Type): Tree =
      typed(docDef.definition, mode, pt)

    /** Find implicit arguments and pass them to given tree.
     */
    def applyImplicitArgs(fun: Tree): Tree = fun.tpe match {
      case MethodType(params, _) =>
        val argResultsBuff = new ListBuffer[SearchResult]()
        val argBuff = new ListBuffer[Tree]()
        // paramFailed cannot be initialized with params.exists(_.tpe.isError) because that would
        // hide some valid errors for params preceding the erroneous one.
        var paramFailed = false
        var mkArg: (Name, Tree) => Tree = (_, tree) => tree

        // DEPMETTODO: instantiate type vars that depend on earlier implicit args (see adapt (4.1))
        //
        // apply the substitutions (undet type param -> type) that were determined
        // by implicit resolution of implicit arguments on the left of this argument
        for(param <- params) {
          var paramTp = param.tpe
          for(ar <- argResultsBuff)
            paramTp = paramTp.subst(ar.subst.from, ar.subst.to)

          val res =
            if (paramFailed || (paramTp.isErroneous && {paramFailed = true; true})) SearchFailure
            else inferImplicitFor(paramTp, fun, context, reportAmbiguous = context.reportErrors)
          argResultsBuff += res

          if (res.isSuccess) {
            argBuff += mkArg(param.name, res.tree)
          } else {
            mkArg = gen.mkNamedArg // don't pass the default argument (if any) here, but start emitting named arguments for the following args
            if (!param.hasDefault && !paramFailed) {
              context.reporter.reportFirstDivergentError(fun, param, paramTp)(context)
              paramFailed = true
            }
            /* else {
             TODO: alternative (to expose implicit search failure more) -->
             resolve argument, do type inference, keep emitting positional args, infer type params based on default value for arg
             for (ar <- argResultsBuff) ar.subst traverse defaultVal
             val targs = exprTypeArgs(context.undetparams, defaultVal.tpe, paramTp)
             substExpr(tree, tparams, targs, pt)
            }*/
          }
        }

        val args = argBuff.toList
        for (ar <- argResultsBuff) {
          ar.subst traverse fun
          for (arg <- args) ar.subst traverse arg
        }

        new ApplyToImplicitArgs(fun, args) setPos fun.pos
      case ErrorType =>
        fun
    }

    def viewExists(from: Type, to: Type): Boolean = (
         !from.isError
      && !to.isError
      && context.implicitsEnabled
      && (inferView(context.tree, from, to, reportAmbiguous = false) != EmptyTree)
      // SI-8230 / SI-8463 We'd like to change this to `saveErrors = false`, but can't.
      // For now, we can at least pass in `context.tree` rather then `EmptyTree` so as
      // to avoid unpositioned type errors.
    )


    /** Infer an implicit conversion (`view`) between two types.
     *  @param tree             The tree which needs to be converted.
     *  @param from             The source type of the conversion
     *  @param to               The target type of the conversion
     *  @param reportAmbiguous  Should ambiguous implicit errors be reported?
     *                          False iff we search for a view to find out
     *                          whether one type is coercible to another.
     *  @param saveErrors       Should ambiguous and divergent implicit errors that were buffered
     *                          during the inference of a view be put into the original buffer.
     *                          False iff we don't care about them.
     */
    def inferView(tree: Tree, from: Type, to: Type, reportAmbiguous: Boolean = true, saveErrors: Boolean = true): Tree =
      if (isPastTyper || from.isInstanceOf[MethodType] || from.isInstanceOf[OverloadedType] || from.isInstanceOf[PolyType]) EmptyTree
      else {
        debuglog(s"Inferring view from $from to $to for $tree (reportAmbiguous= $reportAmbiguous, saveErrors=$saveErrors)")

        val fromNoAnnot = from.withoutAnnotations
        val result = inferImplicitView(fromNoAnnot, to, tree, context, reportAmbiguous, saveErrors) match {
          case fail if fail.isFailure => inferImplicitView(byNameType(fromNoAnnot), to, tree, context, reportAmbiguous, saveErrors)
          case ok => ok
        }

        if (result.subst != EmptyTreeTypeSubstituter) {
          result.subst traverse tree
          notifyUndetparamsInferred(result.subst.from, result.subst.to)
        }
        result.tree
      }

    import infer._

    private var namerCache: Namer = null
    def namer = {
      if ((namerCache eq null) || namerCache.context != context)
        namerCache = newNamer(context)
      namerCache
    }

    var context = context0
    def context1 = context

    // for use with silent type checking to when we can't have results with undetermined type params
    // note that this captures the context var
    val isMonoContext = (_: Any) => context.undetparams.isEmpty

    def dropExistential(tp: Type): Type = tp match {
      case ExistentialType(tparams, tpe) =>
        new SubstWildcardMap(tparams).apply(tp)
      case TypeRef(_, sym, _) if sym.isAliasType =>
        val tp0 = tp.dealias
        if (tp eq tp0) {
          devWarning(s"dropExistential did not progress dealiasing $tp, see SI-7126")
          tp
        } else {
          val tp1 = dropExistential(tp0)
          if (tp1 eq tp0) tp else tp1
        }
      case _ => tp
    }

    private def errorNotClass(tpt: Tree, found: Type)  = { ClassTypeRequiredError(tpt, found); false }
    private def errorNotStable(tpt: Tree, found: Type) = { TypeNotAStablePrefixError(tpt, found); false }

    /** Check that `tpt` refers to a non-refinement class type */
    def checkClassType(tpt: Tree): Boolean = {
      val tpe = unwrapToClass(tpt.tpe)
      isNonRefinementClassType(tpe) || errorNotClass(tpt, tpe)
    }

    /** Check that `tpt` refers to a class type with a stable prefix. */
    def checkStablePrefixClassType(tpt: Tree): Boolean = {
      val tpe = unwrapToStableClass(tpt.tpe)
      def prefixIsStable = {
        def checkPre = tpe match {
          case TypeRef(pre, _, _) => pre.isStable || errorNotStable(tpt, pre)
          case _                  => false
        }
        // A type projection like X#Y can get by the stable check if the
        // prefix is singleton-bounded, so peek at the tree too.
        def checkTree = tpt match {
          case SelectFromTypeTree(qual, _)  => isSingleType(qual.tpe) || errorNotClass(tpt, tpe)
          case _                            => true
        }
        checkPre && checkTree
      }

      (    (isNonRefinementClassType(tpe) || errorNotClass(tpt, tpe))
        && (isPastTyper || prefixIsStable)
      )
    }

    /** Check that type `tp` is not a subtype of itself.
     */
    def checkNonCyclic(pos: Position, tp: Type): Boolean = {
      def checkNotLocked(sym: Symbol) = {
        sym.initialize.lockOK || { CyclicAliasingOrSubtypingError(pos, sym); false }
      }
      tp match {
        case TypeRef(pre, sym, args) =>
          checkNotLocked(sym) &&
          ((!sym.isNonClassType) || checkNonCyclic(pos, appliedType(pre.memberInfo(sym), args), sym))
          // @M! info for a type ref to a type parameter now returns a polytype
          // @M was: checkNonCyclic(pos, pre.memberInfo(sym).subst(sym.typeParams, args), sym)

        case SingleType(pre, sym) =>
          checkNotLocked(sym)
        case st: SubType =>
          checkNonCyclic(pos, st.supertype)
        case ct: CompoundType =>
          ct.parents forall (x => checkNonCyclic(pos, x))
        case _ =>
          true
      }
    }

    def checkNonCyclic(pos: Position, tp: Type, lockedSym: Symbol): Boolean = try {
      if (!lockedSym.lock(CyclicReferenceError(pos, tp, lockedSym))) false
      else checkNonCyclic(pos, tp)
    } finally {
      lockedSym.unlock()
    }

    def checkNonCyclic(sym: Symbol) {
      if (!checkNonCyclic(sym.pos, sym.tpe_*)) sym.setInfo(ErrorType)
    }

    def checkNonCyclic(defn: Tree, tpt: Tree) {
      if (!checkNonCyclic(defn.pos, tpt.tpe, defn.symbol)) {
        tpt setType ErrorType
        defn.symbol.setInfo(ErrorType)
      }
    }

    def checkParamsConvertible(tree: Tree, tpe0: Type) {
      def checkParamsConvertible0(tpe: Type) =
        tpe match {
          case MethodType(formals, restpe) =>
            /*
            if (formals.exists(_.typeSymbol == ByNameParamClass) && formals.length != 1)
              error(pos, "methods with `=>`-parameter can be converted to function values only if they take no other parameters")
            if (formals exists (isRepeatedParamType(_)))
              error(pos, "methods with `*`-parameters cannot be converted to function values");
            */
            if (tpe.isDependentMethodType)
              DependentMethodTpeConversionToFunctionError(tree, tpe)
            checkParamsConvertible(tree, restpe)
          case _ =>
        }
      checkParamsConvertible0(tpe0)
    }

    /** Check that type of given tree does not contain local or private
     *  components.
     */
    object checkNoEscaping extends TypeMap {
      private var owner: Symbol = _
      private var scope: Scope = _
      private var hiddenSymbols: List[Symbol] = _

      /** Check that type `tree` does not refer to private
       *  components unless itself is wrapped in something private
       *  (`owner` tells where the type occurs).
       */
      def privates[T <: Tree](owner: Symbol, tree: T): T =
        check(owner, EmptyScope, WildcardType, tree)

      private def check[T <: Tree](owner: Symbol, scope: Scope, pt: Type, tree: T): T = {
        this.owner = owner
        this.scope = scope
        hiddenSymbols = List()
        val tp1 = apply(tree.tpe)
        if (hiddenSymbols.isEmpty) tree setType tp1
        else if (hiddenSymbols exists (_.isErroneous)) HiddenSymbolWithError(tree)
        else if (isFullyDefined(pt)) tree setType pt
        else if (tp1.typeSymbol.isAnonymousClass)
          check(owner, scope, pt, tree setType tp1.typeSymbol.classBound)
        else if (owner == NoSymbol)
          tree setType packSymbols(hiddenSymbols.reverse, tp1)
        else if (!isPastTyper) { // privates
          val badSymbol = hiddenSymbols.head
          SymbolEscapesScopeError(tree, badSymbol)
        } else tree
      }

      def addHidden(sym: Symbol) =
        if (!(hiddenSymbols contains sym)) hiddenSymbols = sym :: hiddenSymbols

      override def apply(t: Type): Type = {
        def checkNoEscape(sym: Symbol) {
          if (sym.isPrivate && !sym.hasFlag(SYNTHETIC_PRIVATE)) {
            var o = owner
            while (o != NoSymbol && o != sym.owner && o != sym.owner.linkedClassOfClass &&
                   !o.isLocalToBlock && !o.isPrivate &&
                   !o.privateWithin.hasTransOwner(sym.owner))
              o = o.owner
            if (o == sym.owner || o == sym.owner.linkedClassOfClass)
              addHidden(sym)
          } else if (sym.owner.isTerm && !sym.isTypeParameterOrSkolem) {
            var e = scope.lookupEntry(sym.name)
            var found = false
            while (!found && (e ne null) && e.owner == scope) {
              if (e.sym == sym) {
                found = true
                addHidden(sym)
              } else {
                e = scope.lookupNextEntry(e)
              }
            }
          }
        }
        mapOver(
          t match {
            case TypeRef(_, sym, args) =>
              checkNoEscape(sym)
              if (!hiddenSymbols.isEmpty && hiddenSymbols.head == sym &&
                  sym.isAliasType && sameLength(sym.typeParams, args)) {
                hiddenSymbols = hiddenSymbols.tail
                t.dealias
              } else t
            case SingleType(_, sym) =>
              checkNoEscape(sym)
              t
            case _ =>
              t
          })
      }
    }

    def reenterValueParams(vparamss: List[List[ValDef]]) {
      for (vparams <- vparamss)
        for (vparam <- vparams)
          context.scope enter vparam.symbol
    }

    def reenterTypeParams(tparams: List[TypeDef]): List[Symbol] =
      for (tparam <- tparams) yield {
        context.scope enter tparam.symbol
        tparam.symbol.deSkolemize
      }

    /** The qualifying class
     *  of a this or super with prefix `qual`.
     *  packageOk is equal false when qualifying class symbol
     */
    def qualifyingClass(tree: Tree, qual: Name, packageOK: Boolean) =
      context.enclClass.owner.ownerChain.find(o => qual.isEmpty || o.isClass && o.name == qual) match {
        case Some(c) if packageOK || !c.isPackageClass => c
        case _                                         => QualifyingClassError(tree, qual) ; NoSymbol
      }

    /** The typer for an expression, depending on where we are. If we are before a superclass
     *  call, this is a typer over a constructor context; otherwise it is the current typer.
     */
    final def constrTyperIf(inConstr: Boolean): Typer =
      if (inConstr) {
        assert(context.undetparams.isEmpty, context.undetparams)
        newTyper(context.makeConstructorContext)
      } else this

    @inline
    final def withCondConstrTyper[T](inConstr: Boolean)(f: Typer => T): T =
      if (inConstr) {
        assert(context.undetparams.isEmpty, context.undetparams)
        val c = context.makeConstructorContext
        typerWithLocalContext(c)(f)
      } else {
        f(this)
      }

    @inline
    final def typerWithCondLocalContext[T](c: => Context)(cond: Boolean)(f: Typer => T): T =
      if (cond) typerWithLocalContext(c)(f) else f(this)

    @inline
    final def typerWithLocalContext[T](c: Context)(f: Typer => T): T =
      c.reporter.propagatingErrorsTo(context.reporter)(f(newTyper(c)))

    /** The typer for a label definition. If this is part of a template we
     *  first have to enter the label definition.
     */
    def labelTyper(ldef: LabelDef): Typer =
      if (ldef.symbol == NoSymbol) { // labeldef is part of template
        val typer1 = newTyper(context.makeNewScope(ldef, context.owner))
        typer1.enterLabelDef(ldef)
        typer1
      } else this

    /** Is symbol defined and not stale?
     */
    def reallyExists(sym: Symbol) = {
      if (isStale(sym)) sym.setInfo(NoType)
      sym.exists
    }

    /** A symbol is stale if it is toplevel, to be loaded from a classfile, and
     *  the classfile is produced from a sourcefile which is compiled in the current run.
     */
    def isStale(sym: Symbol): Boolean = {
      sym.rawInfo.isInstanceOf[loaders.ClassfileLoader] && {
        sym.rawInfo.load(sym)
        (sym.sourceFile ne null) &&
        (currentRun.compiledFiles contains sym.sourceFile.path)
      }
    }

    /** Does the context of tree `tree` require a stable type?
     */
    private def isStableContext(tree: Tree, mode: Mode, pt: Type) = {
      def ptSym = pt.typeSymbol
      def expectsStable = (
           pt.isStable
        || mode.inQualMode && !tree.symbol.isConstant
        || !(tree.tpe <:< pt) && (ptSym.isAbstractType && pt.bounds.lo.isStable || ptSym.isRefinementClass)
      )

      (    isNarrowable(tree.tpe)
        && mode.typingExprNotLhs
        && expectsStable
      )
    }

    /** Make symbol accessible. This means:
     *  If symbol refers to package object, insert `.package` as second to last selector.
     *  (exception for some symbols in scala package which are dealiased immediately)
     *  Call checkAccessible, which sets tree's attributes.
     *  Also note that checkAccessible looks up sym on pre without checking that pre is well-formed
     *  (illegal type applications in pre will be skipped -- that's why typedSelect wraps the resulting tree in a TreeWithDeferredChecks)
     *  @return modified tree and new prefix type
     */
    private def makeAccessible(tree: Tree, sym: Symbol, pre: Type, site: Tree): (Tree, Type) =
      if (context.isInPackageObject(sym, pre.typeSymbol)) {
        if (pre.typeSymbol == ScalaPackageClass && sym.isTerm) {
          // short cut some aliases. It seems pattern matching needs this
          // to notice exhaustiveness and to generate good code when
          // List extractors are mixed with :: patterns. See Test5 in lists.scala.
          //
          // TODO SI-6609 Eliminate this special case once the old pattern matcher is removed.
          def dealias(sym: Symbol) =
            (atPos(tree.pos.makeTransparent) {gen.mkAttributedRef(sym)} setPos tree.pos, sym.owner.thisType)
          sym.name match {
            case nme.List => return dealias(ListModule)
            case nme.Seq  => return dealias(SeqModule)
            case nme.Nil  => return dealias(NilModule)
            case _ =>
          }
        }
        val qual = typedQualifier { atPos(tree.pos.makeTransparent) {
          tree match {
            case Ident(_) =>
              val packageObject =
                if (!sym.isOverloaded && sym.owner.isModuleClass) sym.owner.sourceModule // historical optimization, perhaps no longer needed
                else pre.typeSymbol.packageObject
              Ident(packageObject)
            case Select(qual, _) => Select(qual, nme.PACKAGEkw)
            case SelectFromTypeTree(qual, _) => Select(qual, nme.PACKAGEkw)
          }
        }}
        val tree1 = atPos(tree.pos) {
          tree match {
            case Ident(name) => Select(qual, name)
            case Select(_, name) => Select(qual, name)
            case SelectFromTypeTree(_, name) => SelectFromTypeTree(qual, name)
          }
        }
        (checkAccessible(tree1, sym, qual.tpe, qual), qual.tpe)
      } else {
        (checkAccessible(tree, sym, pre, site), pre)
      }

    /** Post-process an identifier or selection node, performing the following:
     *  1. Check that non-function pattern expressions are stable (ignoring volatility concerns -- SI-6815)
     *       (and narrow the type of modules: a module reference in a pattern has type Foo.type, not "object Foo")
     *  2. Check that packages and static modules are not used as values
     *  3. Turn tree type into stable type if possible and required by context.
     *  4. Give getClass calls a more precise type based on the type of the target of the call.
     */
    protected def stabilize(tree: Tree, pre: Type, mode: Mode, pt: Type): Tree = {

      // Side effect time! Don't be an idiot like me and think you
      // can move "val sym = tree.symbol" before this line, because
      // inferExprAlternative side-effects the tree's symbol.
      if (tree.symbol.isOverloaded && !mode.inFunMode)
        inferExprAlternative(tree, pt)

      val sym = tree.symbol
      val isStableIdPattern = mode.typingPatternNotConstructor && tree.isTerm

      def isModuleTypedExpr = (
           treeInfo.admitsTypeSelection(tree)
        && (isStableContext(tree, mode, pt) || sym.isModuleNotMethod)
      )
      def isStableValueRequired = (
           isStableIdPattern
        || mode.in(all = EXPRmode, none = QUALmode) && !phase.erasedTypes
      )
      // To fully benefit from special casing the return type of
      // getClass, we have to catch it immediately so expressions like
      // x.getClass().newInstance() are typed with the type of x. TODO: If the
      // type of the qualifier is inaccessible, we can cause private types to
      // escape scope here, e.g. pos/t1107. I'm not sure how to properly handle
      // this so for now it requires the type symbol be public.
      def isGetClassCall = isGetClass(sym) && pre.typeSymbol.isPublic

      def narrowIf(tree: Tree, condition: Boolean) =
        if (condition) tree setType singleType(pre, sym) else tree

      def checkStable(tree: Tree): Tree =
        if (treeInfo.isStableIdentifierPattern(tree)) tree
        else UnstableTreeError(tree)

      if (tree.isErrorTyped)
        tree
      else if (!sym.isValue && isStableValueRequired) // (2)
        NotAValueError(tree, sym)
      else if (isStableIdPattern)                     // (1)
        // A module reference in a pattern has type Foo.type, not "object Foo"
        narrowIf(checkStable(tree), sym.isModuleNotMethod)
      else if (isModuleTypedExpr)                     // (3)
        narrowIf(tree, true)
      else if (isGetClassCall)                        // (4)
        tree setType MethodType(Nil, getClassReturnType(pre))
      else
        tree
    }

    private def isNarrowable(tpe: Type): Boolean = unwrapWrapperTypes(tpe) match {
      case TypeRef(_, _, _) | RefinedType(_, _) => true
      case _                                    => !phase.erasedTypes
    }

    def stabilizeFun(tree: Tree, mode: Mode, pt: Type): Tree = {
      val sym = tree.symbol
      val pre = tree match {
        case Select(qual, _) => qual.tpe
        case _               => NoPrefix
      }
      def stabilizable = (
           pre.isStable
        && sym.tpe.params.isEmpty
        && (isStableContext(tree, mode, pt) || sym.isModule)
      )
      tree.tpe match {
        case MethodType(_, _) if stabilizable => tree setType MethodType(Nil, singleType(pre, sym)) // TODO: should this be a NullaryMethodType?
        case _                                => tree
      }
    }

    /** The member with given name of given qualifier tree */
    def member(qual: Tree, name: Name) = {
      def callSiteWithinClass(clazz: Symbol) = context.enclClass.owner hasTransOwner clazz
      val includeLocals = qual.tpe match {
        case ThisType(clazz) if callSiteWithinClass(clazz)                => true
        case SuperType(clazz, _) if callSiteWithinClass(clazz.typeSymbol) => true
        case _                                                            => phase.next.erasedTypes
      }
      if (includeLocals) qual.tpe member name
      else qual.tpe nonLocalMember name
    }

    def silent[T](op: Typer => T,
                  reportAmbiguousErrors: Boolean = context.ambiguousErrors,
                  newtree: Tree = context.tree): SilentResult[T] = {
      val rawTypeStart = if (Statistics.canEnable) Statistics.startCounter(rawTypeFailed) else null
      val findMemberStart = if (Statistics.canEnable) Statistics.startCounter(findMemberFailed) else null
      val subtypeStart = if (Statistics.canEnable) Statistics.startCounter(subtypeFailed) else null
      val failedSilentStart = if (Statistics.canEnable) Statistics.startTimer(failedSilentNanos) else null
      def stopStats() = {
        if (Statistics.canEnable) Statistics.stopCounter(rawTypeFailed, rawTypeStart)
        if (Statistics.canEnable) Statistics.stopCounter(findMemberFailed, findMemberStart)
        if (Statistics.canEnable) Statistics.stopCounter(subtypeFailed, subtypeStart)
        if (Statistics.canEnable) Statistics.stopTimer(failedSilentNanos, failedSilentStart)
      }
      @inline def wrapResult(reporter: ContextReporter, result: T) =
        if (reporter.hasErrors) {
          stopStats()
          SilentTypeError(reporter.errors.toList, reporter.warnings.toList)
        } else SilentResultValue(result)

      try {
        if (context.reportErrors ||
            reportAmbiguousErrors != context.ambiguousErrors ||
            newtree != context.tree) {
          val context1 = context.makeSilent(reportAmbiguousErrors, newtree)
          context1.undetparams = context.undetparams
          context1.savedTypeBounds = context.savedTypeBounds
          context1.namedApplyBlockInfo = context.namedApplyBlockInfo
          val typer1 = newTyper(context1)
          val result = op(typer1)
          context.undetparams = context1.undetparams
          context.savedTypeBounds = context1.savedTypeBounds
          context.namedApplyBlockInfo = context1.namedApplyBlockInfo

          // If we have a successful result, emit any warnings it created.
          if (!context1.reporter.hasErrors)
            context1.reporter.emitWarnings()

          wrapResult(context1.reporter, result)
        } else {
          assert(context.bufferErrors || isPastTyper, "silent mode is not available past typer")

          context.reporter.withFreshErrorBuffer {
            wrapResult(context.reporter, op(this))
          }
        }
      } catch {
        case ex: CyclicReference => throw ex
        case ex: TypeError =>
          // fallback in case TypeError is still thrown
          // @H this happens for example in cps annotation checker
          stopStats()
          SilentTypeError(TypeErrorWrapper(ex))
      }
    }

    /** Check whether feature given by `featureTrait` is enabled.
     *  If it is not, issue an error or a warning depending on whether the feature is required.
     *  @param  construct  A string expression that is substituted for "#" in the feature description string
     *  @param  immediate  When set, feature check is run immediately, otherwise it is run
     *                     at the end of the typechecking run for the enclosing unit. This
     *                     is done to avoid potential cyclic reference errors by implicits
     *                     that are forced too early.
     *  @return if feature check is run immediately: true if feature is enabled, false otherwise
     *          if feature check is delayed or suppressed because we are past typer: true
     */
    def checkFeature(pos: Position, featureTrait: Symbol, construct: => String = "", immediate: Boolean = false): Boolean =
      if (isPastTyper) true
      else {
        val nestedOwners =
          featureTrait.owner.ownerChain.takeWhile(_ != languageFeatureModule.moduleClass).reverse
        val featureName = (nestedOwners map (_.name + ".")).mkString + featureTrait.name
        def action(): Boolean = {
          def hasImport = inferImplicitByType(featureTrait.tpe, context).isSuccess
          def hasOption = settings.language contains featureName
          val OK = hasImport || hasOption
          if (!OK) {
            val Some(AnnotationInfo(_, List(Literal(Constant(featureDesc: String)), Literal(Constant(required: Boolean))), _)) =
              featureTrait getAnnotation LanguageFeatureAnnot
            context.featureWarning(pos, featureName, featureDesc, featureTrait, construct, required)
          }
          OK
        }
        if (immediate) {
          action()
        } else {
          unit.toCheck += action
          true
        }
      }

    def checkExistentialsFeature(pos: Position, tpe: Type, prefix: String) = tpe match {
      case extp: ExistentialType if !extp.isRepresentableWithWildcards =>
        checkFeature(pos, ExistentialsFeature, prefix+" "+tpe)
      case _ =>
    }

    /**
     * Convert a SAM type to the corresponding FunctionType,
     * extrapolating BoundedWildcardTypes in the process
     * (no type precision is lost by the extrapolation,
     *  but this facilitates dealing with the types arising from Java's use-site variance).
     */
    def samToFunctionType(tp: Type, sam: Symbol = NoSymbol): Type = {
      val samSym = sam orElse samOf(tp)

      def correspondingFunctionSymbol = {
        val numVparams = samSym.info.params.length
        if (numVparams > definitions.MaxFunctionArity) NoSymbol
        else FunctionClass(numVparams)
      }

      if (samSym.exists && tp.typeSymbol != correspondingFunctionSymbol) // don't treat Functions as SAMs
        wildcardExtrapolation(normalize(tp memberInfo samSym))
      else NoType
    }

    /** Perform the following adaptations of expression, pattern or type `tree` wrt to
     *  given mode `mode` and given prototype `pt`:
     *  (-1) For expressions with annotated types, let AnnotationCheckers decide what to do
     *  (0) Convert expressions with constant types to literals (unless in interactive/scaladoc mode)
     *  (1) Resolve overloading, unless mode contains FUNmode
     *  (2) Apply parameterless functions
     *  (3) Apply polymorphic types to fresh instances of their type parameters and
     *      store these instances in context.undetparams,
     *      unless followed by explicit type application.
     *  (4) Do the following to unapplied methods used as values:
     *  (4.1) If the method has only implicit parameters pass implicit arguments
     *  (4.2) otherwise, if `pt` is a function type and method is not a constructor,
     *        convert to function by eta-expansion,
     *  (4.3) otherwise, if the method is nullary with a result type compatible to `pt`
     *        and it is not a constructor, apply it to ()
     *  otherwise issue an error
     *  (5) Convert constructors in a pattern as follows:
     *  (5.1) If constructor refers to a case class factory, set tree's type to the unique
     *        instance of its primary constructor that is a subtype of the expected type.
     *  (5.2) If constructor refers to an extractor, convert to application of
     *        unapply or unapplySeq method.
     *
     *  (6) Convert all other types to TypeTree nodes.
     *  (7) When in TYPEmode but not FUNmode or HKmode, check that types are fully parameterized
     *      (7.1) In HKmode, higher-kinded types are allowed, but they must have the expected kind-arity
     *  (8) When in both EXPRmode and FUNmode, add apply method calls to values of object type.
     *  (9) If there are undetermined type variables and not POLYmode, infer expression instance
     *  Then, if tree's type is not a subtype of expected type, try the following adaptations:
     *  (10) If the expected type is Byte, Short or Char, and the expression
     *      is an integer fitting in the range of that type, convert it to that type.
     *  (11) Widen numeric literals to their expected type, if necessary
     *  (12) When in mode EXPRmode, convert E to { E; () } if expected type is scala.Unit.
     *  (13) When in mode EXPRmode, apply AnnotationChecker conversion if expected type is annotated.
     *  (14) When in mode EXPRmode, do SAM conversion
     *  (15) When in mode EXPRmode, apply a view
     *  If all this fails, error
     */
    protected def adapt(tree: Tree, mode: Mode, pt: Type, original: Tree = EmptyTree): Tree = {
      def hasUndets           = context.undetparams.nonEmpty
      def hasUndetsInMonoMode = hasUndets && !mode.inPolyMode

      def adaptToImplicitMethod(mt: MethodType): Tree = {
        if (hasUndets) { // (9) -- should revisit dropped condition `hasUndetsInMonoMode`
          // dropped so that type args of implicit method are inferred even if polymorphic expressions are allowed
          // needed for implicits in 2.8 collection library -- maybe once #3346 is fixed, we can reinstate the condition?
            context.undetparams = inferExprInstance(tree, context.extractUndetparams(), pt,
              // approximate types that depend on arguments since dependency on implicit argument is like dependency on type parameter
              mt.approximate,
              keepNothings = false,
              useWeaklyCompatible = true) // #3808
        }

        // avoid throwing spurious DivergentImplicit errors
        if (context.reporter.hasErrors)
          setError(tree)
        else
          withCondConstrTyper(treeInfo.isSelfOrSuperConstrCall(tree))(typer1 =>
            if (original != EmptyTree && pt != WildcardType) (
              typer1 silent { tpr =>
                val withImplicitArgs = tpr.applyImplicitArgs(tree)
                if (tpr.context.reporter.hasErrors) tree // silent will wrap it in SilentTypeError anyway
                else tpr.typed(withImplicitArgs, mode, pt)
              }
              orElse { _ =>
                val resetTree = resetAttrs(original)
                resetTree match {
                  case treeInfo.Applied(fun, targs, args) =>
                    if (fun.symbol != null && fun.symbol.isError)
                      // SI-9041 Without this, we leak error symbols past the typer!
                      // because the fallback typechecking notices the error-symbol,
                      // refuses to re-attempt typechecking, and presumes that someone
                      // else was responsible for issuing the related type error!
                      fun.setSymbol(NoSymbol)
                  case _ =>
                }
                debuglog(s"fallback on implicits: ${tree}/$resetTree")
                // SO-10066 Need to patch the enclosing tree in the context to make translation of Dynamic
                //          work during fallback typechecking below.
                val resetContext: Context = {
                  object substResetForOriginal extends Transformer {
                    override def transform(tree: Tree): Tree = {
                      if (tree eq original) resetTree
                      else super.transform(tree)
                    }
                  }
                  context.make(substResetForOriginal.transform(context.tree))
                }
                typerWithLocalContext(resetContext) { typer1 =>
                  val tree1 = typer1.typed(resetTree, mode)
                  // Q: `typed` already calls `pluginsTyped` and `adapt`. the only difference here is that
                  // we pass `EmptyTree` as the `original`. intended? added in 2009 (53d98e7d42) by martin.
                  tree1 setType pluginsTyped(tree1.tpe, typer1, tree1, mode, pt)
                  if (tree1.isEmpty) tree1 else typer1.adapt(tree1, mode, pt, EmptyTree)
                }
              }
            )
            else
              typer1.typed(typer1.applyImplicitArgs(tree), mode, pt)
          )
      }

      def instantiateToMethodType(mt: MethodType): Tree = {
        val meth = tree match {
          // a partial named application is a block (see comment in EtaExpansion)
          case Block(_, tree1) => tree1.symbol
          case _               => tree.symbol
        }

        def cantAdapt =
          if (context.implicitsEnabled) MissingArgsForMethodTpeError(tree, meth)
          else setError(tree)

        // constructors do not eta-expand
        if (meth.isConstructor) cantAdapt
        // (4.2) eta-expand method value when function or sam type is expected
        else if (isFunctionType(pt) || (!mt.params.isEmpty && samOf(pt).exists)) {
          // SI-9536 `!mt.params.isEmpty &&`: for backwards compatiblity with 2.11,
          // we don't adapt a zero-arg method value to a SAM
          // In 2.13, we won't do any eta-expansion for zero-arg method values, but we should deprecate first

          debuglog(s"eta-expanding $tree: ${tree.tpe} to $pt")
          checkParamsConvertible(tree, tree.tpe)

          // SI-7187 eta-expansion of zero-arg method value is deprecated, switch order of (4.3) and (4.2) in 2.13
          def isExplicitEtaExpansion = original match {
            case Typed(_, Function(Nil, EmptyTree)) => true // tree shape for `f _`
            case _ => false
          }
          if (mt.params.isEmpty && !isExplicitEtaExpansion) {
            currentRun.reporting.deprecationWarning(tree.pos, NoSymbol,
              s"Eta-expansion of zero-argument method values is deprecated. Did you intend to write ${Apply(tree, Nil)}?", "2.12.0")
          }

          val tree0 = etaExpand(context.unit, tree, this)

          // #2624: need to infer type arguments for eta expansion of a polymorphic method
          // context.undetparams contains clones of meth.typeParams (fresh ones were generated in etaExpand)
          // need to run typer on tree0, since etaExpansion sets the tpe's of its subtrees to null
          // can't type with the expected type, as we can't recreate the setup in (3) without calling typed
          // (note that (3) does not call typed to do the polymorphic type instantiation --
          //  it is called after the tree has been typed with a polymorphic expected result type)
          if (hasUndets)
            instantiate(typed(tree0, mode), mode, pt)
          else
            typed(tree0, mode, pt)
        }
        // (4.3) apply to empty argument list -- TODO 2.13: move this one case up to avoid eta-expanding at arity 0
        else if (mt.params.isEmpty) adapt(typed(Apply(tree, Nil) setPos tree.pos), mode, pt, original)
        else cantAdapt
      }

      def adaptType(): Tree = {
        // @M When not typing a type constructor (!context.inTypeConstructorAllowed)
        // or raw type, types must be of kind *,
        // and thus parameterized types must be applied to their type arguments
        // @M TODO: why do kind-* tree's have symbols, while higher-kinded ones don't?
        def properTypeRequired = (
             tree.hasSymbolField
          && !context.inTypeConstructorAllowed
          && !context.unit.isJava
        )
        // @M: don't check tree.tpe.symbol.typeParams. check tree.tpe.typeParams!!!
        // (e.g., m[Int] --> tree.tpe.symbol.typeParams.length == 1, tree.tpe.typeParams.length == 0!)
        // @M: removed check for tree.hasSymbolField and replace tree.symbol by tree.tpe.symbol
        // (TypeTree's must also be checked here, and they don't directly have a symbol)
        def kindArityMismatch = (
             context.inTypeConstructorAllowed
          && !sameLength(tree.tpe.typeParams, pt.typeParams)
        )
        // Note that we treat Any and Nothing as kind-polymorphic.
        // We can't perform this check when typing type arguments to an overloaded method before the overload is resolved
        // (or in the case of an error type) -- this is indicated by pt == WildcardType (see case TypeApply in typed1).
        def kindArityMismatchOk = tree.tpe.typeSymbol match {
          case NothingClass | AnyClass => true
          case _                       => pt == WildcardType
        }

        // todo. It would make sense when mode.inFunMode to instead use
        //    tree setType tree.tpe.normalize
        // when typechecking, say, TypeApply(Ident(`some abstract type symbol`), List(...))
        // because otherwise Ident will have its tpe set to a TypeRef, not to a PolyType, and `typedTypeApply` will fail
        // but this needs additional investigation, because it crashes t5228, gadts1 and maybe something else
        if (mode.inFunMode)
          tree
        else if (properTypeRequired && tree.symbol.typeParams.nonEmpty)  // (7)
          MissingTypeParametersError(tree)
        else if (kindArityMismatch && !kindArityMismatchOk)  // (7.1) @M: check kind-arity
          KindArityMismatchError(tree, pt)
        else tree match { // (6)
          case TypeTree() => tree
          case _          => TypeTree(tree.tpe) setOriginal tree
        }
      }

      def insertApply(): Tree = {
        assert(!context.inTypeConstructorAllowed, mode) //@M
        val adapted = adaptToName(tree, nme.apply)
        val qual = gen.stabilize(adapted)
        typedPos(tree.pos, mode, pt) {
          Select(qual setPos tree.pos.makeTransparent, nme.apply)
        }
      }
      def adaptConstant(value: Constant): Tree = {
        val sym = tree.symbol
        if (sym != null && sym.isDeprecated)
          context.deprecationWarning(tree.pos, sym)

        treeCopy.Literal(tree, value)
      }

      // Ignore type errors raised in later phases that are due to mismatching types with existential skolems
      // We have lift crashing in 2.9 with an adapt failure in the pattern matcher.
      // Here's my hypothesis why this happens. The pattern matcher defines a variable of type
      //
      //   val x: T = expr
      //
      // where T is the type of expr, but T contains existential skolems ts.
      // In that case, this value definition does not typecheck.
      // The value definition
      //
      //   val x: T forSome { ts } = expr
      //
      // would typecheck. Or one can simply leave out the type of the `val`:
      //
      //   val x = expr
      //
      // SI-6029 shows another case where we also fail (in uncurry), but this time the expected
      // type is an existential type.
      //
      // The reason for both failures have to do with the way we (don't) transform
      // skolem types along with the trees that contain them. We'd need a
      // radically different approach to do it. But before investing a lot of time to
      // to do this (I have already sunk 3 full days with in the end futile attempts
      // to consistently transform skolems and fix 6029), I'd like to
      // investigate ways to avoid skolems completely.
      //
      // upd. The same problem happens when we try to typecheck the result of macro expansion against its expected type
      // (which is the return type of the macro definition instantiated in the context of expandee):
      //
      //   Test.scala:2: error: type mismatch;
      //     found   : $u.Expr[Class[_ <: Object]]
      //     required: reflect.runtime.universe.Expr[Class[?0(in value <local Test>)]] where type ?0(in value <local Test>) <: Object
      //     scala.reflect.runtime.universe.reify(new Object().getClass)
      //                                         ^
      // Therefore following Martin's advice I use this logic to recover from skolem errors after macro expansions
      // (by adding the ` || tree.attachments.get[MacroExpansionAttachment].isDefined` clause to the conditional above).
      //
      def adaptMismatchedSkolems() = {
        def canIgnoreMismatch = (
             !context.reportErrors && isPastTyper
          || tree.hasAttachment[MacroExpansionAttachment]
        )
        def bound = pt match {
          case ExistentialType(qs, _) => qs
          case _                      => Nil
        }
        def msg = sm"""
          |Recovering from existential or skolem type error in
          |  $tree
          |with type: ${tree.tpe}
          |       pt: $pt
          |  context: ${context.tree}
          |  adapted
          """.trim

        val boundOrSkolems = if (canIgnoreMismatch) bound ++ pt.skolemsExceptMethodTypeParams else Nil
        boundOrSkolems match {
          case Nil => AdaptTypeError(tree, tree.tpe, pt) ; setError(tree)
          case _   => logResult(msg)(adapt(tree, mode, deriveTypeWithWildcards(boundOrSkolems)(pt)))
        }
      }

      def adaptExprNotFunMode(): Tree = {
        def lastTry(err: AbsTypeError = null): Tree = {
          debuglog("error tree = " + tree)
          if (settings.debug && settings.explaintypes) explainTypes(tree.tpe, pt)
          if (err ne null) context.issue(err)
          if (tree.tpe.isErroneous || pt.isErroneous) setError(tree)
          else adaptMismatchedSkolems()
        }

        // TODO: should we even get to fallbackAfterVanillaAdapt for an ill-typed tree?
        if (mode.typingExprNotFun && !tree.tpe.isErroneous) {
          @inline def tpdPos(transformed: Tree) = typedPos(tree.pos, mode, pt)(transformed)
          @inline def tpd(transformed: Tree)    = typed(transformed, mode, pt)

          @inline def warnValueDiscard(): Unit = if (!isPastTyper && settings.warnValueDiscard) {
            def isThisTypeResult = (tree, tree.tpe) match {
              case (Apply(Select(receiver, _), _), SingleType(_, sym)) => sym == receiver.symbol
              case _ => false
            }
            if (!isThisTypeResult) context.warning(tree.pos, "discarded non-Unit value")
          }
          @inline def warnNumericWiden(): Unit =
            if (!isPastTyper && settings.warnNumericWiden) context.warning(tree.pos, "implicit numeric widening")

          // The <: Any requirement inhibits attempts to adapt continuation types to non-continuation types.
          val anyTyped = tree.tpe <:< AnyTpe

          pt.dealias match {
            case TypeRef(_, UnitClass, _) if anyTyped => // (12)
              warnValueDiscard() ; tpdPos(gen.mkUnitBlock(tree))
            case TypeRef(_, numValueCls, _) if anyTyped && isNumericValueClass(numValueCls) && isNumericSubType(tree.tpe, pt) => // (10) (11)
              warnNumericWiden() ; tpdPos(Select(tree, s"to${numValueCls.name}"))
            case dealiased if dealiased.annotations.nonEmpty && canAdaptAnnotations(tree, this, mode, pt) => // (13)
              tpd(adaptAnnotations(tree, this, mode, pt))
            case _ =>
              if (hasUndets) instantiate(tree, mode, pt)
              else {
                // (14) sam conversion
                // TODO: figure out how to avoid partially duplicating typedFunction (samMatchingFunction)
                // Could we infer the SAM type, assign it to the tree and add the attachment,
                // all in one fell swoop at the end of typedFunction?
                val samAttach = inferSamType(tree, pt, mode)

                if (samAttach.samTp ne NoType) tree.setType(samAttach.samTp).updateAttachment(samAttach)
                else {  // (15) implicit view application
                  val coercion =
                    if (context.implicitsEnabled) inferView(tree, tree.tpe, pt)
                    else EmptyTree
                  if (coercion ne EmptyTree) {
                    def msg = s"inferred view from ${tree.tpe} to $pt via $coercion: ${coercion.tpe}"
                    if (settings.logImplicitConv) context.echo(tree.pos, msg)
                    else debuglog(msg)

                    val viewApplied = new ApplyImplicitView(coercion, List(tree)) setPos tree.pos
                    val silentContext = context.makeImplicit(context.ambiguousErrors)
                    val typedView = newTyper(silentContext).typed(viewApplied, mode, pt)

                    silentContext.reporter.firstError match {
                      case None => typedView
                      case Some(err) => lastTry(err)
                    }
                  } else lastTry()
                }
              }
          }
        } else lastTry()
      }


      def vanillaAdapt(tree: Tree) = {
        def applyPossible = {
          def applyMeth = member(adaptToName(tree, nme.apply), nme.apply)
          def hasPolymorphicApply = applyMeth.alternatives exists (_.tpe.typeParams.nonEmpty)
          def hasMonomorphicApply = applyMeth.alternatives exists (_.tpe.paramSectionCount > 0)

          dyna.acceptsApplyDynamic(tree.tpe) || (
            if (mode.inTappMode)
              tree.tpe.typeParams.isEmpty && hasPolymorphicApply
            else
              hasMonomorphicApply
          )
        }
        def shouldInsertApply(tree: Tree) = mode.typingExprFun && {
          tree.tpe match {
            case _: MethodType | _: OverloadedType | _: PolyType => false
            case _                                               => applyPossible
          }
        }
        if (tree.isType)
          adaptType()
        else if (mode.typingExprNotFun && treeInfo.isMacroApplication(tree) && !isMacroExpansionSuppressed(tree))
          macroExpand(this, tree, mode, pt)
        else if (mode.typingConstructorPattern)
          typedConstructorPattern(tree, pt)
        else if (shouldInsertApply(tree))
          insertApply()
        else if (hasUndetsInMonoMode) { // (9)
          assert(!context.inTypeConstructorAllowed, context) //@M
          instantiatePossiblyExpectingUnit(tree, mode, pt)
        }
        else if (tree.tpe <:< pt)
          tree
        else if (mode.inPatternMode && { inferModulePattern(tree, pt); isPopulated(tree.tpe, approximateAbstracts(pt)) })
          tree
        else {
          val constFolded = constfold(tree, pt)
          if (constFolded.tpe <:< pt) adapt(constFolded, mode, pt, original) // set stage for (0)
          else adaptExprNotFunMode() // (10) -- (15)
        }
      }

      // begin adapt
      if (isMacroImplRef(tree)) {
        if (treeInfo.isMacroApplication(tree)) adapt(unmarkMacroImplRef(tree), mode, pt, original)
        else tree
      } else tree.tpe match {
        case atp @ AnnotatedType(_, _) if canAdaptAnnotations(tree, this, mode, pt) => // (-1)
          adaptAnnotations(tree, this, mode, pt)
        case ct @ ConstantType(value) if mode.inNone(TYPEmode | FUNmode) && (ct <:< pt) && canAdaptConstantTypeToLiteral => // (0)
          adaptConstant(value)
        case OverloadedType(pre, alts) if !mode.inFunMode => // (1)
          inferExprAlternative(tree, pt)
          adaptAfterOverloadResolution(tree, mode, pt, original)
        case NullaryMethodType(restpe) => // (2)
          adapt(tree setType restpe, mode, pt, original)
        case TypeRef(_, ByNameParamClass, arg :: Nil) if mode.inExprMode => // (2)
          adapt(tree setType arg, mode, pt, original)
        case tp if mode.typingExprNotLhs && isExistentialType(tp) && !isSyntheticAccessor(context.owner) =>
          adapt(tree setType tp.dealias.skolemizeExistential(context.owner, tree), mode, pt, original)
        case PolyType(tparams, restpe) if mode.inNone(TAPPmode | PATTERNmode) && !context.inTypeConstructorAllowed => // (3)
          // assert((mode & HKmode) == 0) //@M a PolyType in HKmode represents an anonymous type function,
          // we're in HKmode since a higher-kinded type is expected --> hence, don't implicitly apply it to type params!
          // ticket #2197 triggered turning the assert into a guard
          // I guess this assert wasn't violated before because type aliases weren't expanded as eagerly
          //  (the only way to get a PolyType for an anonymous type function is by normalisation, which applies eta-expansion)
          // -- are we sure we want to expand aliases this early?
          // -- what caused this change in behaviour??
          val tparams1 = cloneSymbols(tparams)
          val tree1 = (
            if (tree.isType) tree
            else TypeApply(tree, tparams1 map (tparam => TypeTree(tparam.tpeHK) setPos tree.pos.focus)) setPos tree.pos
          )
          context.undetparams ++= tparams1
          notifyUndetparamsAdded(tparams1)
          adapt(tree1 setType restpe.substSym(tparams, tparams1), mode, pt, original)

        case mt: MethodType if mode.typingExprNotFunNotLhs && mt.isImplicit => // (4.1)
          adaptToImplicitMethod(mt)
        case mt: MethodType if mode.typingExprNotFunNotLhs && !hasUndetsInMonoMode && !treeInfo.isMacroApplicationOrBlock(tree) =>
          instantiateToMethodType(mt)
        case _ =>
          vanillaAdapt(tree)
      }
    }

    // This just exists to help keep track of the spots where we have to adapt a tree after
    // overload resolution. These proved hard to find during the fix for SI-8267.
    def adaptAfterOverloadResolution(tree: Tree, mode: Mode, pt: Type = WildcardType, original: Tree = EmptyTree): Tree = {
      adapt(tree, mode, pt, original)
    }

    def instantiate(tree: Tree, mode: Mode, pt: Type): Tree = {
      inferExprInstance(tree, context.extractUndetparams(), pt)
      adapt(tree, mode, pt)
    }
    /** If the expected type is Unit: try instantiating type arguments
     *  with expected type Unit, but if that fails, try again with pt = WildcardType
     *  and discard the expression.
     */
    def instantiateExpectingUnit(tree: Tree, mode: Mode): Tree = {
      val savedUndetparams = context.undetparams
      silent(_.instantiate(tree, mode, UnitTpe)) orElse { _ =>
        context.undetparams = savedUndetparams
        val valueDiscard = atPos(tree.pos)(gen.mkUnitBlock(instantiate(tree, mode, WildcardType)))
        typed(valueDiscard, mode, UnitTpe)
      }
    }

    def instantiatePossiblyExpectingUnit(tree: Tree, mode: Mode, pt: Type): Tree = {
      if (mode.typingExprNotFun && pt.typeSymbol == UnitClass && !tree.tpe.isInstanceOf[MethodType])
        instantiateExpectingUnit(tree, mode)
      else
        instantiate(tree, mode, pt)
    }

    private def isAdaptableWithView(qual: Tree) = {
      val qtpe = qual.tpe.widen
      (    !isPastTyper
        && qual.isTerm
        && !qual.isInstanceOf[Super]
        && ((qual.symbol eq null) || !qual.symbol.isTerm || qual.symbol.isValue)
        && !qtpe.isError
        && !qtpe.typeSymbol.isBottomClass
        && qtpe != WildcardType
        && !qual.isInstanceOf[ApplyImplicitView] // don't chain views
        && (context.implicitsEnabled || context.enrichmentEnabled)
        // Elaborating `context.implicitsEnabled`:
        // don't try to adapt a top-level type that's the subject of an implicit search
        // this happens because, if isView, typedImplicit tries to apply the "current" implicit value to
        // a value that needs to be coerced, so we check whether the implicit value has an `apply` method.
        // (If we allow this, we get divergence, e.g., starting at `conforms` during ant quick.bin)
        // Note: implicit arguments are still inferred (this kind of "chaining" is allowed)
      )
    }

    def adaptToMember(qual: Tree, searchTemplate: Type, reportAmbiguous: Boolean = true, saveErrors: Boolean = true): Tree = {
      if (isAdaptableWithView(qual)) {
        qual.tpe.dealiasWiden match {
          case et: ExistentialType =>
            qual setType et.skolemizeExistential(context.owner, qual) // open the existential
          case _ =>
        }
        inferView(qual, qual.tpe, searchTemplate, reportAmbiguous, saveErrors) match {
          case EmptyTree  => qual
          case coercion   =>
            if (settings.logImplicitConv)
              context.echo(qual.pos,
                "applied implicit conversion from %s to %s = %s".format(
                  qual.tpe, searchTemplate, coercion.symbol.defString))

            typedQualifier(atPos(qual.pos)(new ApplyImplicitView(coercion, List(qual))))
        }
      }
      else qual
    }

    /** Try to apply an implicit conversion to `qual` to that it contains
     *  a method `name` which can be applied to arguments `args` with expected type `pt`.
     *  If `pt` is defined, there is a fallback to try again with pt = ?.
     *  This helps avoiding propagating result information too far and solves
     *  #1756.
     *  If no conversion is found, return `qual` unchanged.
     *
     */
    def adaptToArguments(qual: Tree, name: Name, args: List[Tree], pt: Type, reportAmbiguous: Boolean = true, saveErrors: Boolean = true): Tree = {
      def doAdapt(restpe: Type) =
        //util.trace("adaptToArgs "+qual+", name = "+name+", argtpes = "+(args map (_.tpe))+", pt = "+pt+" = ")
        adaptToMember(qual, HasMethodMatching(name, args map (_.tpe), restpe), reportAmbiguous, saveErrors)

      if (pt == WildcardType)
        doAdapt(pt)
      else silent(_ => doAdapt(pt)) filter (_ != qual) orElse (_ =>
        logResult(s"fallback on implicits in adaptToArguments: $qual.$name")(doAdapt(WildcardType))
      )
    }

    /** Try to apply an implicit conversion to `qual` so that it contains
     *  a method `name`. If that's ambiguous try taking arguments into
     *  account using `adaptToArguments`.
     */
    def adaptToMemberWithArgs(tree: Tree, qual: Tree, name: Name, mode: Mode, reportAmbiguous: Boolean = true, saveErrors: Boolean = true): Tree = {
      def onError(reportError: => Tree): Tree = context.tree match {
        case Apply(tree1, args) if (tree1 eq tree) && args.nonEmpty =>
          ( silent   (_.typedArgs(args.map(_.duplicate), mode))
              filter (xs => !(xs exists (_.isErrorTyped)))
                 map (xs => adaptToArguments(qual, name, xs, WildcardType, reportAmbiguous, saveErrors))
              orElse ( _ => reportError)
          )
        case _            =>
          reportError
      }

      silent(_.adaptToMember(qual, HasMember(name), reportAmbiguous = false)) orElse (errs =>
        onError {
          if (reportAmbiguous) errs foreach (context issue _)
          setError(tree)
        }
      )
    }

    /** Try to apply an implicit conversion to `qual` to that it contains a
     *  member `name` of arbitrary type.
     *  If no conversion is found, return `qual` unchanged.
     */
    def adaptToName(qual: Tree, name: Name) =
      if (member(qual, name) != NoSymbol) qual
      else adaptToMember(qual, HasMember(name))

    private def validateNoCaseAncestor(clazz: Symbol) = {
      if (!phase.erasedTypes) {
        for (ancestor <- clazz.ancestors find (_.isCase)) {
          context.error(clazz.pos, (
            "case %s has case ancestor %s, but case-to-case inheritance is prohibited."+
            " To overcome this limitation, use extractors to pattern match on non-leaf nodes."
          ).format(clazz, ancestor.fullName))
        }
      }
    }

    private def checkEphemeral(clazz: Symbol, body: List[Tree]) = {
      // NOTE: Code appears to be messy in this method for good reason: it clearly
      // communicates the fact that it implements rather ad-hoc, arbitrary and
      // non-regular set of rules that identify features that interact badly with
      // value classes. This code can be cleaned up a lot once implementation
      // restrictions are addressed.
      val isValueClass = !clazz.isTrait
      def where = if (isValueClass) "value class" else "universal trait extending from class Any"
      def implRestriction(tree: Tree, what: String) =
        context.error(tree.pos, s"implementation restriction: $what is not allowed in $where" +
           "\nThis restriction is planned to be removed in subsequent releases.")
      /**
       * Deeply traverses the tree in search of constructs that are not allowed
       * in value classes (at any nesting level).
       *
       * All restrictions this object imposes are probably not fundamental but require
       * fair amount of work and testing. We are conservative for now when it comes
       * to allowing language features to interact with value classes.
       *  */
      object checkEphemeralDeep extends Traverser {
        override def traverse(tree: Tree): Unit = if (isValueClass) {
          tree match {
            case _: ModuleDef =>
              //see https://issues.scala-lang.org/browse/SI-6359
              implRestriction(tree, "nested object")
            //see https://issues.scala-lang.org/browse/SI-6444
            //see https://issues.scala-lang.org/browse/SI-6463
            case cd: ClassDef if !cd.symbol.isAnonymousClass => // Don't warn about partial functions, etc. SI-7571
              implRestriction(tree, "nested class") // avoiding Type Tests that might check the $outer pointer.
            case Select(sup @ Super(qual, mix), selector) if selector != nme.CONSTRUCTOR && qual.symbol == clazz && mix != tpnme.EMPTY =>
              //see https://issues.scala-lang.org/browse/SI-6483
              implRestriction(sup, "qualified super reference")
            case _ =>
          }
          super.traverse(tree)
        }
      }
      for (stat <- body) {
        def notAllowed(what: String) = context.error(stat.pos, s"$what is not allowed in $where")
        stat match {
          // see https://issues.scala-lang.org/browse/SI-6444
          // see https://issues.scala-lang.org/browse/SI-6463
          case ClassDef(mods, _, _, _) if isValueClass =>
            implRestriction(stat, s"nested ${ if (mods.isTrait) "trait" else "class" }")
          case _: Import | _: ClassDef | _: TypeDef | EmptyTree => // OK
          case DefDef(_, name, _, _, _, rhs) =>
            if (stat.symbol.isAuxiliaryConstructor)
              notAllowed("secondary constructor")
            else if (isValueClass && (name == nme.equals_ || name == nme.hashCode_) && !stat.symbol.isSynthetic)
              notAllowed(s"redefinition of $name method. See SIP-15, criterion 4.")
            else if (stat.symbol != null && stat.symbol.isParamAccessor)
              notAllowed("additional parameter")
            checkEphemeralDeep.traverse(rhs)
          case _: ValDef =>
            notAllowed("field definition")
          case _: ModuleDef =>
            //see https://issues.scala-lang.org/browse/SI-6359
            implRestriction(stat, "nested object")
          case _ =>
            notAllowed("this statement")
        }
      }
    }

    private def validateDerivedValueClass(clazz: Symbol, body: List[Tree]) = {
      if (clazz.isTrait)
        context.error(clazz.pos, "only classes (not traits) are allowed to extend AnyVal")
      if (!clazz.isStatic)
        context.error(clazz.pos, "value class may not be a "+
          (if (clazz.owner.isTerm) "local class" else "member of another class"))
      if (!clazz.isPrimitiveValueClass) {
        clazz.primaryConstructor.paramss match {
          case List(List(param)) =>
            val decls = clazz.info.decls
            val paramAccessor = clazz.constrParamAccessors.head
            if (paramAccessor.isMutable)
              context.error(paramAccessor.pos, "value class parameter must not be a var")
            val accessor = decls.toList.find(x => x.isMethod && x.accessedOrSelf == paramAccessor)
            accessor match {
              case None =>
                context.error(paramAccessor.pos, "value class parameter must be a val and not be private[this]")
              case Some(acc) if acc.isProtectedLocal =>
                context.error(paramAccessor.pos, "value class parameter must not be protected[this]")
              case Some(acc) =>
                if (acc.tpe.typeSymbol.isDerivedValueClass)
                  context.error(acc.pos, "value class may not wrap another user-defined value class")
                checkEphemeral(clazz, body filterNot (stat => stat.symbol != null && stat.symbol.accessedOrSelf == paramAccessor))
            }
          case _ =>
            context.error(clazz.pos, "value class needs to have exactly one val parameter")
        }
      }

      for (tparam <- clazz.typeParams)
        if (tparam hasAnnotation definitions.SpecializedClass)
          context.error(tparam.pos, "type parameter of value class may not be specialized")
    }

    /** Typechecks a parent type reference.
     *
     *  This typecheck is harder than it might look, because it should honor early
     *  definitions and also perform type argument inference with the help of super call
     *  arguments provided in `encodedtpt`.
     *
     *  The method is called in batches (batch = 1 time per each parent type referenced),
     *  two batches per definition: once from namer, when entering a ClassDef or a ModuleDef
     *  and once from typer, when typechecking the definition.
     *
     *  ***Arguments***
     *
     *  `encodedtpt` represents the parent type reference wrapped in an `Apply` node
     *  which indicates value arguments (i.e. type macro arguments or super constructor call arguments)
     *  If no value arguments are provided by the user, the `Apply` node is still
     *  there, but its `args` will be set to `Nil`.
     *  This argument is synthesized by `tools.nsc.ast.Parsers.templateParents`.
     *
     *  `templ` is an enclosing template, which contains a primary constructor synthesized by the parser.
     *  Such a constructor is a DefDef which contains early initializers and maybe a super constructor call
     *  (I wrote "maybe" because trait constructors don't call super constructors).
     *  This argument is synthesized by `tools.nsc.ast.Trees.Template`.
     *
     *  `inMixinPosition` indicates whether the reference is not the first in the
     *  list of parents (and therefore cannot be a class) or the opposite.
     *
     *  ***Return value and side effects***
     *
     *  Returns a `TypeTree` representing a resolved parent type.
     *  If the typechecked parent reference implies non-nullary and non-empty argument list,
     *  this argument list is attached to the returned value in SuperArgsAttachment.
     *  The attachment is necessary for the subsequent typecheck to fixup a super constructor call
     *  in the body of the primary constructor (see `typedTemplate` for details).
     *
     *  This method might invoke `typedPrimaryConstrBody`, hence it might cause the side effects
     *  described in the docs of that method. It might also attribute the Super(_, _) reference
     *  (if present) inside the primary constructor of `templ`.
     *
     *  ***Example***
     *
     *  For the following definition:
     *
     *    class D extends {
     *      val x = 2
     *      val y = 4
     *    } with B(x)(3) with C(y) with T
     *
     *  this method will be called six times:
     *
     *    (3 times from the namer)
     *    typedParentType(Apply(Apply(Ident(B), List(Ident(x))), List(3)), templ, inMixinPosition = false)
     *    typedParentType(Apply(Ident(C), List(Ident(y))), templ, inMixinPosition = true)
     *    typedParentType(Apply(Ident(T), List()), templ, inMixinPosition = true)
     *
     *    (3 times from the typer)
     *    <the same three calls>
     */
    private def typedParentType(encodedtpt: Tree, templ: Template, inMixinPosition: Boolean): Tree = {
      val app = treeInfo.dissectApplied(encodedtpt)
      val (treeInfo.Applied(core, _, argss), decodedtpt) = ((app, app.callee))
      val argssAreTrivial = argss == Nil || argss == ListOfNil

      // we cannot avoid cyclic references with `initialize` here, because when type macros arrive,
      // we'll have to check the probe for isTypeMacro anyways.
      // therefore I think it's reasonable to trade a more specific "inherits itself" error
      // for a generic, yet understandable "cyclic reference" error
      var probe = typedTypeConstructor(core.duplicate).tpe.typeSymbol
      if (probe == null) probe = NoSymbol
      probe.initialize

      if (probe.isTrait || inMixinPosition) {
        if (!argssAreTrivial) {
          if (probe.isTrait) ConstrArgsInParentWhichIsTraitError(encodedtpt, probe)
          else () // a class in a mixin position - this warrants an error in `validateParentClasses`
                  // therefore here we do nothing, e.g. don't check that the # of ctor arguments
                  // matches the # of ctor parameters or stuff like that
        }
        typedType(decodedtpt)
      } else {
        val supertpt = typedTypeConstructor(decodedtpt)
        val supertparams = if (supertpt.hasSymbolField) supertpt.symbol.typeParams else Nil
        def inferParentTypeArgs: Tree = {
          typedPrimaryConstrBody(templ) {
            val supertpe = PolyType(supertparams, appliedType(supertpt.tpe, supertparams map (_.tpeHK)))
            val supercall = New(supertpe, mmap(argss)(_.duplicate))
            val treeInfo.Applied(Select(ctor, nme.CONSTRUCTOR), _, _) = supercall
            ctor setType supertpe // this is an essential hack, otherwise it will occasionally fail to typecheck
            atPos(supertpt.pos.focus)(supercall)
          } match {
            case EmptyTree => MissingTypeArgumentsParentTpeError(supertpt); supertpt
            case tpt       => TypeTree(tpt.tpe) setPos supertpt.pos  // SI-7224: don't .focus positions of the TypeTree of a parent that exists in source
          }
        }

        val supertptWithTargs = if (supertparams.isEmpty || context.unit.isJava) supertpt else inferParentTypeArgs

        // this is the place where we tell the typer what argss should be used for the super call
        // if argss are nullary or empty, then (see the docs for `typedPrimaryConstrBody`)
        // the super call dummy is already good enough, so we don't need to do anything
        if (argssAreTrivial) supertptWithTargs else supertptWithTargs updateAttachment SuperArgsAttachment(argss)
      }
    }

    /** Typechecks the mishmash of trees that happen to be stuffed into the primary constructor of a given template.
     *  Before commencing the typecheck, replaces the `pendingSuperCall` dummy with the result of `actualSuperCall`.
     *  `actualSuperCall` can return `EmptyTree`, in which case the dummy is replaced with a literal unit.
     *
     *  ***Return value and side effects***
     *
     *  If a super call is present in the primary constructor and is not erased by the transform, returns it typechecked.
     *  Otherwise (e.g. if the primary constructor is missing or the super call isn't there) returns `EmptyTree`.
     *
     *  As a side effect, this method attributes the underlying fields of early vals.
     *  Early vals aren't typechecked anywhere else, so it's essential to call `typedPrimaryConstrBody`
     *  at least once per definition. It'd be great to disentangle this logic at some point.
     *
     *  ***Example***
     *
     *  For the following definition:
     *
     *    class D extends {
     *      val x = 2
     *      val y = 4
     *    } with B(x)(3) with C(y) with T
     *
     *  the primary constructor of `templ` will be:
     *
     *    Block(List(
     *      ValDef(NoMods, x, TypeTree(), 2)
     *      ValDef(NoMods, y, TypeTree(), 4)
     *      global.pendingSuperCall,
     *      Literal(Constant(())))
     *
     *  Note the `pendingSuperCall` part. This is the representation of a fill-me-in-later supercall dummy,
     *  which encodes the fact that supercall argss are unknown during parsing and need to be transplanted
     *  from one of the parent types. Read more about why the argss are unknown in `tools.nsc.ast.Trees.Template`.
     */
    private def typedPrimaryConstrBody(templ: Template)(actualSuperCall: => Tree): Tree =
        treeInfo.firstConstructor(templ.body) match {
        case ctor @ DefDef(_, _, _, vparamss, _, cbody @ Block(cstats, cunit)) =>
            val (preSuperStats, superCall) = {
              val (stats, rest) = cstats span (x => !treeInfo.isSuperConstrCall(x))
              (stats map (_.duplicate), if (rest.isEmpty) EmptyTree else rest.head.duplicate)
            }
          val superCall1 = (superCall match {
            case global.pendingSuperCall => actualSuperCall
            case EmptyTree => EmptyTree
          }) orElse cunit
          val cbody1 = treeCopy.Block(cbody, preSuperStats, superCall1)
          val clazz = context.owner
            assert(clazz != NoSymbol, templ)
          // SI-9086 The position of this symbol is material: implicit search will avoid triggering
          //         cyclic errors in an implicit search in argument to the super constructor call on
          //         account of the "ignore symbols without complete info that succeed the implicit search"
          //         in this source file. See `ImplicitSearch#isValid` and `ImplicitInfo#isCyclicOrErroneous`.
          val dummy = context.outer.owner.newLocalDummy(context.owner.pos)
          val cscope = context.outer.makeNewScope(ctor, dummy)
          if (dummy.isTopLevel) currentRun.symSource(dummy) = currentUnit.source.file
          val cbody2 = { // called both during completion AND typing.
            val typer1 = newTyper(cscope)
            // XXX: see about using the class's symbol....
            clazz.unsafeTypeParams foreach (sym => typer1.context.scope.enter(sym))
            typer1.namer.enterValueParams(vparamss map (_.map(_.duplicate)))
            typer1.typed(cbody1)
            }

            val preSuperVals = treeInfo.preSuperFields(templ.body)
            if (preSuperVals.isEmpty && preSuperStats.nonEmpty)
            devWarning("Wanted to zip empty presuper val list with " + preSuperStats)
            else
            map2(preSuperStats, preSuperVals)((ldef, gdef) => gdef.tpt setType ldef.symbol.tpe)

          if (superCall1 == cunit) EmptyTree
          else cbody2 match {
            case Block(_, expr) => expr
            case tree => tree
          }
          case _ =>
          EmptyTree
        }

    /** Makes sure that the first type tree in the list of parent types is always a class.
     *  If the first parent is a trait, prepend its supertype to the list until it's a class.
     */
    private def normalizeFirstParent(parents: List[Tree]): List[Tree] = {
      @annotation.tailrec
      def explode0(parents: List[Tree]): List[Tree] = {
        val supertpt :: rest = parents // parents is always non-empty here - it only grows
        if (supertpt.tpe.typeSymbol == AnyClass) {
          supertpt setType AnyRefTpe
          parents
        } else if (treeInfo isTraitRef supertpt) {
          val supertpt1  = typedType(supertpt)
          def supersuper = TypeTree(supertpt1.tpe.firstParent) setPos supertpt.pos.focus
          if (supertpt1.isErrorTyped) rest
          else explode0(supersuper :: supertpt1 :: rest)
        } else parents
      }

      def explode(parents: List[Tree]) =
        if (treeInfo isTraitRef parents.head) explode0(parents)
        else parents

      if (parents.isEmpty) Nil else explode(parents)
    }

    /** Certain parents are added in the parser before it is known whether
     *  that class also declared them as parents. For instance, this is an
     *  error unless we take corrective action here:
     *
     *    case class Foo() extends Serializable
     *
     *  So we strip the duplicates before typer.
     */
    private def fixDuplicateSyntheticParents(parents: List[Tree]): List[Tree] = parents match {
      case Nil      => Nil
      case x :: xs  =>
        val sym = x.symbol
        x :: fixDuplicateSyntheticParents(
          if (isPossibleSyntheticParent(sym)) xs filterNot (_.symbol == sym)
          else xs
        )
    }

    def typedParentTypes(templ: Template): List[Tree] = templ.parents match {
      case Nil => List(atPos(templ.pos)(TypeTree(AnyRefTpe)))
      case first :: rest =>
        try {
          val supertpts = fixDuplicateSyntheticParents(normalizeFirstParent(
            typedParentType(first, templ, inMixinPosition = false) +:
            (rest map (typedParentType(_, templ, inMixinPosition = true)))))

          // if that is required to infer the targs of a super call
          // typedParentType calls typedPrimaryConstrBody to do the inferring typecheck
          // as a side effect, that typecheck also assigns types to the fields underlying early vals
          // however if inference is not required, the typecheck doesn't happen
          // and therefore early fields have their type trees not assigned
          // here we detect this situation and take preventive measures
          if (treeInfo.hasUntypedPreSuperFields(templ.body))
            typedPrimaryConstrBody(templ)(EmptyTree)

          supertpts mapConserve (tpt => checkNoEscaping.privates(context.owner, tpt))
        }
        catch {
          case ex: TypeError if !global.propagateCyclicReferences =>
            // fallback in case of cyclic errors
            // @H none of the tests enter here but I couldn't rule it out
            // upd. @E when a definition inherits itself, we end up here
            // because `typedParentType` triggers `initialize` for parent types symbols
            log("Type error calculating parents in template " + templ)
            log("Error: " + ex)
            ParentTypesError(templ, ex)
            List(TypeTree(AnyRefTpe))
        }
    }

    /** <p>Check that</p>
     *  <ul>
     *    <li>all parents are class types,</li>
     *    <li>first parent class is not a mixin; following classes are mixins,</li>
     *    <li>final classes are not inherited,</li>
     *    <li>
     *      sealed classes are only inherited by classes which are
     *      nested within definition of base class, or that occur within same
     *      statement sequence,
     *    </li>
     *    <li>self-type of current class is a subtype of self-type of each parent class.</li>
     *    <li>no two parents define same symbol.</li>
     *  </ul>
     */
    def validateParentClasses(parents: List[Tree], selfType: Type) {
      val pending = ListBuffer[AbsTypeError]()
      def validateDynamicParent(parent: Symbol, parentPos: Position) =
        if (parent == DynamicClass) checkFeature(parentPos, DynamicsFeature)

      def validateParentClass(parent: Tree, superclazz: Symbol) =
        if (!parent.isErrorTyped) {
          val psym = parent.tpe.typeSymbol.initialize

          checkStablePrefixClassType(parent)

          if (psym != superclazz) {
            if (psym.isTrait) {
              val ps = psym.info.parents
              if (!ps.isEmpty && !superclazz.isSubClass(ps.head.typeSymbol))
                pending += ParentSuperSubclassError(parent, superclazz, ps.head.typeSymbol, psym)
            } else {
              pending += ParentNotATraitMixinError(parent, psym)
            }
          }

          if (psym.isFinal)
            pending += ParentFinalInheritanceError(parent, psym)

          val sameSourceFile = context.unit.source.file == psym.sourceFile

          if (!isPastTyper && psym.hasDeprecatedInheritanceAnnotation &&
            !sameSourceFile && !context.owner.ownerChain.exists(x => x.isDeprecated || x.hasBridgeAnnotation)) {
            val version = psym.deprecatedInheritanceVersion.getOrElse("")
            val since   = if (version.isEmpty) version else s" (since $version)"
            val message = psym.deprecatedInheritanceMessage.map(msg => s": $msg").getOrElse("")
            val report  = s"inheritance from ${psym.fullLocationString} is deprecated$since$message"
            context.deprecationWarning(parent.pos, psym, report, version)
          }

          val parentTypeOfThis = parent.tpe.dealias.typeOfThis

          if (!(selfType <:< parentTypeOfThis) &&
              !phase.erasedTypes &&
              !context.owner.isSynthetic &&   // don't check synthetic concrete classes for virtuals (part of DEVIRTUALIZE)
              !selfType.isErroneous &&
              !parent.tpe.isErroneous)
          {
            pending += ParentSelfTypeConformanceError(parent, selfType)
            if (settings.explaintypes) explainTypes(selfType, parentTypeOfThis)
          }

          if (parents exists (p => p != parent && p.tpe.typeSymbol == psym && !psym.isError))
            pending += ParentInheritedTwiceError(parent, psym)

          validateDynamicParent(psym, parent.pos)
        }

      if (!parents.isEmpty && parents.forall(!_.isErrorTyped)) {
        val superclazz = parents.head.tpe.typeSymbol
        for (p <- parents) validateParentClass(p, superclazz)
      }

      pending.foreach(ErrorUtils.issueTypeError)
    }

    def checkFinitary(classinfo: ClassInfoType) {
      val clazz = classinfo.typeSymbol

      for (tparam <- clazz.typeParams) {
        if (classinfo.expansiveRefs(tparam) contains tparam) {
          val newinfo = ClassInfoType(
            classinfo.parents map (_.instantiateTypeParams(List(tparam), List(AnyRefTpe))),
            classinfo.decls,
            clazz)
          updatePolyClassInfo(clazz, newinfo)
          FinitaryError(tparam)
        }
      }
    }

    private def updatePolyClassInfo(clazz: Symbol, newinfo: ClassInfoType): clazz.type = {
      clazz.setInfo {
        clazz.info match {
          case PolyType(tparams, _) => PolyType(tparams, newinfo)
          case _ => newinfo
        }
      }
    }

    def typedClassDef(cdef: ClassDef): Tree = {
      val clazz = cdef.symbol
      val typedMods = typedModifiers(cdef.mods)
      assert(clazz != NoSymbol, cdef)
      reenterTypeParams(cdef.tparams)
      val tparams1 = cdef.tparams mapConserve (typedTypeDef)
      val impl1 =
      // could looking at clazz.typeOfThis before typing the template cause spurious illegal cycle errors?
      // OTOH, always typing silently and rethrowing if we're not going to reify causes other problems
        if (settings.Yvirtualize && clazz.isAnonymousClass && willReifyNew(clazz.typeOfThis))
          newTyper(context.make(cdef.impl, clazz, newScope)).silent(_.typedTemplate(cdef.impl, typedParentTypes(cdef.impl)), false) match {
            case SilentResultValue(t: Template)   => t
            case _ => null // TODO: ensure clazz isn't used anywhere but in typedReifiedNew
          } else
          newTyper(context.make(cdef.impl, clazz, newScope)).typedTemplate(cdef.impl, typedParentTypes(cdef.impl))

      if (settings.Yvirtualize && impl1 == null) return EmptyTree
      val impl2 = finishMethodSynthesis(impl1, clazz, context)
      if (clazz.isTrait && clazz.info.parents.nonEmpty && clazz.info.firstParent.typeSymbol == AnyClass)
        checkEphemeral(clazz, impl2.body)

      if ((clazz isNonBottomSubClass ClassfileAnnotationClass) && (clazz != ClassfileAnnotationClass)) {
        if (!clazz.owner.isPackageClass)
          context.error(clazz.pos, "inner classes cannot be classfile annotations")
        // Ignore @SerialVersionUID, because it is special-cased and handled completely differently.
        // It only extends ClassfileAnnotationClass instead of StaticAnnotation to get the enforcement
        // of constant argument values "for free". Related to SI-7041.
        else if (clazz != SerialVersionUIDAttr) restrictionWarning(cdef.pos, unit,
          """|subclassing Classfile does not
             |make your annotation visible at runtime.  If that is what
             |you want, you must write the annotation class in Java.""".stripMargin)
      }

      warnTypeParameterShadow(tparams1, clazz)

      if (!isPastTyper) {
        for (ann <- clazz.getAnnotation(DeprecatedAttr)) {
          val m = companionSymbolOf(clazz, context)
          if (m != NoSymbol)
            m.moduleClass.addAnnotation(AnnotationInfo(ann.atp, ann.args, List()))
        }
      }
      treeCopy.ClassDef(cdef, typedMods, cdef.name, tparams1, impl2)
        .setType(NoType)
    }

    def typedModuleDef(mdef: ModuleDef): Tree = {
      // initialize all constructors of the linked class: the type completer (Namer.methodSig)
      // might add default getters to this object. example: "object T; class T(x: Int = 1)"
      val linkedClass = companionSymbolOf(mdef.symbol, context)
      if (linkedClass != NoSymbol)
        linkedClass.info.decl(nme.CONSTRUCTOR).alternatives foreach (_.initialize)

      val clazz     = mdef.symbol.moduleClass
      val typedMods = typedModifiers(mdef.mods)
      assert(clazz != NoSymbol, mdef)
      val noSerializable = (
           (linkedClass eq NoSymbol)
        || linkedClass.isErroneous
        || !linkedClass.isSerializable
        || clazz.isSerializable
      )
      val impl1 = newTyper(context.make(mdef.impl, clazz, newScope)).typedTemplate(mdef.impl, {
        typedParentTypes(mdef.impl) ++ (
          if (noSerializable) Nil
          else {
            clazz.makeSerializable()
            List(TypeTree(SerializableTpe) setPos clazz.pos.focus)
          }
        )
      })

      val impl2  = finishMethodSynthesis(impl1, clazz, context)

      if (settings.isScala211  && mdef.symbol == PredefModule)
        ensurePredefParentsAreInSameSourceFile(impl2)

      treeCopy.ModuleDef(mdef, typedMods, mdef.name, impl2) setType NoType
    }

    private def ensurePredefParentsAreInSameSourceFile(template: Template) = {
      val parentSyms = template.parents map (_.symbol) filterNot (_ == AnyRefClass)
      if (parentSyms exists (_.associatedFile != PredefModule.associatedFile))
        context.error(template.pos, s"All parents of Predef must be defined in ${PredefModule.associatedFile}.")
    }
    /** In order to override this in the TreeCheckers Typer so synthetics aren't re-added
     *  all the time, it is exposed here the module/class typing methods go through it.
     *  ...but it turns out it's also the ideal spot for namer/typer coordination for
     *  the tricky method synthesis scenarios, so we'll make it that.
     */
    protected def finishMethodSynthesis(templ: Template, clazz: Symbol, context: Context): Template = {
      addSyntheticMethods(templ, clazz, context)
    }
    /** For flatMapping a list of trees when you want the DocDefs and Annotated
     *  to be transparent.
     */
    def rewrappingWrapperTrees(f: Tree => List[Tree]): Tree => List[Tree] = {
      case dd @ DocDef(comment, defn) => f(defn) map (stat => DocDef(comment, stat) setPos dd.pos)
      case Annotated(annot, defn)     => f(defn) map (stat => Annotated(annot, stat))
      case tree                       => f(tree)
    }

    protected def enterSyms(txt: Context, trees: List[Tree]) = {
      var txt0 = txt
      for (tree <- trees) txt0 = enterSym(txt0, tree)
    }

    protected def enterSym(txt: Context, tree: Tree): Context =
      if (txt eq context) namer enterSym tree
      else newNamer(txt) enterSym tree

    /** <!-- 2 --> Check that inner classes do not inherit from Annotation
     */
    def typedTemplate(templ0: Template, parents1: List[Tree]): Template = {
      val templ = templ0
      // please FIXME: uncommenting this line breaks everything
      // val templ = treeCopy.Template(templ0, templ0.body, templ0.self, templ0.parents)
      val clazz = context.owner

      val parentTypes = parents1.map(_.tpe)

      // The parents may have been normalized by typedParentTypes.
      // We must update the info as well, or we won't find the super constructor for our now-first parent class
      // Consider `class C ; trait T extends C ; trait U extends T`
      // `U`'s info will start with parent `T`, but `typedParentTypes` will return `List(C, T)` (`== parents1`)
      // now, the super call in the primary ctor will fail to find `C`'s ctor, since it bases its search on
      // `U`'s info, not the trees.
      //
      // For correctness and performance, we restrict this rewrite to anonymous classes,
      // as others have their parents in order already (it seems!), and we certainly
      // don't want to accidentally rewire superclasses for e.g. the primitive value classes.
      //
      // TODO: Find an example of a named class needing this rewrite, I tried but couldn't find one.
      if (clazz.isAnonymousClass && clazz.info.parents != parentTypes) {
//        println(s"updating parents of $clazz from ${clazz.info.parents} to $parentTypes")
        updatePolyClassInfo(clazz, ClassInfoType(parentTypes, clazz.info.decls, clazz))
      }

      clazz.annotations.map(_.completeInfo())
      if (templ.symbol == NoSymbol)
        templ setSymbol clazz.newLocalDummy(templ.pos)
      val self1 = (templ.self: @unchecked) match {
        case vd @ ValDef(_, _, tpt, EmptyTree) =>
          val tpt1 = checkNoEscaping.privates(
            clazz.thisSym,
            treeCopy.TypeTree(tpt).setOriginal(tpt) setType vd.symbol.tpe
          )
          copyValDef(vd)(tpt = tpt1, rhs = EmptyTree) setType NoType
      }
      // was:
      //          val tpt1 = checkNoEscaping.privates(clazz.thisSym, typedType(tpt))
      //          treeCopy.ValDef(vd, mods, name, tpt1, EmptyTree) setType NoType
      // but this leads to cycles for existential self types ==> #2545
      if (self1.name != nme.WILDCARD)
        context.scope enter self1.symbol

      val selfType = (
        if (clazz.isAnonymousClass && !phase.erasedTypes)
          intersectionType(clazz.info.parents, clazz.owner)
        else
          clazz.typeOfThis
      )
      // the following is necessary for templates generated later
      assert(clazz.info.decls != EmptyScope, clazz)
      val body1 = pluginsEnterStats(this, templ.body)
      enterSyms(context.outer.make(templ, clazz, clazz.info.decls), body1)
      if (!templ.isErrorTyped) // if `parentTypes` has invalidated the template, don't validate it anymore
      validateParentClasses(parents1, selfType)
      if (clazz.isCase)
        validateNoCaseAncestor(clazz)
      if (clazz.isTrait && hasSuperArgs(parents1.head))
        ConstrArgsInParentOfTraitError(parents1.head, clazz)

      if ((clazz isSubClass ClassfileAnnotationClass) && !clazz.isTopLevel)
        context.error(clazz.pos, "inner classes cannot be classfile annotations")

      if (!phase.erasedTypes && !clazz.info.resultType.isError) // @S: prevent crash for duplicated type members
        checkFinitary(clazz.info.resultType.asInstanceOf[ClassInfoType])

      val bodyWithPrimaryCtor = {
        val primaryCtor = treeInfo.firstConstructor(body1)
        val primaryCtor1 = primaryCtor match {
          case DefDef(_, _, _, _, _, Block(earlyVals :+ global.pendingSuperCall, unit)) =>
            val argss = superArgs(parents1.head) getOrElse Nil
            val pos = wrappingPos(parents1.head.pos, primaryCtor :: argss.flatten).makeTransparent
            val superCall = atPos(pos)(PrimarySuperCall(argss))
            deriveDefDef(primaryCtor)(block => Block(earlyVals :+ superCall, unit) setPos pos) setPos pos
          case _ => primaryCtor
        }
        body1 mapConserve { case `primaryCtor` => primaryCtor1; case stat => stat }
      }

      val body3 = typedStats(bodyWithPrimaryCtor, templ.symbol)

      if (clazz.info.firstParent.typeSymbol == AnyValClass)
        validateDerivedValueClass(clazz, body3)

      if (clazz.isTrait) {
        for (decl <- clazz.info.decls if decl.isTerm && decl.isEarlyInitialized) {
          context.warning(decl.pos, "Implementation restriction: early definitions in traits are not initialized before the super class is initialized.")
        }
      }

      treeCopy.Template(templ, parents1, self1, body3) setType clazz.tpe_*
    }

    /** Remove definition annotations from modifiers (they have been saved
     *  into the symbol's `annotations` in the type completer / namer)
     *
     *  However reification does need annotation definitions to proceed.
     *  Unfortunately, AnnotationInfo doesn't provide enough info to reify it in general case.
     *  The biggest problem is with the "atp: Type" field, which cannot be reified in some situations
     *  that involve locally defined annotations. See more about that in Reifiers.scala.
     *
     *  That's why the original tree gets saved into `original` field of AnnotationInfo (happens elsewhere).
     *  The field doesn't get pickled/unpickled and exists only during a single compilation run.
     *  This simultaneously allows us to reify annotations and to preserve backward compatibility.
     */
    def typedModifiers(mods: Modifiers): Modifiers =
      mods.copy(annotations = Nil) setPositions mods.positions

    def typedValDef(vdef: ValDef): ValDef = {
      val sym = vdef.symbol
      val valDefTyper = {
        val maybeConstrCtx =
          if ((sym.isParameter || sym.isEarlyInitialized) && sym.owner.isConstructor) context.makeConstructorContext
          else context
        newTyper(maybeConstrCtx.makeNewScope(vdef, sym))
      }
      valDefTyper.typedValDefImpl(vdef)
    }

    // use typedValDef instead. this version is called after creating a new context for the ValDef
    private def typedValDefImpl(vdef: ValDef) = {
      val sym = vdef.symbol.initialize
      val typedMods = if (nme.isLocalName(sym.name) && sym.isPrivateThis && !vdef.mods.isPrivateLocal) {
        // SI-10009 This tree has been given a field symbol by `enterGetterSetter`, patch up the
        // modifiers accordingly so that we can survive resetAttrs and retypechecking.
        // Similarly, we use `sym.name` rather than `vdef.name` below to use the local name.
        typedModifiers(vdef.mods.copy(flags = sym.flags, privateWithin = tpnme.EMPTY))
      } else typedModifiers(vdef.mods)

      sym.annotations.map(_.completeInfo())
      val tpt1 = checkNoEscaping.privates(sym, typedType(vdef.tpt))
      checkNonCyclic(vdef, tpt1)

      // allow trait accessors: it's the only vehicle we have to hang on to annotations that must be passed down to
      // the field that's mixed into a subclass
      if (sym.hasAnnotation(definitions.VolatileAttr) && !((sym hasFlag MUTABLE | LAZY) || (sym hasFlag ACCESSOR) && sym.owner.isTrait))
        VolatileValueError(vdef)

      val rhs1 =
        if (vdef.rhs.isEmpty) {
          if (sym.isVariable && sym.owner.isTerm && !sym.isLazy && !isPastTyper)
            LocalVarUninitializedError(vdef)
          vdef.rhs
        } else {
          val tpt2 = if (sym.hasDefault) {
            // When typechecking default parameter, replace all type parameters in the expected type by Wildcard.
            // This allows defining "def foo[T](a: T = 1)"
            val tparams = sym.owner.skipConstructor.info.typeParams
            val subst = new SubstTypeMap(tparams, tparams map (_ => WildcardType)) {
              override def matches(sym: Symbol, sym1: Symbol) =
                if (sym.isSkolem) matches(sym.deSkolemize, sym1)
                else if (sym1.isSkolem) matches(sym, sym1.deSkolemize)
                else super.matches(sym, sym1)
            }
            // allow defaults on by-name parameters
            if (sym hasFlag BYNAMEPARAM)
              if (tpt1.tpe.typeArgs.isEmpty) WildcardType // during erasure tpt1 is Function0
              else subst(tpt1.tpe.typeArgs(0))
            else subst(tpt1.tpe)
          } else tpt1.tpe
          transformedOrTyped(vdef.rhs, EXPRmode | BYVALmode, tpt2)
        }
      treeCopy.ValDef(vdef, typedMods, sym.name, tpt1, checkDead(rhs1)) setType NoType
    }

    /** Enter all aliases of local parameter accessors.
     */
    def computeParamAliases(clazz: Symbol, vparamss: List[List[ValDef]], rhs: Tree) {
      debuglog(s"computing param aliases for $clazz:${clazz.primaryConstructor.tpe}:$rhs")
      val pending = ListBuffer[AbsTypeError]()

      // !!! This method is redundant with other, less buggy ones.
      def decompose(call: Tree): (Tree, List[Tree]) = call match {
        case _ if call.isErrorTyped => // e.g. SI-7636
          (call, Nil)
        case Apply(fn, args) =>
          // an object cannot be allowed to pass a reference to itself to a superconstructor
          // because of initialization issues; SI-473, SI-3913, SI-6928.
          foreachSubTreeBoundTo(args, clazz) { tree =>
            if (tree.symbol.isModule)
              pending += SuperConstrReferenceError(tree)
            tree match {
              case This(qual) =>
                pending += SuperConstrArgsThisReferenceError(tree)
              case _ => ()
            }
          }
          val (superConstr, preArgs) = decompose(fn)
          val params = fn.tpe.params
          // appending a dummy tree to represent Nil for an empty varargs (is this really necessary?)
          val applyArgs = if (args.length < params.length) args :+ EmptyTree else args take params.length

          assert(sameLength(applyArgs, params) || call.isErrorTyped,
            s"arity mismatch but call is not error typed: $clazz (params=$params, args=$applyArgs)")

          (superConstr, preArgs ::: applyArgs)
        case Block(_ :+ superCall, _) =>
          decompose(superCall)
        case _ =>
          (call, Nil)
      }

      // associate superclass paramaccessors with their aliases
      val (superConstr, superArgs) = decompose(rhs)
      if (superConstr.symbol.isPrimaryConstructor) {
        val superClazz = superConstr.symbol.owner
        if (!superClazz.isJavaDefined) {
          val superParamAccessors = superClazz.constrParamAccessors
          if (sameLength(superParamAccessors, superArgs)) {
            for ((superAcc, superArg@Ident(name)) <- superParamAccessors zip superArgs) {
              if (mexists(vparamss)(_.symbol == superArg.symbol)) {
                val alias = (
                  superAcc.initialize.alias
                  orElse (superAcc getterIn superAcc.owner)
                  filter (alias => superClazz.info.nonPrivateMember(alias.name) == alias)
                  )
                if (alias.exists && !alias.accessed.isVariable && !isRepeatedParamType(alias.accessed.info)) {
                  val ownAcc = clazz.info decl name suchThat (_.isParamAccessor) match {
                    case acc if !acc.isDeferred && acc.hasAccessorFlag => acc.accessed
                    case acc => acc
                  }
                  ownAcc match {
                    case acc: TermSymbol if !acc.isVariable && !isByNameParamType(acc.info) =>
                      debuglog(s"$acc has alias ${alias.fullLocationString}")
                      acc setAlias alias
                    case _ =>
                  }
                }
              }
            }
          }
        }
      }

      pending.foreach(ErrorUtils.issueTypeError)
    }

    // Check for SI-4842.
    private def checkSelfConstructorArgs(ddef: DefDef, clazz: Symbol) {
      val pending = ListBuffer[AbsTypeError]()
      ddef.rhs match {
        case Block(stats, expr) =>
          val selfConstructorCall = stats.headOption.getOrElse(expr)
          foreachSubTreeBoundTo(List(selfConstructorCall), clazz) {
            case tree @ This(qual) =>
              pending += SelfConstrArgsThisReferenceError(tree)
            case _ => ()
          }
        case _ =>
      }
      pending.foreach(ErrorUtils.issueTypeError)
    }

    /**
     * Run the provided function for each sub tree of `trees` that
     * are bound to a symbol with `clazz` as a base class.
     *
     * @param f This function can assume that `tree.symbol` is non null
     */
    private def foreachSubTreeBoundTo[A](trees: List[Tree], clazz: Symbol)(f: Tree => Unit): Unit =
      for {
        tree <- trees
        subTree <- tree
      } {
        val sym = subTree.symbol
        if (sym != null && sym.info.baseClasses.contains(clazz))
          f(subTree)
      }

      /** Check if a structurally defined method violates implementation restrictions.
     *  A method cannot be called if it is a non-private member of a refinement type
     *  and if its parameter's types are any of:
     *    - the self-type of the refinement
     *    - a type member of the refinement
     *    - an abstract type declared outside of the refinement.
     *    - an instance of a value class
     *  Furthermore, the result type may not be a value class either
     */
    def checkMethodStructuralCompatible(ddef: DefDef): Unit = {
      val meth = ddef.symbol
      def parentString = meth.owner.parentSymbols filterNot (_ == ObjectClass) match {
        case Nil => ""
        case xs  => xs.map(_.nameString).mkString(" (of ", " with ", ")")
      }
      def fail(pos: Position, msg: String): Boolean = {
        context.error(pos, msg)
        false
      }
      /* Have to examine all parameters in all lists.
       */
      def paramssTypes(tp: Type): List[List[Type]] = tp match {
        case mt @ MethodType(_, restpe) => mt.paramTypes :: paramssTypes(restpe)
        case PolyType(_, restpe)        => paramssTypes(restpe)
        case _                          => Nil
      }
      def resultType = meth.tpe_*.finalResultType
      def nthParamPos(n1: Int, n2: Int) =
        try ddef.vparamss(n1)(n2).pos catch { case _: IndexOutOfBoundsException => meth.pos }

      def failStruct(pos: Position, what: String, where: String = "Parameter type") =
        fail(pos, s"$where in structural refinement may not refer to $what")

      foreachWithIndex(paramssTypes(meth.tpe)) { (paramList, listIdx) =>
        foreachWithIndex(paramList) { (paramType, paramIdx) =>
          val sym = paramType.typeSymbol
          def paramPos = nthParamPos(listIdx, paramIdx)

          /* Not enough to look for abstract types; have to recursively check the bounds
           * of each abstract type for more abstract types. Almost certainly there are other
           * exploitable type soundness bugs which can be seen by bounding a type parameter
           * by an abstract type which itself is bounded by an abstract type.
           */
          def checkAbstract(tp0: Type, what: String): Boolean = {
            def check(sym: Symbol): Boolean = !sym.isAbstractType || {
              log(s"""checking $tp0 in refinement$parentString at ${meth.owner.owner.fullLocationString}""")
              (    (!sym.hasTransOwner(meth.owner) && failStruct(paramPos, "an abstract type defined outside that refinement", what))
                || (!sym.hasTransOwner(meth) && failStruct(paramPos, "a type member of that refinement", what))
                || checkAbstract(sym.info.bounds.hi, "Type bound")
              )
            }
            tp0.dealiasWidenChain forall (t => check(t.typeSymbol))
          }
          checkAbstract(paramType, "Parameter type")

          if (sym.isDerivedValueClass)
            failStruct(paramPos, "a user-defined value class")
          if (paramType.isInstanceOf[ThisType] && sym == meth.owner)
            failStruct(paramPos, "the type of that refinement (self type)")
        }
      }
      if (resultType.typeSymbol.isDerivedValueClass)
        failStruct(ddef.tpt.pos, "a user-defined value class", where = "Result type")
    }

    def typedDefDef(ddef: DefDef): DefDef = {
      // an accessor's type completer may mutate a type inside `ddef` (`== context.unit.synthetics(ddef.symbol)`)
      // concretely: it sets the setter's parameter type or the getter's return type (when derived from a valdef with empty tpt)
      val meth = ddef.symbol.initialize

      reenterTypeParams(ddef.tparams)
      reenterValueParams(ddef.vparamss)

      // for `val` and `var` parameter, look at `target` meta-annotation
      if (!isPastTyper && meth.isPrimaryConstructor) {
        for (vparams <- ddef.vparamss; vd <- vparams) {
          if (vd.mods.isParamAccessor) {
            vd.symbol setAnnotations (vd.symbol.annotations filter AnnotationInfo.mkFilter(ParamTargetClass, defaultRetention = true))
          }
        }
      }

      val tparams1 = ddef.tparams mapConserve typedTypeDef
      val vparamss1 = ddef.vparamss mapConserve (_ mapConserve typedValDef)

      warnTypeParameterShadow(tparams1, meth)

      meth.annotations.map(_.completeInfo())

      for (vparams1 <- vparamss1; vparam1 <- vparams1 dropRight 1)
        if (isRepeatedParamType(vparam1.symbol.tpe))
          StarParamNotLastError(vparam1)

      val tpt1 = checkNoEscaping.privates(meth, typedType(ddef.tpt))
      checkNonCyclic(ddef, tpt1)
      ddef.tpt.setType(tpt1.tpe)
      val typedMods = typedModifiers(ddef.mods)
      var rhs1 =
        if (ddef.name == nme.CONSTRUCTOR && !ddef.symbol.hasStaticFlag) { // need this to make it possible to generate static ctors
          if (!meth.isPrimaryConstructor &&
              (!meth.owner.isClass ||
               meth.owner.isModuleClass ||
               meth.owner.isAnonOrRefinementClass))
            InvalidConstructorDefError(ddef)
          typed(ddef.rhs)
        } else if (meth.isMacro) {
          // typechecking macro bodies is sort of unconventional
          // that's why we employ our custom typing scheme orchestrated outside of the typer
          transformedOr(ddef.rhs, typedMacroBody(this, ddef))
        } else {
          transformedOrTyped(ddef.rhs, EXPRmode, tpt1.tpe)
        }

      if (meth.isClassConstructor && !isPastTyper && !meth.owner.isSubClass(AnyValClass) && !meth.isJava) {
        // There are no supercalls for AnyVal or constructors from Java sources, which
        // would blow up in computeParamAliases; there's nothing to be computed for them
        // anyway.
        if (meth.isPrimaryConstructor)
          computeParamAliases(meth.owner, vparamss1, rhs1)
        else
          checkSelfConstructorArgs(ddef, meth.owner)
      }

      if (tpt1.tpe.typeSymbol != NothingClass && !context.returnsSeen && rhs1.tpe.typeSymbol != NothingClass)
        rhs1 = checkDead(rhs1)

      if (!isPastTyper && meth.owner.isClass &&
          meth.paramss.exists(ps => ps.exists(_.hasDefault) && isRepeatedParamType(ps.last.tpe)))
        StarWithDefaultError(meth)

      if (!isPastTyper) {
        val allParams = meth.paramss.flatten
        for (p <- allParams) {
          for (n <- p.deprecatedParamName) {
            if (allParams.exists(p1 => p != p1 && (p1.name == n || p1.deprecatedParamName.exists(_ == n))))
              DeprecatedParamNameError(p, n)
          }
        }
        if (meth.isStructuralRefinementMember)
          checkMethodStructuralCompatible(ddef)

        if (meth.isImplicit && !meth.isSynthetic) meth.info.paramss match {
          case List(param) :: _ if !param.isImplicit =>
            checkFeature(ddef.pos, ImplicitConversionsFeature, meth.toString)
          case _ =>
        }
      }

      treeCopy.DefDef(ddef, typedMods, ddef.name, tparams1, vparamss1, tpt1, rhs1) setType NoType
    }

    def typedTypeDef(tdef: TypeDef): TypeDef =
      typerWithCondLocalContext(context.makeNewScope(tdef, tdef.symbol))(tdef.tparams.nonEmpty) {
        _.typedTypeDefImpl(tdef)
      }

    // use typedTypeDef instead. this version is called after creating a new context for the TypeDef
    private def typedTypeDefImpl(tdef: TypeDef): TypeDef = {
      tdef.symbol.initialize
      reenterTypeParams(tdef.tparams)
      val tparams1 = tdef.tparams mapConserve typedTypeDef
      val typedMods = typedModifiers(tdef.mods)
      tdef.symbol.annotations.map(_.completeInfo())

      warnTypeParameterShadow(tparams1, tdef.symbol)

      // @specialized should not be pickled when compiling with -no-specialize
      if (settings.nospecialization && currentRun.compiles(tdef.symbol)) {
        tdef.symbol.removeAnnotation(definitions.SpecializedClass)
        tdef.symbol.deSkolemize.removeAnnotation(definitions.SpecializedClass)
      }

      val rhs1 = checkNoEscaping.privates(tdef.symbol, typedType(tdef.rhs))
      checkNonCyclic(tdef.symbol)
      if (tdef.symbol.owner.isType)
        rhs1.tpe match {
          case TypeBounds(lo1, hi1) if (!(lo1 <:< hi1)) => LowerBoundError(tdef, lo1, hi1)
          case _                                        => ()
        }

      if (tdef.symbol.isDeferred && tdef.symbol.info.isHigherKinded)
        checkFeature(tdef.pos, HigherKindsFeature)

      treeCopy.TypeDef(tdef, typedMods, tdef.name, tparams1, rhs1) setType NoType
    }

    private def enterLabelDef(stat: Tree) {
      stat match {
        case ldef @ LabelDef(_, _, _) =>
          if (ldef.symbol == NoSymbol)
            ldef.symbol = namer.enterInScope(
              context.owner.newLabel(ldef.name, ldef.pos) setInfo MethodType(List(), UnitTpe))
        case _ =>
      }
    }

    def typedLabelDef(ldef: LabelDef): LabelDef = {
      if (!nme.isLoopHeaderLabel(ldef.symbol.name) || isPastTyper) {
        val restpe = ldef.symbol.tpe.resultType
        val rhs1 = typed(ldef.rhs, restpe)
        ldef.params foreach (param => param setType param.symbol.tpe)
        deriveLabelDef(ldef)(_ => rhs1) setType restpe
      }
      else {
        val initpe = ldef.symbol.tpe.resultType
        val rhs1 = typed(ldef.rhs)
        val restpe = rhs1.tpe
        if (restpe == initpe) { // stable result, no need to check again
          ldef.params foreach (param => param setType param.symbol.tpe)
          treeCopy.LabelDef(ldef, ldef.name, ldef.params, rhs1) setType restpe
        } else {
          context.scope.unlink(ldef.symbol)
          val sym2 = namer.enterInScope(
            context.owner.newLabel(ldef.name, ldef.pos) setInfo MethodType(List(), restpe))
          val LabelDef(_, _, rhs1) = resetAttrs(ldef)
          val rhs2 = typed(brutallyResetAttrs(rhs1), restpe)
          ldef.params foreach (param => param setType param.symbol.tpe)
          deriveLabelDef(ldef)(_ => rhs2) setSymbol sym2 setType restpe
        }
      }
    }

    def typedBlock(block0: Block, mode: Mode, pt: Type): Block = {
      val syntheticPrivates = new ListBuffer[Symbol]
      try {
        namer.enterSyms(block0.stats)
        val block = treeCopy.Block(block0, pluginsEnterStats(this, block0.stats), block0.expr)
        for (stat <- block.stats) enterLabelDef(stat)

        if (phaseId(currentPeriod) <= currentRun.typerPhase.id) {
          // This is very tricky stuff, because we are navigating the Skylla and Charybdis of
          // anonymous classes and what to return from them here. On the one hand, we cannot admit
          // every non-private member of an anonymous class as a part of the structural type of the
          // enclosing block. This runs afoul of the restriction that a structural type may not
          // refer to an enclosing type parameter or abstract types (which in turn is necessitated
          // by what can be done in Java reflection). On the other hand, making every term member
          // private conflicts with private escape checking - see ticket #3174 for an example.
          //
          // The cleanest way forward is if we would find a way to suppress structural type checking
          // for these members and maybe defer type errors to the places where members are called.
          // But that would be a big refactoring and also a big departure from existing code. The
          // probably safest fix for 2.8 is to keep members of an anonymous class that are not
          // mentioned in a parent type private (as before) but to disable escape checking for code
          // that's in the same anonymous class. That's what's done here.
          //
          // We really should go back and think hard whether we find a better way to address the
          // problem of escaping idents on the one hand and well-formed structural types on the
          // other.
          block match {
            case Block(List(classDef @ ClassDef(_, _, _, _)), Apply(Select(New(_), _), _)) =>
              val classDecls = classDef.symbol.info.decls
              val visibleMembers = pt match {
                case WildcardType                           => classDecls.toList
                case BoundedWildcardType(TypeBounds(lo, _)) => lo.members
                case _                                      => pt.members
              }
              def matchesVisibleMember(member: Symbol) = visibleMembers exists { vis =>
                (member.name == vis.name) &&
                (member.tpe <:< vis.tpe.substThis(vis.owner, classDef.symbol))
              }
              // The block is an anonymous class definitions/instantiation pair
              //   -> members that are hidden by the type of the block are made private
              classDecls foreach { toHide =>
                if (toHide.isTerm
                    && toHide.isPossibleInRefinement
                    && toHide.isPublic
                    && !matchesVisibleMember(toHide)) {
                  (toHide
                   resetFlag (PROTECTED | LOCAL)
                   setFlag (PRIVATE | SYNTHETIC_PRIVATE)
                   setPrivateWithin NoSymbol)

                  syntheticPrivates += toHide
                }
              }

            case _ =>
          }
        }
        val stats1 = block.stats
//          if (isPastTyper) block.stats else
//          block.stats.flatMap(stat => stat match {
//            case vd@ValDef(_, _, _, _) if vd.symbol.isLazy =>
//              namer.addDerivedTrees(Typer.this, vd)
//            case _ => stat::Nil
//          })
        var statsTyped = typedStats(stats1, context.owner, warnPure = false)
        var expr1 = typed(block.expr, mode &~ (FUNmode | QUALmode), pt)
        if (settings.Yvirtualize) {
          (stats1, expr1) match {
            case (List(ClassDef(_, _, _, impl)), tree1@Apply(Select(New(tpt), _), Nil)) if tpt.tpe != null && willReifyNew(tpt.tpe) =>
              statsTyped = Nil // drop the anonymous class -- its instantiation has been virtualized anyway (that call is in expr1)
              expr1 = typedReifiedNew(impl, tpt)
            case _ =>
          }
        }
        // sanity check block for unintended expr placement
        if (!isPastTyper) {
          val (count, result0, adapted) =
            expr1 match {
              case Block(expr :: Nil, Literal(Constant(()))) => (1, expr, true)
              case Literal(Constant(()))                     => (0, EmptyTree, false)
              case _                                         => (1, EmptyTree, false)
            }
          def checkPure(t: Tree, supple: Boolean): Unit =
            if (treeInfo.isPureExprForWarningPurposes(t)) {
              val msg = "a pure expression does nothing in statement position"
              val parens = if (statsTyped.length + count > 1) "multiline expressions might require enclosing parentheses" else ""
              val discard = if (adapted) "; a value can be silently discarded when Unit is expected" else ""
              val text =
                if (supple) s"${parens}${discard}"
                else if (!parens.isEmpty) s"${msg}; ${parens}" else msg
              context.warning(t.pos, text)
            }
          statsTyped.foreach(checkPure(_, supple = false))
          if (result0.nonEmpty) checkPure(result0, supple = true)
        }

        treeCopy.Block(block, statsTyped, expr1)
          .setType(if (treeInfo.isExprSafeToInline(block)) expr1.tpe else expr1.tpe.deconst)
      } finally {
        // enable escaping privates checking from the outside and recycle
        // transient flag
        syntheticPrivates foreach (_ resetFlag SYNTHETIC_PRIVATE)
      }
    }

    def typedCase(cdef: CaseDef, pattpe: Type, pt: Type): CaseDef = {
      // verify no _* except in last position
      for (Apply(_, xs) <- cdef.pat ; x <- xs dropRight 1 ; if treeInfo isStar x)
        StarPositionInPatternError(x)

      // withoutAnnotations - see continuations-run/z1673.scala
      // This adjustment is awfully specific to continuations, but AFAICS the
      // whole AnnotationChecker framework is.
      val pat1 = typedPattern(cdef.pat, pattpe.withoutAnnotations)
      // When case classes have more than two parameter lists, the pattern ends
      // up typed as a method.  We only pattern match on the first parameter
      // list, so substitute the final result type of the method, i.e. the type
      // of the case class.
      if (pat1.tpe.paramSectionCount > 0)
        pat1 modifyType (_.finalResultType)

      for (bind @ Bind(name, _) <- cdef.pat) {
        val sym = bind.symbol
        if (name.toTermName != nme.WILDCARD && sym != null) {
          if (sym == NoSymbol) {
            if (context.scope.lookup(name) == NoSymbol)
              namer.enterInScope(context.owner.newErrorSymbol(name))
          } else
            namer.enterIfNotThere(sym)
        }
      }

      val guard1: Tree = if (cdef.guard == EmptyTree) EmptyTree
                         else typed(cdef.guard, BooleanTpe)
      var body1: Tree = typed(cdef.body, pt)

      if (context.enclosingCaseDef.savedTypeBounds.nonEmpty) {
        body1 modifyType context.enclosingCaseDef.restoreTypeBounds
        // insert a cast if something typechecked under the GADT constraints,
        // but not in real life (i.e., now that's we've reset the method's type skolems'
        //   infos back to their pre-GADT-constraint state)
        if (isFullyDefined(pt) && !(body1.tpe <:< pt)) {
          log(s"Adding cast to pattern because ${body1.tpe} does not conform to expected type $pt")
          body1 = typedPos(body1.pos)(gen.mkCast(body1, pt.dealiasWiden))
        }
      }

//    body1 = checkNoEscaping.locals(context.scope, pt, body1)
      treeCopy.CaseDef(cdef, pat1, guard1, body1) setType body1.tpe
    }

    def typedCases(cases: List[CaseDef], pattp: Type, pt: Type): List[CaseDef] =
      cases mapConserve { cdef =>
        newTyper(context.makeNewScope(cdef, context.owner)).typedCase(cdef, pattp, pt)
      }

    def adaptCase(cdef: CaseDef, mode: Mode, tpe: Type): CaseDef = deriveCaseDef(cdef)(adapt(_, mode, tpe))

    def packedTypes(trees: List[Tree]): List[Type] = trees map (c => packedType(c, context.owner).deconst)

    // find the match translator for a given selector. non-null result means we will virtualize
    def matchTranslator(selector: Tree): patmat.MatchTranslator = {
      // TODO: add fallback __match sentinel to predef
      import patmat.{vpmName, PureMatchTranslator, OptimizingMatchTranslator}
      if (!(newPatternMatching && settings.Xexperimental && context.isNameInScope(vpmName._match))) null    // fast path, avoiding the next line if there's no __match to be seen
      else newTyper(context.makeImplicit(reportAmbiguousErrors = false)).silent(_.typed(Ident(vpmName._match), EXPRmode, WildcardType), reportAmbiguousErrors = false) match {
        case SilentResultValue(matchStrategy) => // matchStrategy is our __match object
          new PureMatchTranslator(this.asInstanceOf[patmat.global.analyzer.Typer] /*TODO*/, matchStrategy)
        case _                     => null
      }
    }

    def typedMatch(selector: Tree, cases: List[CaseDef], mode: Mode, pt: Type, tree: Tree = EmptyTree): Match =
      typedMatchWithStrategy(selector, cases, mode, pt, tree)._1
    // takes untyped sub-trees of a match and type checks them
    def typedMatchWithStrategy(selector: Tree, cases: List[CaseDef], mode: Mode, pt: Type, tree: Tree): (Match, patmat.MatchTranslator) = {
      val selector1  = checkDead(typedByValueExpr(selector))
      // check whether we will be virtualizing this match or not
      val matchTrans = matchTranslator(selector)

      val selectorTp =
        if (matchTrans ne null) matchTrans.selectorType(selector1)
        else packCaptured(selector1.tpe.widen).skolemizeExistential(context.owner, selector)

      val casesTyped = typedCases(cases, selectorTp, pt)

      def finish(cases: List[CaseDef], matchType: Type) =
        treeCopy.Match(tree, selector1, cases) setType matchType

      val matchTyped = if (isFullyDefined(pt))
        finish(casesTyped, pt)
      else packedTypes(casesTyped) match {
        case packed if sameWeakLubAsLub(packed) => finish(casesTyped, lub(packed))
        case packed                             =>
          val lub = weakLub(packed)
          finish(casesTyped map (adaptCase(_, mode, lub)), lub)
      }

      (matchTyped, matchTrans)
    }

    // match has been typed -- virtualize it during type checking so the full context is available
    def virtualizedMatch(match_ : Match, mode: Mode, pt: Type) =
      virtualizedMatchWithStrategy((match_, matchTranslator(match_.selector)), mode, pt)
    def virtualizedMatchWithStrategy(matchAndStrategy: (Match, patmat.MatchTranslator), mode: Mode, pt: Type) = {
      val (match_, matchTrans) = matchAndStrategy
      if (matchTrans ne null) // virtualize
        typed(matchTrans.translateMatch(match_), mode, pt)
      else
        match_ // will be translated in phase `patmat`
    }

    /** synthesize and type check a PartialFunction implementation based on the match in `tree`
     *
     *  `param => sel match { cases }` becomes:
     *
     *  new AbstractPartialFunction[$argTp, $matchResTp] {
     *    def applyOrElse[A1 <: $argTp, B1 >: $matchResTp]($param: A1, default: A1 => B1): B1 =
     *       $selector match { $cases }
     *    def isDefinedAt(x: $argTp): Boolean =
     *       $selector match { $casesTrue }
     *  }
     *
     * TODO: it would be nicer to generate the tree specified above at once and type it as a whole,
     * there are two gotchas:
     *    - matchResTp may not be known until we've typed the match (can only use resTp when it's fully defined),
     *       - if we typed the match in isolation first, you'd know its result type, but would have to re-jig the owner structure
     *       - could we use a type variable for matchResTp and backpatch it?
     *    - occurrences of `this` in `cases` or `sel` must resolve to the this of the class originally enclosing the match,
     *      not of the anonymous partial function subclass
     *
     * an alternative TODO: add partial function AST node or equivalent and get rid of this synthesis --> do everything in uncurry (or later)
     * however, note that pattern matching codegen is designed to run *before* uncurry
     */
    def synthesizePartialFunction(paramName: TermName, paramPos: Position, paramSynthetic: Boolean,
                                  tree: Tree, mode: Mode, pt: Type): Tree = {
      assert(pt.typeSymbol == PartialFunctionClass, s"PartialFunction synthesis for match in $tree requires PartialFunction expected type, but got $pt.")
      val targs = pt.dealiasWiden.typeArgs

      // if targs.head isn't fully defined, we can't translate --> error
      targs match {
        case argTp :: _ if isFullyDefined(argTp) => // ok
        case _ => // uh-oh
          MissingParameterTypeAnonMatchError(tree, pt)
          return setError(tree)
      }

      // NOTE: resTp still might not be fully defined
      val argTp :: resTp :: Nil = targs

      // targs must conform to Any for us to synthesize an applyOrElse (fallback to apply otherwise -- typically for @cps annotated targs)
      val targsValidParams = targs forall (_ <:< AnyTpe)

      val anonClass = context.owner newAnonymousFunctionClass tree.pos addAnnotation SerialVersionUIDAnnotation

      import CODE._

      val Match(sel, cases) = tree

      // need to duplicate the cases before typing them to generate the apply method, or the symbols will be all messed up
      val casesTrue = cases map (c => deriveCaseDef(c)(x => atPos(x.pos.focus)(TRUE)).duplicate.asInstanceOf[CaseDef])

      // must generate a new tree every time
      def selector(paramSym: Symbol): Tree = gen.mkUnchecked(
        if (sel != EmptyTree) sel.duplicate
        else atPos(tree.pos.focusStart)(
          // SI-6925: subsume type of the selector to `argTp`
          // we don't want/need the match to see the `A1` type that we must use for variance reasons in the method signature
          //
          // this failed: replace `selector` by `Typed(selector, TypeTree(argTp))` -- as it's an upcast, this should never fail,
          //   `(x: A1): A` doesn't always type check, even though `A1 <: A`, due to singleton types (test/files/pos/t4269.scala)
          // hence the cast, which will be erased in posterasure
          // (the cast originally caused  extremely weird types to show up
          //  in test/scaladoc/run/SI-5933.scala because `variantToSkolem` was missing `tpSym.initialize`)
          gen.mkCastPreservingAnnotations(Ident(paramSym), argTp)
        ))

      def mkParam(methodSym: Symbol, tp: Type = argTp) =
        methodSym.newValueParameter(paramName, paramPos.focus, SYNTHETIC) setInfo tp

      def mkDefaultCase(body: Tree) =
        atPos(tree.pos.makeTransparent) {
          CaseDef(Bind(nme.DEFAULT_CASE, Ident(nme.WILDCARD)), body)
        }

      // `def applyOrElse[A1 <: $argTp, B1 >: $matchResTp](x: A1, default: A1 => B1): B1 =
      //  ${`$selector match { $cases; case default$ => default(x) }`
      def applyOrElseMethodDef = {
        val methodSym = anonClass.newMethod(nme.applyOrElse, tree.pos, FINAL | OVERRIDE)

        // create the parameter that corresponds to the function's parameter
        val A1 = methodSym newTypeParameter (newTypeName("A1")) setInfo TypeBounds.upper(argTp)
        val x = mkParam(methodSym, A1.tpe)

        // applyOrElse's default parameter:
        val B1 = methodSym newTypeParameter (newTypeName("B1")) setInfo TypeBounds.empty
        val default = methodSym newValueParameter (newTermName("default"), tree.pos.focus, SYNTHETIC) setInfo functionType(List(A1.tpe), B1.tpe)

        val paramSyms = List(x, default)
        methodSym setInfo genPolyType(List(A1, B1), MethodType(paramSyms, B1.tpe))

        val methodBodyTyper = newTyper(context.makeNewScope(context.tree, methodSym))
        if (!paramSynthetic) methodBodyTyper.context.scope enter x

        // First, type without the default case; only the cases provided
        // by the user are typed. The LUB of these becomes `B`, the lower
        // bound of `B1`, which in turn is the result type of the default
        // case
        val match0 = methodBodyTyper.typedMatch(selector(x), cases, mode, resTp)
        val matchResTp = match0.tpe

        B1 setInfo TypeBounds.lower(matchResTp) // patch info

        // the default uses applyOrElse's first parameter since the scrut's type has been widened
        val match_ = {
          val cdef = mkDefaultCase(methodBodyTyper.typed1(REF(default) APPLY (REF(x)), mode, B1.tpe).setType(B1.tpe))
          val List(defaultCase) = methodBodyTyper.typedCases(List(cdef), argTp, B1.tpe)
          treeCopy.Match(match0, match0.selector, match0.cases :+ defaultCase)
        }
        match_ setType B1.tpe

        // SI-6187 Do you really want to know? Okay, here's what's going on here.
        //
        //         Well behaved trees satisfy the property:
        //
        //         typed(tree) == typed(resetAttrs(typed(tree))
        //
        //         Trees constructed without low-level symbol manipulation get this for free;
        //         references to local symbols are cleared by `ResetAttrs`, but bind to the
        //         corresponding symbol in the re-typechecked tree. But PartialFunction synthesis
        //         doesn't play by these rules.
        //
        //         During typechecking of method bodies, references to method type parameter from
        //         the declared types of the value parameters should bind to a fresh set of skolems,
        //         which have been entered into scope by `Namer#methodSig`. A comment therein:
        //
        //         "since the skolemized tparams are in scope, the TypeRefs in vparamSymss refer to skolemized tparams"
        //
        //         But, if we retypecheck the reset `applyOrElse`, the TypeTree of the `default`
        //         parameter contains no type. Somehow (where?!) it recovers a type that is _almost_ okay:
        //         `A1 => B1`. But it should really be `A1&0 => B1&0`. In the test, run/t6187.scala, this
        //         difference results in a type error, as `default.apply(x)` types as `B1`, which doesn't
        //         conform to the required `B1&0`
        //
        //         I see three courses of action.
        //
        //         1) synthesize a `asInstanceOf[B1]` below (I tried this first. But... ewwww.)
        //         2) install an 'original' TypeTree that will used after ResetAttrs (the solution below)
        //         3) Figure out how the almost-correct type is recovered on re-typechecking, and
        //            substitute in the skolems.
        //
        //         For 2.11, we'll probably shift this transformation back a phase or two, so macros
        //         won't be affected. But in any case, we should satisfy retypecheckability.
        //
        val originals: Map[Symbol, Tree] = {
          def typedIdent(sym: Symbol) = methodBodyTyper.typedType(Ident(sym), mode)
          val A1Tpt = typedIdent(A1)
          val B1Tpt = typedIdent(B1)
          Map(
            x -> A1Tpt,
            default -> gen.scalaFunctionConstr(List(A1Tpt), B1Tpt)
          )
        }
        def newParam(param: Symbol): ValDef = {
          val vd              = ValDef(param, EmptyTree)
          val tt @ TypeTree() = vd.tpt
          tt setOriginal (originals(param) setPos param.pos.focus)
          vd
        }

        val rhs    = methodBodyTyper.virtualizedMatch(match_, mode, B1.tpe)
        val defdef = newDefDef(methodSym, rhs)(vparamss = mapParamss(methodSym)(newParam), tpt = TypeTree(B1.tpe))

        (defdef, matchResTp)
      }

      // `def isDefinedAt(x: $argTp): Boolean = ${`$selector match { $casesTrue; case default$ => false } }`
      def isDefinedAtMethod = {
        val methodSym = anonClass.newMethod(nme.isDefinedAt, tree.pos.makeTransparent, FINAL)
        val paramSym = mkParam(methodSym)

        val methodBodyTyper = newTyper(context.makeNewScope(context.tree, methodSym)) // should use the DefDef for the context's tree, but it doesn't exist yet (we need the typer we're creating to create it)
        if (!paramSynthetic) methodBodyTyper.context.scope enter paramSym
        methodSym setInfo MethodType(List(paramSym), BooleanTpe)

        val defaultCase = mkDefaultCase(FALSE)
        val match_ = methodBodyTyper.typedMatch(selector(paramSym), casesTrue :+ defaultCase, mode, BooleanTpe)

        DefDef(methodSym, methodBodyTyper.virtualizedMatch(match_, mode, BooleanTpe))
      }

      // only used for @cps annotated partial functions
      // `def apply(x: $argTp): $matchResTp = $selector match { $cases }`
      def applyMethod = {
        val methodSym = anonClass.newMethod(nme.apply, tree.pos, FINAL | OVERRIDE)
        val paramSym = mkParam(methodSym)

        methodSym setInfo MethodType(List(paramSym), AnyTpe)

        val methodBodyTyper = newTyper(context.makeNewScope(context.tree, methodSym))
        if (!paramSynthetic) methodBodyTyper.context.scope enter paramSym

        val match_ = methodBodyTyper.typedMatch(selector(paramSym), cases, mode, resTp)

        val matchResTp = match_.tpe
        methodSym setInfo MethodType(List(paramSym), matchResTp) // patch info

        (DefDef(methodSym, methodBodyTyper.virtualizedMatch(match_, mode, matchResTp)), matchResTp)
      }

      def parents(resTp: Type) = addSerializable(appliedType(AbstractPartialFunctionClass.typeConstructor, List(argTp, resTp)))

      val members = {
        val (applyMeth, matchResTp) = {
          // rig the show so we can get started typing the method body -- later we'll correct the infos...
          // targs were type arguments for PartialFunction, so we know they will work for AbstractPartialFunction as well
          anonClass setInfo ClassInfoType(parents(resTp), newScope, anonClass)

          // somehow @cps annotations upset the typer when looking at applyOrElse's signature, but not apply's
          // TODO: figure out the details (T @cps[U] is not a subtype of Any, but then why does it work for the apply method?)
          if (targsValidParams) applyOrElseMethodDef
          else applyMethod
        }

        // patch info to the class's definitive info
        anonClass setInfo ClassInfoType(parents(matchResTp), newScope, anonClass)
        List(applyMeth, isDefinedAtMethod)
      }

      members foreach (m => anonClass.info.decls enter m.symbol)

      val typedBlock = typedPos(tree.pos, mode, pt) {
        Block(ClassDef(anonClass, NoMods, ListOfNil, members, tree.pos.focus), atPos(tree.pos.focus)(
          Apply(Select(New(Ident(anonClass.name).setSymbol(anonClass)), nme.CONSTRUCTOR), List())
        ))
      }

      if (typedBlock.isErrorTyped) typedBlock
      else // Don't leak implementation details into the type, see SI-6575
        typedPos(tree.pos, mode, pt) {
          Typed(typedBlock, TypeTree(typedBlock.tpe baseType PartialFunctionClass))
        }
    }

    /** Synthesize and type check the implementation of a type with a Single Abstract Method.
      *
      * Based on a type checked Function node `{ (p1: T1, ..., pN: TN) => body } : S`
      * where `S` is the expected type that defines a single abstract method (call it `apply` for the example),
      * that has signature `(p1: T1', ..., pN: TN'): T'`, synthesize the instantiation of the following anonymous class
      *
      * ```
      *   new S {
      *    def apply$body(p1: T1, ..., pN: TN): T = body
      *    def apply(p1: T1', ..., pN: TN'): T' = apply$body(p1,..., pN)
      *   }
      * ```
      *
      * The `apply` method is identified by the argument `sam`; `S` corresponds to the argument `pt`,
      * If `pt` is not fully defined, we derive `samClassTpFullyDefined` by inferring any unknown type parameters.
      *
      * The types T1' ... TN' and T' are derived from the method signature of the sam method,
      * as seen from the fully defined `samClassTpFullyDefined`.
      *
      * The function's body is put in a (static) method in the class definition to enforce scoping.
      * S's members should not be in scope in `body`. (Putting it in the block outside the class runs into implementation problems described below)
      *
      * The restriction on implicit arguments (neither S's constructor, nor sam may take an implicit argument list),
      * is to keep the implementation of type inference (the computation of `samClassTpFullyDefined`) simple.
      *
      * Impl notes:
      *   - `fun` has a FunctionType, but the expected type `pt` is some SAM type -- let's remedy that
      *   - `fun` is fully attributed, so we'll have to wrangle some symbols into shape (owner change, vparam syms)
      *   - after experimentation, it works best to type check function literals fully first and then adapt to a sam type,
      *     as opposed to a sam-specific code paths earlier on in type checking (in typedFunction).
      *     For one, we want to emit the same bytecode regardless of whether the expected
      *     function type is a built-in FunctionN or some SAM type
      *
      */
    def inferSamType(fun: Tree, pt: Type, mode: Mode): SAMFunction = {
      val sam =
        if (fun.isInstanceOf[Function] && !isFunctionType(pt)) {
          // TODO: can we ensure there's always a SAMFunction attachment, instead of looking up the sam again???
          // seems like overloading complicates things?
          val sam = samOf(pt)
          if (samMatchesFunctionBasedOnArity(sam, fun.asInstanceOf[Function].vparams)) sam
          else NoSymbol
        } else NoSymbol

      def fullyDefinedMeetsExpectedFunTp(pt: Type): Boolean = isFullyDefined(pt) && {
        val samMethType = pt memberInfo sam
        fun.tpe <:< functionType(samMethType.paramTypes, samMethType.resultType)
      }

      SAMFunction(
        if (!sam.exists) NoType
        else if (fullyDefinedMeetsExpectedFunTp(pt)) pt
        else try {
          val samClassSym = pt.typeSymbol

          // we're trying to fully define the type arguments for this type constructor
          val samTyCon = samClassSym.typeConstructor

          // the unknowns
          val tparams = samClassSym.typeParams
          // ... as typevars
          val tvars = tparams map freshVar

          val ptVars = appliedType(samTyCon, tvars)

          // carry over info from pt
          ptVars <:< pt

          val samInfoWithTVars = ptVars.memberInfo(sam)

          // use function type subtyping, not method type subtyping (the latter is invariant in argument types)
          fun.tpe <:< functionType(samInfoWithTVars.paramTypes, samInfoWithTVars.finalResultType)

          val variances = tparams map varianceInType(sam.info)

          // solve constraints tracked by tvars
          val targs = solvedTypes(tvars, tparams, variances, upper = false, lubDepth(sam.info :: Nil))

          debuglog(s"sam infer: $pt --> ${appliedType(samTyCon, targs)} by ${fun.tpe} <:< $samInfoWithTVars --> $targs for $tparams")

          val ptFullyDefined = appliedType(samTyCon, targs)
          if (ptFullyDefined <:< pt && fullyDefinedMeetsExpectedFunTp(ptFullyDefined)) {
            debuglog(s"sam fully defined expected type: $ptFullyDefined from $pt for ${fun.tpe}")
            ptFullyDefined
          } else {
            debuglog(s"Could not define type $pt using ${fun.tpe} <:< ${pt memberInfo sam} (for $sam)")
            NoType
          }
        } catch {
          case e@(_: NoInstance | _: TypeError) =>
            debuglog(s"Error during SAM synthesis: could not define type $pt using ${fun.tpe} <:< ${pt memberInfo sam} (for $sam)\n$e")
            NoType
        }, sam)
    }

    /** Type check a function literal.
     *
     * Based on the expected type pt, potentially synthesize an instance of
     *   - PartialFunction,
     *   - a type with a Single Abstract Method (under -Xexperimental for now).
     */
    private def typedFunction(fun: Function, mode: Mode, pt: Type): Tree = {
      val vparams = fun.vparams
      val numVparams = vparams.length
      val FunctionSymbol =
        if (numVparams > definitions.MaxFunctionArity) NoSymbol
        else FunctionClass(numVparams)

      val ptSym = pt.typeSymbol

      /* The Single Abstract Member of pt, unless pt is the built-in function type of the expected arity,
       * as `(a => a): Int => Int` should not (yet) get the sam treatment.
       */
      val sam =
        if (ptSym == NoSymbol || ptSym == FunctionSymbol || ptSym == PartialFunctionClass) NoSymbol
        else samOf(pt)

      /* The SAM case comes first so that this works:
       *   abstract class MyFun extends (Int => Int)
       *   (a => a): MyFun
       *
       * Note that the arity of the sam must correspond to the arity of the function.
       * TODO: handle vararg sams?
       */
      val ptNorm =
        if (samMatchesFunctionBasedOnArity(sam, vparams)) samToFunctionType(pt, sam)
        else pt
      val (argpts, respt) =
        ptNorm baseType FunctionSymbol match {
          case TypeRef(_, FunctionSymbol, args :+ res) => (args, res)
          case _                                       => (vparams map (if (pt == ErrorType) (_ => ErrorType) else (_ => NoType)), WildcardType)
        }

      if (!FunctionSymbol.exists) MaxFunctionArityError(fun)
      else if (argpts.lengthCompare(numVparams) != 0) WrongNumberOfParametersError(fun, argpts)
      else {
        val paramsMissingType = mutable.ArrayBuffer.empty[ValDef] //.sizeHint(numVparams) probably useless, since initial size is 16 and max fun arity is 22
        // first, try to define param types from expected function's arg types if needed
        foreach2(vparams, argpts) { (vparam, argpt) =>
          if (vparam.tpt.isEmpty) {
            if (isFullyDefined(argpt)) vparam.tpt setType argpt
            else paramsMissingType += vparam

            if (!vparam.tpt.pos.isDefined) vparam.tpt setPos vparam.pos.focus
          }
        }

        // If we're typing `(a1: T1, ..., aN: TN) => m(a1,..., aN)`, where some Ti are not fully defined,
        // type `m` directly (undoing eta-expansion of method m) to determine the argument types.
        // This tree is the result from one of:
        //   - manual eta-expansion with named arguments (x => f(x));
        //   - wildcard-style eta expansion (`m(_, _,)`);
        //   - instantiateToMethodType adapting a tree of method type to a function type using etaExpand.
        //
        // Note that method values are a separate thing (`m _`): they have the idiosyncratic shape
        // of `Typed(expr, Function(Nil, EmptyTree))`
        val ptUnrollingEtaExpansion =
          if (paramsMissingType.nonEmpty && pt != ErrorType) fun.body match {
            // we can compare arguments and parameters by name because there cannot be a binder between
            // the function's valdefs and the Apply's arguments
            case Apply(meth, args) if (vparams corresponds args) { case (p, Ident(name)) => p.name == name case _ => false } =>
              // We're looking for a method (as indicated by FUNmode in the silent typed below),
              // so let's make sure our expected type is a MethodType
              val methArgs = NoSymbol.newSyntheticValueParams(argpts map { case NoType => WildcardType case tp => tp })
              silent(_.typed(meth, mode.forFunMode, MethodType(methArgs, respt))) filter (isMonoContext) map { methTyped =>
                // if context.undetparams is not empty, the method was polymorphic,
                // so we need the missing arguments to infer its type. See #871
                val funPt = normalize(methTyped.tpe) baseType FunctionClass(numVparams)
                // println(s"typeUnEtaExpanded $meth : ${methTyped.tpe} --> normalized: $funPt")

                // If we are sure this function type provides all the necesarry info, so that we won't have
                // any undetermined argument types, go ahead an recurse below (`typedFunction(fun, mode, ptUnrollingEtaExpansion)`)
                // and rest assured we won't end up right back here (and keep recursing)
                if (isFunctionType(funPt) && funPt.typeArgs.iterator.take(numVparams).forall(isFullyDefined)) funPt
                else null
              } orElse { _ => null }
            case _ => null
          } else null


        if (ptUnrollingEtaExpansion ne null) typedFunction(fun, mode, ptUnrollingEtaExpansion)
        else {
          // we ran out of things to try, missing parameter types are an irrevocable error
          var issuedMissingParameterTypeError = false
          paramsMissingType.foreach { vparam =>
            vparam.tpt setType ErrorType
            MissingParameterTypeError(fun, vparam, pt, withTupleAddendum = !issuedMissingParameterTypeError)
            issuedMissingParameterTypeError = true
          }

          fun.body match {
            // translate `x => x match { <cases> }` : PartialFunction to
            // `new PartialFunction { def applyOrElse(x, default) = x match { <cases> } def isDefinedAt(x) = ... }`
            case Match(sel, cases) if (sel ne EmptyTree) && (pt.typeSymbol == PartialFunctionClass) =>
              // go to outer context -- must discard the context that was created for the Function since we're discarding the function
              // thus, its symbol, which serves as the current context.owner, is not the right owner
              // you won't know you're using the wrong owner until lambda lift crashes (unless you know better than to use the wrong owner)
              val outerTyper = newTyper(context.outer)
              val p = vparams.head
              if (p.tpt.tpe == null) p.tpt setType outerTyper.typedType(p.tpt).tpe

              outerTyper.synthesizePartialFunction(p.name, p.pos, paramSynthetic = false, fun.body, mode, pt)

            case _ =>
              val vparamSyms = vparams map { vparam =>
                enterSym(context, vparam)
                if (context.retyping) context.scope enter vparam.symbol
                vparam.symbol
              }
              val vparamsTyped = vparams mapConserve typedValDef
              val formals = vparamSyms map (_.tpe)
              val body1 = typed(fun.body, respt)
              val restpe = packedType(body1, fun.symbol).deconst.resultType
              val funtpe = phasedAppliedType(FunctionSymbol, formals :+ restpe)

              treeCopy.Function(fun, vparamsTyped, body1) setType funtpe
          }
        }
      }
    }

    def typedRefinement(templ: Template) {
      val stats = templ.body
      namer.enterSyms(stats)

      // need to delay rest of typedRefinement to avoid cyclic reference errors
      unit.toCheck += { () =>
        val stats1 = typedStats(stats, NoSymbol)
        // this code kicks in only after typer, so `stats` will never be filled in time
        // as a result, most of compound type trees with non-empty stats will fail to reify
        // todo. investigate whether something can be done about this
        val att = templ.attachments.get[CompoundTypeTreeOriginalAttachment].getOrElse(CompoundTypeTreeOriginalAttachment(Nil, Nil))
        templ.removeAttachment[CompoundTypeTreeOriginalAttachment]
        templ updateAttachment att.copy(stats = stats1)
        for (stat <- stats1 if stat.isDef && stat.symbol.isOverridingSymbol)
          stat.symbol setFlag OVERRIDE
      }
    }

    def typedImport(imp : Import) : Import = (transformed remove imp) match {
      case Some(imp1: Import) => imp1
      case _                  => log("unhandled import: "+imp+" in "+unit); imp
    }

    def typedStats(stats: List[Tree], exprOwner: Symbol, warnPure: Boolean = true): List[Tree] = {
      val inBlock = exprOwner == context.owner
      def includesTargetPos(tree: Tree) =
        tree.pos.isRange && context.unit.exists && (tree.pos includes context.unit.targetPos)
      val localTarget = stats exists includesTargetPos
      def typedStat(stat: Tree): Tree = stat match {
        case s if context.owner.isRefinementClass && !treeInfo.isDeclarationOrTypeDef(s) => OnlyDeclarationsError(s)
        case imp @ Import(_, _) =>
          imp.symbol.initialize
          if (!imp.symbol.isError) {
            context = context.make(imp)
            typedImport(imp)
          } else EmptyTree
        // skip typechecking of statements in a sequence where some other statement includes the targetposition
        case s if localTarget && !includesTargetPos(s) => s
        case _ =>
          val localTyper = if (inBlock || (stat.isDef && !stat.isInstanceOf[LabelDef])) this
                           else newTyper(context.make(stat, exprOwner))
          // XXX this creates a spurious dead code warning if an exception is thrown
          // in a constructor, even if it is the only thing in the constructor.
          val result = checkDead(localTyper.typedByValueExpr(stat))

          if (treeInfo.isSelfOrSuperConstrCall(result)) {
            context.inConstructorSuffix = true
            if (treeInfo.isSelfConstrCall(result)) {
              if (result.symbol == exprOwner.enclMethod)
                ConstructorRecursesError(stat)
              else if (result.symbol.pos.pointOrElse(0) >= exprOwner.enclMethod.pos.pointOrElse(0))
                ConstructorsOrderError(stat)
            }
          }
          if (warnPure && !isPastTyper && treeInfo.isPureExprForWarningPurposes(result)) {
            val msg = "a pure expression does nothing in statement position"
            val clause = if (stats.lengthCompare(1) > 0) "; multiline expressions may require enclosing parentheses" else ""
            context.warning(stat.pos, s"${msg}${clause}")
          }
          result
      }

      // TODO: adapt to new trait field encoding, figure out why this exaemption is made
      // 'accessor' and 'accessed' are so similar it becomes very difficult to
      //follow the logic, so I renamed one to something distinct.
      def accesses(looker: Symbol, accessed: Symbol) = accessed.isLocalToThis && (
        (accessed.isParamAccessor)
          || (looker.hasAccessorFlag && !accessed.hasAccessorFlag && accessed.isPrivate)
        )

      def checkNoDoubleDefs: Unit = {
        val scope = if (inBlock) context.scope else context.owner.info.decls
        var e = scope.elems
        while ((e ne null) && e.owner == scope) {
          var e1 = scope.lookupNextEntry(e)
          while ((e1 ne null) && e1.owner == scope) {
            val sym = e.sym
            val sym1 = e1.sym

            /** From the spec (refchecks checks other conditions regarding erasing to the same type and default arguments):
              *
              * A block expression [... its] statement sequence may not contain two definitions or
              * declarations that bind the same name --> `inBlock`
              *
              * It is an error if a template directly defines two matching members.
              *
              * A member definition $M$ _matches_ a member definition $M'$, if $M$ and $M'$ bind the same name,
              * and one of following holds:
              *   1. Neither $M$ nor $M'$ is a method definition.
              *   2. $M$ and $M'$ define both monomorphic methods with equivalent argument types.
              *   3. $M$ defines a parameterless method and $M'$ defines a method with an empty parameter list `()` or _vice versa_.
              *   4. $M$ and $M'$ define both polymorphic methods with equal number of argument types $\overline T$, $\overline T'$
              *      and equal numbers of type parameters $\overline t$, $\overline t'$, say,
              *      and  $\overline T' = [\overline t'/\overline t]\overline T$.
              */
            if (!(accesses(sym, sym1) || accesses(sym1, sym))  // TODO: does this purely defer errors until later?
                && (inBlock || !(sym.isMethod || sym1.isMethod) || (sym.tpe matches sym1.tpe))
                // default getters are defined twice when multiple overloads have defaults.
                // The error for this is deferred until RefChecks.checkDefaultsInOverloaded
                && (!sym.isErroneous && !sym1.isErroneous && !sym.hasDefault &&
                    !sym.hasAnnotation(BridgeClass) && !sym1.hasAnnotation(BridgeClass))) {
              log("Double definition detected:\n  " +
                  ((sym.getClass, sym.info, sym.ownerChain)) + "\n  " +
                  ((sym1.getClass, sym1.info, sym1.ownerChain)))

              DefDefinedTwiceError(sym, sym1)
              scope.unlink(e1) // need to unlink to avoid later problems with lub; see #2779
            }
            e1 = scope.lookupNextEntry(e1)
          }
          e = e.next
        }
      }

      def addSynthetics(stats: List[Tree]): List[Tree] = {
        val scope = if (inBlock) context.scope else context.owner.info.decls
        var newStats = new ListBuffer[Tree]
        var moreToAdd = true
        while (moreToAdd) {
          val initElems = scope.elems
          // SI-5877 The decls of a package include decls of the package object. But we don't want to add
          //         the corresponding synthetics to the package class, only to the package object class.
          // SI-6734 Locality test below is meaningless if we're not even in the correct tree.
          //         For modules that are synthetic case companions, check that case class is defined here.
          def shouldAdd(sym: Symbol): Boolean = {
            def shouldAddAsModule: Boolean =
              sym.moduleClass.attachments.get[ClassForCaseCompanionAttachment] match {
                case Some(att) =>
                  val cdef = att.caseClass
                  stats.exists {
                    case t @ ClassDef(_, _, _, _) => t.symbol == cdef.symbol   // cdef ne t
                    case _ => false
                  }
                case _ => true
              }

            (!sym.isModule || shouldAddAsModule) && (inBlock || !context.isInPackageObject(sym, context.owner))
          }
          for (sym <- scope)
            // OPT: shouldAdd is usually true. Call it here, rather than in the outer loop
            for (tree <- context.unit.synthetics.get(sym) if shouldAdd(sym)) {
              newStats += typedStat(tree) // might add even more synthetics to the scope
              context.unit.synthetics -= sym
            }
          // the type completer of a synthetic might add more synthetics. example: if the
          // factory method of a case class (i.e. the constructor) has a default.
          moreToAdd = scope.elems ne initElems
        }
        if (newStats.isEmpty) stats
        else {
          // put default getters next to the method they belong to,
          // same for companion objects. fixes #2489 and #4036.
          // [Martin] This is pretty ugly. I think we could avoid
          // this code by associating defaults and companion objects
          // with the original tree instead of the new symbol.
          def matches(stat: Tree, synt: Tree) = (stat, synt) match {
            // synt is default arg for stat
            case (DefDef(_, statName, _, _, _, _), DefDef(mods, syntName, _, _, _, _)) =>
              mods.hasDefault && syntName.toString.startsWith(statName.toString)

            // synt is companion module
            case (ClassDef(_, className, _, _), ModuleDef(_, moduleName, _)) =>
              className.toTermName == moduleName

            // synt is implicit def for implicit class (#6278)
            case (ClassDef(cmods, cname, _, _), DefDef(dmods, dname, _, _, _, _)) =>
              cmods.isImplicit && dmods.isImplicit && cname.toTermName == dname

            // ValDef and Accessor
            case (ValDef(_, cname, _, _), DefDef(_, dname, _, _, _, _)) =>
              cname.getterName == dname.getterName

            case _ => false
          }

          def matching(stat: Tree): List[Tree] = {
            val (pos, neg) = newStats.partition(synt => matches(stat, synt))
            newStats = neg
            pos.toList
          }

          (stats foldRight List[Tree]())((stat, res) => {
            stat :: matching(stat) ::: res
          }) ::: newStats.toList
        }
      }

      val stats1 = stats mapConserve typedStat
      if (phase.erasedTypes) stats1
      else {
        // As packages are open, it doesn't make sense to check double definitions here. Furthermore,
        // it is expensive if the package is large. Instead, such double definitions are checked in `Namers.enterInScope`
        if (!context.owner.isPackageClass)
          checkNoDoubleDefs
        addSynthetics(stats1)
      }
    }

    def typedArg(arg: Tree, mode: Mode, newmode: Mode, pt: Type): Tree = {
      val typedMode = mode.onlySticky | newmode
      val t = withCondConstrTyper(mode.inSccMode)(_.typed(arg, typedMode, pt))
      checkDead.inMode(typedMode, t)
    }

    def typedArgs(args: List[Tree], mode: Mode) =
      args mapConserve (arg => typedArg(arg, mode, NOmode, WildcardType))

    /** Type trees in `args0` against corresponding expected type in `adapted0`.
      *
      * The mode in which each argument is typed is derived from `mode` and
      * whether the arg was originally by-name or var-arg (need `formals0` for that)
      * the default is by-val, of course.
      *
      * (docs reverse-engineered -- AM)
      */
    def typedArgs(args0: List[Tree], mode: Mode, formals0: List[Type], adapted0: List[Type]): List[Tree] = {
      val sticky = mode.onlySticky
      def loop(args: List[Tree], formals: List[Type], adapted: List[Type]): List[Tree] = {
        if (args.isEmpty || adapted.isEmpty) Nil
        else {
          // No formals left or * indicates varargs.
          val isVarArgs = formals.isEmpty || formals.tail.isEmpty && isRepeatedParamType(formals.head)
          val typedMode = sticky | (
            if (isVarArgs) BYVALmode //STARmode | BYVALmode
            else if (isByNameParamType(formals.head)) NOmode
            else BYVALmode
            )
          val tree = typedArg(args.head, mode, typedMode, adapted.head)
          // formals may be empty, so don't call tail
          tree :: loop(args.tail, formals drop 1, adapted.tail)
        }
      }
      loop(args0, formals0, adapted0)
    }

    /** Does function need to be instantiated, because a missing parameter
     *  in an argument closure overlaps with an uninstantiated formal?
     */
    def needsInstantiation(tparams: List[Symbol], formals: List[Type], args: List[Tree]) = {
      def isLowerBounded(tparam: Symbol) = !tparam.info.bounds.lo.typeSymbol.isBottomClass

      exists2(formals, args) {
        case (formal, Function(vparams, _)) =>
          (vparams exists (_.tpt.isEmpty)) &&
          vparams.length <= MaxFunctionArity &&
          (formal baseType FunctionClass(vparams.length) match {
            case TypeRef(_, _, formalargs) =>
              ( exists2(formalargs, vparams)((formal, vparam) =>
                        vparam.tpt.isEmpty && (tparams exists formal.contains))
                && (tparams forall isLowerBounded)
              )
            case _ =>
              false
          })
        case _ =>
          false
      }
    }

    /** Is `tree` a block created by a named application?
     */
    def isNamedApplyBlock(tree: Tree) =
      context.namedApplyBlockInfo exists (_._1 == tree)

    def callToCompanionConstr(context: Context, calledFun: Symbol) = {
      calledFun.isConstructor && {
        val methCtx = context.enclMethod
        (methCtx != NoContext) && {
          val contextFun = methCtx.tree.symbol
          contextFun.isPrimaryConstructor && contextFun.owner.isModuleClass &&
          companionSymbolOf(calledFun.owner, context).moduleClass == contextFun.owner
        }
      }
    }

    def doTypedApply(tree: Tree, fun0: Tree, args: List[Tree], mode: Mode, pt: Type): Tree = {
      // TODO_NMT: check the assumption that args nonEmpty
      def duplErrTree = setError(treeCopy.Apply(tree, fun0, args))
      def duplErrorTree(err: AbsTypeError) = { context.issue(err); duplErrTree }

      def preSelectOverloaded(fun: Tree): Tree = {
        if (fun.hasSymbolField && fun.symbol.isOverloaded) {
          // remove alternatives with wrong number of parameters without looking at types.
          // less expensive than including them in inferMethodAlternative (see below).
          def shapeType(arg: Tree): Type = arg match {
            case Function(vparams, body) =>
              // No need for phasedAppliedType, as we don't get here during erasure --
              // overloading resolution happens during type checking.
              // During erasure, the condition above (fun.symbol.isOverloaded) is false.
              functionType(vparams map (_ => AnyTpe), shapeType(body))
            case AssignOrNamedArg(Ident(name), rhs) =>
              NamedType(name, shapeType(rhs))
            case _ =>
              NothingTpe
          }
          val argtypes = args map shapeType
          val pre = fun.symbol.tpe.prefix
          var sym = fun.symbol filter { alt =>
            // must use pt as expected type, not WildcardType (a tempting quick fix to #2665)
            // now fixed by using isWeaklyCompatible in exprTypeArgs
            // TODO: understand why exactly -- some types were not inferred anymore (`ant clean quick.bin` failed)
            // (I had expected inferMethodAlternative to pick up the slack introduced by using WildcardType here)
            //
            // @PP responds: I changed it to pass WildcardType instead of pt and only one line in
            // trunk (excluding scalacheck, which had another) failed to compile. It was this line in
            // Types: "refs = Array(Map(), Map())".  I determined that inference fails if there are at
            // least two invariant type parameters. See the test case I checked in to help backstop:
            // pos/isApplicableSafe.scala.
            isApplicableSafe(context.undetparams, followApply(pre memberType alt), argtypes, pt)
          }
          if (sym.isOverloaded) {
              // eliminate functions that would result from tupling transforms
              // keeps alternatives with repeated params
            val sym1 = sym filter (alt =>
                 isApplicableBasedOnArity(pre memberType alt, argtypes.length, varargsStar = false, tuplingAllowed = false)
              || alt.tpe.params.exists(_.hasDefault)
            )
            if (sym1 != NoSymbol) sym = sym1
          }
          if (sym == NoSymbol) fun
          else adaptAfterOverloadResolution(fun setSymbol sym setType pre.memberType(sym), mode.forFunMode)
        } else fun
      }

      val fun = preSelectOverloaded(fun0)
      val argslen = args.length

      fun.tpe match {
        case OverloadedType(pre, alts) =>
          def handleOverloaded = {
            val undetparams = context.undetparams

            def funArgTypes(tpAlts: List[(Type, Symbol)]) = tpAlts.map { case (tp, alt) =>
              val relTp = tp.asSeenFrom(pre, alt.owner)
              val argTps = functionOrSamArgTypes(relTp)
              //println(s"funArgTypes $argTps from $relTp")
              argTps.map(approximateAbstracts)
            }

            def functionProto(argTpWithAlt: List[(Type, Symbol)]): Type =
              try functionType(funArgTypes(argTpWithAlt).transpose.map(lub), WildcardType)
              catch { case _: IllegalArgumentException => WildcardType }

            // To propagate as much information as possible to typedFunction, which uses the expected type to
            // infer missing parameter types for Function trees that we're typing as arguments here,
            // we expand the parameter types for all alternatives to the expected argument length,
            // then transpose to get a list of alternative argument types (push down the overloading to the arguments).
            // Thus, for each `arg` in `args`, the corresponding `argPts` in `altArgPts` is a list of expected types
            // for `arg`. Depending on which overload is picked, only one of those expected types must be met, but
            // we're in the process of figuring that out, so we'll approximate below by normalizing them to function types
            // and lubbing the argument types (we treat SAM and FunctionN types equally, but non-function arguments
            // do not receive special treatment: they are typed under WildcardType.)
            val altArgPts =
              if (settings.isScala212 && args.exists(treeInfo.isFunctionMissingParamType))
                try alts.map(alt => formalTypes(alt.info.paramTypes, argslen).map(ft => (ft, alt))).transpose // do least amount of work up front
                catch { case _: IllegalArgumentException => args.map(_ => Nil) } // fail safe in case formalTypes fails to align to argslen
              else args.map(_ => Nil) // will type under argPt == WildcardType

            val (args1, argTpes) = context.savingUndeterminedTypeParams() {
              val amode = forArgMode(fun, mode)

              map2(args, altArgPts) { (arg, argPtAlts) =>
                def typedArg0(tree: Tree) = {
                  // if we have an overloaded HOF such as `(f: Int => Int)Int <and> (f: Char => Char)Char`,
                  // and we're typing a function like `x => x` for the argument, try to collapse
                  // the overloaded type into a single function type from which `typedFunction`
                  // can derive the argument type for `x` in the function literal above
                  val argPt =
                    if (argPtAlts.nonEmpty && treeInfo.isFunctionMissingParamType(tree)) functionProto(argPtAlts)
                    else WildcardType

                  val argTyped = typedArg(tree, amode, BYVALmode, argPt)
                  (argTyped, argTyped.tpe.deconst)
                }

                arg match {
                  // SI-8197/SI-4592 call for checking whether this named argument could be interpreted as an assign
                  // infer.checkNames must not use UnitType: it may not be a valid assignment, or the setter may return another type from Unit
                  // TODO: just make it an error to refer to a non-existent named arg, as it's far more likely to be
                  //       a typo than an assignment passed as an argument
                  case AssignOrNamedArg(lhs@Ident(name), rhs) =>
                    // named args: only type the righthand sides ("unknown identifier" errors otherwise)
                    // the assign is untyped; that's ok because we call doTypedApply
                    typedArg0(rhs) match {
                      case (rhsTyped, tp) => (treeCopy.AssignOrNamedArg(arg, lhs, rhsTyped), NamedType(name, tp))
                    }
                  case treeInfo.WildcardStarArg(_) =>
                    typedArg0(arg) match {
                      case (argTyped, tp) => (argTyped, RepeatedType(tp))
                    }
                  case _ =>
                    typedArg0(arg)
                }
              }.unzip
            }
            if (context.reporter.hasErrors)
              setError(tree)
            else {
              inferMethodAlternative(fun, undetparams, argTpes, pt)
              doTypedApply(tree, adaptAfterOverloadResolution(fun, mode.forFunMode, WildcardType), args1, mode, pt)
            }
          }
          handleOverloaded

        case _ if isPolymorphicSignature(fun.symbol) =>
          // Mimic's Java's treatment of polymorphic signatures as described in
          // https://docs.oracle.com/javase/specs/jls/se8/html/jls-15.html#jls-15.12.3
          //
          // One can think of these methods as being infinitely overloaded. We create
          // a fictitious new cloned method symbol for each call site that takes on a signature
          // governed by a) the argument types and b) the expected type
          val args1 = typedArgs(args, forArgMode(fun, mode))
          val pts = args1.map(_.tpe.deconst)
          val clone = fun.symbol.cloneSymbol.withoutAnnotations
          val cloneParams = pts map (pt => clone.newValueParameter(currentUnit.freshTermName()).setInfo(pt))
          val resultType = if (isFullyDefined(pt)) pt else ObjectTpe
          clone.modifyInfo(mt => copyMethodType(mt, cloneParams, resultType))
          val fun1 = fun.setSymbol(clone).setType(clone.info)
          doTypedApply(tree, fun1, args1, mode, resultType).setType(resultType)

        case mt @ MethodType(params, _) =>
          val paramTypes = mt.paramTypes
          // repeat vararg as often as needed, remove by-name
          val formals = formalTypes(paramTypes, argslen)

          /* Try packing all arguments into a Tuple and apply `fun`
           * to that. This is the last thing which is tried (after
           * default arguments)
           */
          def tryTupleApply: Tree = {
            if (eligibleForTupleConversion(paramTypes, argslen) && !phase.erasedTypes) {
              val tupleArgs = List(atPos(tree.pos.makeTransparent)(gen.mkTuple(args)))
              // expected one argument, but got 0 or >1 ==>  try applying to tuple
              // the inner "doTypedApply" does "extractUndetparams" => restore when it fails
              val savedUndetparams = context.undetparams
              silent(_.doTypedApply(tree, fun, tupleArgs, mode, pt)) map { t =>
                // Depending on user options, may warn or error here if
                // a Unit or tuple was inserted.
                val keepTree = (
                     !mode.typingExprNotFun // why? introduced in 4e488a60, doc welcome
                  || t.symbol == null       // ditto
                  || checkValidAdaptation(t, args)
                )
                if (keepTree) t else EmptyTree
              } orElse { _ => context.undetparams = savedUndetparams ; EmptyTree }
            }
            else EmptyTree
          }

          /* Treats an application which uses named or default arguments.
           * Also works if names + a vararg used: when names are used, the vararg
           * parameter has to be specified exactly once. Note that combining varargs
           * and defaults is ruled out by typedDefDef.
           */
          def tryNamesDefaults: Tree = {
            val lencmp = compareLengths(args, formals)

            def checkNotMacro() = {
              if (treeInfo.isMacroApplication(fun))
                tryTupleApply orElse duplErrorTree(NamedAndDefaultArgumentsNotSupportedForMacros(tree, fun))
            }

            if (mt.isErroneous) duplErrTree
            else if (mode.inPatternMode) {
              // #2064
              duplErrorTree(WrongNumberOfArgsError(tree, fun))
            } else if (lencmp > 0) {
              tryTupleApply orElse duplErrorTree {
                val (namelessArgs, argPos) = removeNames(Typer.this)(args, params)
                TooManyArgsNamesDefaultsError(tree, fun, formals, args, namelessArgs, argPos)
              }
            } else if (lencmp == 0) {
              // we don't need defaults. names were used, so this application is transformed
              // into a block (@see transformNamedApplication in NamesDefaults)
              val (namelessArgs, argPos) = removeNames(Typer.this)(args, params)
              if (namelessArgs exists (_.isErroneous)) {
                duplErrTree
              } else if (!allArgsArePositional(argPos) && !sameLength(formals, params))
                // !allArgsArePositional indicates that named arguments are used to re-order arguments
                duplErrorTree(MultipleVarargError(tree))
              else if (allArgsArePositional(argPos) && !isNamedApplyBlock(fun)) {
                // if there's no re-ordering, and fun is not transformed, no need to transform
                // more than an optimization, e.g. important in "synchronized { x = update-x }"
                checkNotMacro()
                doTypedApply(tree, fun, namelessArgs, mode, pt)
              } else {
                checkNotMacro()
                transformNamedApplication(Typer.this, mode, pt)(
                                          treeCopy.Apply(tree, fun, namelessArgs), argPos)
              }
            } else {
              // defaults are needed. they are added to the argument list in named style as
              // calls to the default getters. Example:
              //  foo[Int](a)()  ==>  foo[Int](a)(b = foo$qual.foo$default$2[Int](a))

              // SI-8111 transformNamedApplication eagerly shuffles around the application to preserve
              //         evaluation order. During this process, it calls `changeOwner` on symbols that
              //         are transplanted underneath synthetic temporary vals.
              //
              //         Here, we keep track of the symbols owned by `context.owner` to enable us to
              //         rollback, so that we don't end up with "orphaned" symbols.
              //
              //         TODO: Find a better way!
              //
              //         Note that duplicating trees would not be enough to fix this problem, we would also need to
              //         clone local symbols in the duplicated tree to truly isolate things (in the spirit of BodyDuplicator),
              //         or, better yet, disentangle the logic in `transformNamedApplication` so that we could
              //         determine whether names/defaults is viable *before* transforming trees.
              def ownerOf(sym: Symbol) = if (sym == null || sym == NoSymbol) NoSymbol else sym.owner
              val symsOwnedByContextOwner = tree.collect {
                case t @ (_: DefTree | _: Function) if ownerOf(t.symbol) == context.owner => t.symbol
              }
              def rollbackNamesDefaultsOwnerChanges() {
                symsOwnedByContextOwner foreach (_.owner = context.owner)
              }

              val fun1 = transformNamedApplication(Typer.this, mode, pt)(fun, x => x)
              if (fun1.isErroneous) duplErrTree
              else {
                assert(isNamedApplyBlock(fun1), fun1)
                val NamedApplyInfo(qual, targs, previousArgss, _) = context.namedApplyBlockInfo.get._2
                val blockIsEmpty = fun1 match {
                  case Block(Nil, _) =>
                    // if the block does not have any ValDef we can remove it. Note that the call to
                    // "transformNamedApplication" is always needed in order to obtain targs/previousArgss
                    context.namedApplyBlockInfo = None
                    true
                  case _ => false
                }
                val (allArgs, missing) = addDefaults(args, qual, targs, previousArgss, params, fun.pos.focus, context)
                val funSym = fun1 match { case Block(_, expr) => expr.symbol }
                val lencmp2 = compareLengths(allArgs, formals)

                if (!sameLength(allArgs, args) && callToCompanionConstr(context, funSym)) {
                  duplErrorTree(ModuleUsingCompanionClassDefaultArgsError(tree))
                } else if (lencmp2 > 0) {
                  removeNames(Typer.this)(allArgs, params) // #3818
                  duplErrTree
                } else if (lencmp2 == 0) {
                  // useful when a default doesn't match parameter type, e.g. def f[T](x:T="a"); f[Int]()
                  checkNotMacro()
                  context.diagUsedDefaults = true
                  doTypedApply(tree, if (blockIsEmpty) fun else fun1, allArgs, mode, pt)
                } else {
                  rollbackNamesDefaultsOwnerChanges()
                  tryTupleApply orElse duplErrorTree(NotEnoughArgsError(tree, fun, missing))
                }
              }
            }
          }

          if (!sameLength(formals, args) ||   // wrong nb of arguments
              (args exists isNamedArg) ||     // uses a named argument
              isNamedApplyBlock(fun)) {       // fun was transformed to a named apply block =>
                                              // integrate this application into the block
            if (dyna.isApplyDynamicNamed(fun) && isDynamicRewrite(fun)) dyna.typedNamedApply(tree, fun, args, mode, pt)
            else tryNamesDefaults
          } else {
            val tparams = context.extractUndetparams()
            if (tparams.isEmpty) { // all type params are defined
              def handleMonomorphicCall: Tree = {
                // no expected type when jumping to a match label -- anything goes (this is ok since we're typing the translation of well-typed code)
                // ... except during erasure: we must take the expected type into account as it drives the insertion of casts!
                // I've exhausted all other semi-clean approaches I could think of in balancing GADT magic, SI-6145, CPS type-driven transforms and other existential trickiness
                // (the right thing to do -- packing existential types -- runs into limitations in subtyping existential types,
                //  casting breaks SI-6145,
                //  not casting breaks GADT typing as it requires sneaking ill-typed trees past typer)
                def noExpectedType = !phase.erasedTypes && fun.symbol.isLabel && treeInfo.isSynthCaseSymbol(fun.symbol)

                val args1 = (
                  if (noExpectedType)
                    typedArgs(args, forArgMode(fun, mode))
                  else
                    typedArgsForFormals(args, paramTypes, forArgMode(fun, mode))
                )

                // instantiate dependent method types, must preserve singleton types where possible (stableTypeFor) -- example use case:
                // val foo = "foo"; def precise(x: String)(y: x.type): x.type = {...}; val bar : foo.type = precise(foo)(foo)
                // precise(foo) : foo.type => foo.type
                val restpe = mt.resultType(mapList(args1)(arg => gen stableTypeFor arg orElse arg.tpe))
                def transformResultType(tree: Tree, tp: Type) = tp match {
                  // skip formal arguments if in pattern mode (the args are subpatterns)
                  case MethodType(_, rtp) if (mode.inPatternMode) =>
                    tree setType rtp
                  case _ if settings.Yvirtualize && fun.symbol.isConstructor && willReifyNew(tp) =>
                    val repTycon = inferRepTycon(tree)
                    if (repTycon == NoType) tree else
                      tree setType reifiedNewType(repTycon, tp)
                  case _ =>
                    tree setType tp
                }

                /*
                 * This is translating uses of List() into Nil.  This is less
                 *  than ideal from a consistency standpoint, but it shouldn't be
                 *  altered without due caution.
                 *  ... this also causes bootstrapping cycles if List_apply is
                 *  forced during kind-arity checking, so it is guarded by additional
                 *  tests to ensure we're sufficiently far along.
                 */
                if (args.isEmpty && canTranslateEmptyListToNil && fun.symbol.isInitialized && ListModule.hasCompleteInfo && (fun.symbol == List_apply))
                  atPos(tree.pos)(gen.mkNil setType restpe)
                else
                  constfold(transformResultType(treeCopy.Apply(tree, fun, args1), restpe))
              }
              checkDead.updateExpr(fun) {
                handleMonomorphicCall
              }
            } else if (needsInstantiation(tparams, formals, args)) {
              //println("needs inst "+fun+" "+tparams+"/"+(tparams map (_.info)))
              inferExprInstance(fun, tparams)
              doTypedApply(tree, fun, args, mode, pt)
            } else {
              def handlePolymorphicCall = {
                assert(!mode.inPatternMode, mode) // this case cannot arise for patterns
                val lenientTargs = protoTypeArgs(tparams, formals, mt.resultApprox, pt)
                val strictTargs = map2(lenientTargs, tparams)((targ, tparam) =>
                  if (targ == WildcardType) tparam.tpeHK else targ)
                var remainingParams = paramTypes
                def typedArgToPoly(arg: Tree, formal: Type): Tree = { //TR TODO: cleanup
                  val lenientPt = formal.instantiateTypeParams(tparams, lenientTargs)
                  val newmode =
                    if (isByNameParamType(remainingParams.head)) POLYmode
                    else POLYmode | BYVALmode
                  if (remainingParams.tail.nonEmpty) remainingParams = remainingParams.tail
                  val arg1 = typedArg(arg, forArgMode(fun, mode), newmode, lenientPt)
                  val argtparams = context.extractUndetparams()
                  if (!argtparams.isEmpty) {
                    val strictPt = formal.instantiateTypeParams(tparams, strictTargs)
                    inferArgumentInstance(arg1, argtparams, strictPt, lenientPt)
                    arg1
                  } else arg1
                }
                val args1 = map2(args, formals)(typedArgToPoly)
                if (args1 exists { _.isErrorTyped }) duplErrTree
                else {
                  debuglog("infer method inst " + fun + ", tparams = " + tparams + ", args = " + args1.map(_.tpe) + ", pt = " + pt + ", lobounds = " + tparams.map(_.tpe.bounds.lo) + ", parambounds = " + tparams.map(_.info)) //debug
                  // define the undetparams which have been fixed by this param list, replace the corresponding symbols in "fun"
                  // returns those undetparams which have not been instantiated.
                  val undetparams = inferMethodInstance(fun, tparams, args1, pt)
                  try doTypedApply(tree, fun, args1, mode, pt)
                  finally context.undetparams = undetparams
                }
              }
              handlePolymorphicCall
            }
          }

        case SingleType(_, _) =>
          doTypedApply(tree, fun setType fun.tpe.widen, args, mode, pt)

        case ErrorType =>
          if (!tree.isErrorTyped) setError(tree) else tree
          // @H change to setError(treeCopy.Apply(tree, fun, args))

        // SI-7877 `isTerm` needed to exclude `class T[A] { def unapply(..) }; ... case T[X] =>`
        case HasUnapply(unapply) if mode.inPatternMode && fun.isTerm =>
          doTypedUnapply(tree, fun0, fun, args, mode, pt)

        case _ =>
          if (treeInfo.isMacroApplication(tree)) duplErrorTree(MacroTooManyArgumentListsError(tree, fun.symbol))
          else duplErrorTree(ApplyWithoutArgsError(tree, fun))
      }
    }

    override def doTypedUnapply(tree: Tree, fun0: Tree, fun: Tree, args: List[Tree], mode: Mode, pt: Type): Tree = {
      def duplErrTree = setError(treeCopy.Apply(tree, fun0, args))
      def duplErrorTree(err: AbsTypeError) = { context.issue(err); duplErrTree }

      val otpe = fun.tpe

      if (args.length > MaxTupleArity)
        return duplErrorTree(TooManyArgsPatternError(fun))

      //
      def freshArgType(tp: Type): (List[Symbol], Type) = tp match {
        case MethodType(param :: _, _) =>
          (Nil, param.tpe)
        case PolyType(tparams, restpe) =>
          createFromClonedSymbols(tparams, freshArgType(restpe)._2)((ps, t) => ((ps, t)))
        // No longer used, see test case neg/t960.scala (#960 has nothing to do with it)
        case OverloadedType(_, _) =>
          OverloadedUnapplyError(fun)
          (Nil, ErrorType)
        case _ =>
          UnapplyWithSingleArgError(fun)
          (Nil, ErrorType)
      }

      val unapp     = unapplyMember(otpe)
      val unappType = otpe.memberType(unapp)
      val argDummy  = context.owner.newValue(nme.SELECTOR_DUMMY, fun.pos, SYNTHETIC) setInfo pt
      val arg       = Ident(argDummy) setType pt

      val uncheckedTypeExtractor =
        if (unappType.paramTypes.nonEmpty)
          extractorForUncheckedType2(tree.pos, unappType.paramTypes.head)
        else None

      if (!isApplicableSafe(Nil, unappType, List(pt), WildcardType)) {
        //Console.println("UNAPP: need to typetest, arg.tpe = "+arg.tpe+", unappType = "+unappType)
        val (freeVars, unappFormal) = freshArgType(unappType.skolemizeExistential(context.owner, tree))
        val unapplyContext = context.makeNewScope(context.tree, context.owner)
        freeVars foreach unapplyContext.scope.enter

        val typer1 = newTyper(unapplyContext)
        val pattp = typer1.infer.inferTypedPattern(tree, unappFormal, arg.tpe, canRemedy = uncheckedTypeExtractor.nonEmpty)

        // turn any unresolved type variables in freevars into existential skolems
        val skolems = freeVars map (fv => unapplyContext.owner.newExistentialSkolem(fv, fv))
        arg.tpe = pattp.substSym(freeVars, skolems)
        argDummy setInfo arg.tpe
      }

      // setType null is necessary so that ref will be stabilized; see bug 881
      val fun1 = typedPos(fun.pos)(Apply(Select(fun setType null, unapp), List(arg)))

      if (fun1.tpe.isErroneous) duplErrTree
      else {
        val resTp     = fun1.tpe.finalResultType.normalize
        val nbSubPats = args.length
        val (formals, formalsExpanded) =
          extractorFormalTypes(fun0.pos, resTp, nbSubPats, fun1.symbol, treeInfo.effectivePatternArity(args))
        if (formals == null) duplErrorTree(WrongNumberOfArgsError(tree, fun))
        else {
          val args1 = typedArgs(args, mode, formals, formalsExpanded)
          // This used to be the following (failing) assert:
          //   assert(isFullyDefined(pt), tree+" ==> "+UnApply(fun1, args1)+", pt = "+pt)
          // I modified as follows.  See SI-1048.
          val pt1 = if (isFullyDefined(pt)) pt else makeFullyDefined(pt)

          val itype = glb(List(pt1, arg.tpe))
          arg.tpe = pt1    // restore type (arg is a dummy tree, just needs to pass typechecking)
          val unapply = UnApply(fun1, args1) setPos tree.pos setType itype

          // if the type that the unapply method expects for its argument is uncheckable, wrap in classtag extractor
          // skip if the unapply's type is not a method type with (at least, but really it should be exactly) one argument
          // also skip if we already wrapped a classtag extractor (so we don't keep doing that forever)
          if (uncheckedTypeExtractor.isEmpty || fun1.symbol.owner.isNonBottomSubClass(ClassTagClass)) unapply
          else wrapClassTagUnapply(unapply, uncheckedTypeExtractor.get, unappType.paramTypes.head)
        }
      }
    }

    override def wrapClassTagUnapply(uncheckedPattern: Tree, classTagExtractor: Tree, pt: Type): Tree = {
      // TODO: disable when in unchecked match
      // we don't create a new Context for a Match, so find the CaseDef, then go out one level and navigate back to the match that has this case
      // val thisCase = context.nextEnclosing(_.tree.isInstanceOf[CaseDef])
      // val unchecked = thisCase.outer.tree.collect{case Match(selector, cases) if cases contains thisCase => selector} match {
      //   case List(Typed(_, tpt)) if tpt.tpe hasAnnotation UncheckedClass => true
      //   case t => println("outer tree: "+ (t, thisCase, thisCase.outer.tree)); false
      // }
      // println("wrapClassTagUnapply"+ (!isPastTyper && infer.containsUnchecked(pt), pt, uncheckedPattern))
      // println("wrapClassTagUnapply: "+ extractor)
      // println(util.Position.formatMessage(uncheckedPattern.pos, "made unchecked type test into a checked one", true))

      val args = List(uncheckedPattern)
      val app  = atPos(uncheckedPattern.pos)(Apply(classTagExtractor, args))
      // must call doTypedUnapply directly, as otherwise we get undesirable rewrites
      // and re-typechecks of the target of the unapply call in PATTERNmode,
      // this breaks down when the classTagExtractor (which defineds the unapply member) is not a simple reference to an object,
      // but an arbitrary tree as is the case here
      doTypedUnapply(app, classTagExtractor, classTagExtractor, args, PATTERNmode, pt)
    }

    // if there's a ClassTag that allows us to turn the unchecked type test for `pt` into a checked type test
    // return the corresponding extractor (an instance of ClassTag[`pt`])
     def extractorForUncheckedType2(pos: Position, pt: Type): Option[Tree] = if (!settings.Yvirtpatmat || isPastTyper) None else {
      // only look at top-level type, can't (reliably) do anything about unchecked type args (in general)
      pt.normalize.typeConstructor match {
        // if at least one of the types in an intersection is checkable, use the checkable ones
        // this avoids problems as in run/matchonseq.scala, where the expected type is `Coll with scala.collection.SeqLike`
        // Coll is an abstract type, but SeqLike of course is not
        case RefinedType(parents, _)  if (parents.length >= 2) && (parents.exists(tp => !infer.containsUnchecked(tp))) =>
          None

        case ptCheckable if infer.containsUnchecked(ptCheckable) =>
          val classTagExtractor = resolveClassTag(pos, ptCheckable)

          if (classTagExtractor != EmptyTree && unapplyMember(classTagExtractor.tpe) != NoSymbol)
            Some(classTagExtractor)
          else None

        case _ => None
    }
    }

    private def toAccessed(sym: Symbol) = if(sym.isGetter || sym.isSetter) sym.accessed else sym

    // if we filter out the getters but leave in the backing fields, member lookup breaks (e.g. when doing a selectDynamic)
    // and we get strange type errors...
    // found   : java.lang.Object with Struct{val x: Int; val y: java.lang.String}
    // required: Struct{val x: Int; val y: String}
    // to avoid duplicates, only retain methods
    // the fields will only be used indirectly, since the corresponding ValDef holds the RHS with the information we're after
    private def reifiedNewType(repTycon: Type, tp: Type) = {
      //val repTycon = if(phase.erasedTypes) AnyClass.tpe else tp.baseType(EmbeddedControls_Struct).typeArgs(0) // TODO
      val repSym = repTycon.typeSymbolDirect
      val ClassInfoType(parents, defSyms, origClass) = tp.typeSymbol.info

      def unrepAndUnVar(varSym: Symbol) = new TypeMap {
        def apply(tp: Type) = mapOver(tp) match {
          case TypeRef(pre, sym, List(tp)) if (sym == repSym) || (sym == varSym) => tp
          case tp => tp
        }
      }
      val unrep = unrepAndUnVar(repSym)

      val structTp = {
        val tp = refinedType(parents, origClass.owner)
        val thistp = tp.typeSymbol.thisType
        val oldsymbuf = new ListBuffer[Symbol]
        val newsymbuf = new ListBuffer[Symbol]
        for (sym <- defSyms) {
          if (sym.isMethod && !sym.isConstructor) { // must keep only methods
            oldsymbuf += sym
            val sym1 = sym.cloneSymbol(tp.typeSymbol)
            sym1.resetFlag(PRIVATE | PROTECTED) // TODO: why is this necessary? this is the getter, which is supposed to be public unless specified otherwise by the user, right?
            sym1.privateWithin = NoSymbol

            // GROSS HACK: derive the Variable type symbol from the symbol accessed by a getter/setter (or from the var's symbol itself)
            // it's info will always be of the shape Variable[T]
            val accSym = toAccessed(sym) // toAccessed(sym1) doesn't work since we only retain methods
            // if(accSym.isMutable) println("var: "+(sym1, sym1.info, accSym.info.typeSymbol))
            val unwrap = if(accSym.isMutable) unrepAndUnVar(accSym.info.typeSymbol) else unrep
            sym1.setInfo(unwrap(sym1.info).substThis(origClass, thistp))
            // println("sym1.info"+ sym1.info)

            newsymbuf += sym1
          }
        }
        val oldsyms = oldsymbuf.toList
        val newsyms = newsymbuf.toList
        for (sym <- newsyms) {
          addMember(thistp, tp, sym.setInfo(sym.info.substSym(oldsyms, newsyms)))
        }
        tp
      }
      appliedType(repTycon, List(structTp))
    }

    /**
     * Convert an annotation constructor call into an AnnotationInfo.
     */
    def typedAnnotation(ann: Tree, mode: Mode = EXPRmode): AnnotationInfo = {
      var hasError: Boolean = false
      val pending = ListBuffer[AbsTypeError]()
      def ErroneousAnnotation = new ErroneousAnnotation().setOriginal(ann)

      def finish(res: AnnotationInfo): AnnotationInfo = {
        if (hasError) {
          pending.foreach(ErrorUtils.issueTypeError)
          ErroneousAnnotation
        }
        else res
      }

      def reportAnnotationError(err: AbsTypeError) = {
        pending += err
        hasError = true
        ErroneousAnnotation
      }

      /* Calling constfold right here is necessary because some trees (negated
       * floats and literals in particular) are not yet folded.
       */
      def tryConst(tr: Tree, pt: Type): Option[LiteralAnnotArg] = {
        // The typed tree may be relevantly different than the tree `tr`,
        // e.g. it may have encountered an implicit conversion.
        val ttree = typed(constfold(tr), pt)
        val const: Constant = ttree match {
          case l @ Literal(c) if !l.isErroneous => c
          case tree => tree.tpe match {
            case ConstantType(c)  => c
            case tpe              => null
          }
        }

        if (const == null) {
          reportAnnotationError(AnnotationNotAConstantError(ttree)); None
        } else if (const.value == null) {
          reportAnnotationError(AnnotationArgNullError(tr)); None
        } else
          Some(LiteralAnnotArg(const))
      }

      /* Converts an untyped tree to a ClassfileAnnotArg. If the conversion fails,
       * an error message is reported and None is returned.
       */
      def tree2ConstArg(tree: Tree, pt: Type): Option[ClassfileAnnotArg] = tree match {
        case Apply(Select(New(tpt), nme.CONSTRUCTOR), args) if (pt.typeSymbol == ArrayClass) =>
          reportAnnotationError(ArrayConstantsError(tree)); None

        case ann @ Apply(Select(New(tpt), nme.CONSTRUCTOR), args) =>
          val annInfo = typedAnnotation(ann, mode)
          val annType = annInfo.tpe

          if (!annType.typeSymbol.isSubClass(pt.typeSymbol))
            reportAnnotationError(AnnotationTypeMismatchError(tpt, annType, annType))
          else if (!annType.typeSymbol.isSubClass(ClassfileAnnotationClass))
            reportAnnotationError(NestedAnnotationError(ann, annType))

          if (annInfo.atp.isErroneous) { hasError = true; None }
          else Some(NestedAnnotArg(annInfo))

        // use of Array.apply[T: ClassTag](xs: T*): Array[T]
        // and    Array.apply(x: Int, xs: Int*): Array[Int]       (and similar)
        case Apply(fun, args) =>
          val typedFun = typed(fun, mode.forFunMode)
          if (typedFun.symbol.owner == ArrayModule.moduleClass && typedFun.symbol.name == nme.apply)
            pt match {
              case TypeRef(_, ArrayClass, targ :: _) =>
                trees2ConstArg(args, targ)
              case _ =>
                // For classfile annotations, pt can only be T:
                //   BT = Int, .., String, Class[_], JavaAnnotClass
                //   T = BT | Array[BT]
                // So an array literal as argument can only be valid if pt is Array[_]
                reportAnnotationError(ArrayConstantsTypeMismatchError(tree, pt))
                None
            }
          else tryConst(tree, pt)

        case Typed(t, _) =>
          tree2ConstArg(t, pt)

        case tree =>
          tryConst(tree, pt)
      }
      def trees2ConstArg(trees: List[Tree], pt: Type): Option[ArrayAnnotArg] = {
        val args = trees.map(tree2ConstArg(_, pt))
        if (args.exists(_.isEmpty)) None
        else Some(ArrayAnnotArg(args.flatten.toArray))
      }

      // begin typedAnnotation
      val treeInfo.Applied(fun0, targs, argss) = ann
      if (fun0.isErroneous)
        return finish(ErroneousAnnotation)
      val typedFun0 = typed(fun0, mode.forFunMode)
      val typedFunPart = (
        // If there are dummy type arguments in typeFun part, it suggests we
        // must type the actual constructor call, not only the select. The value
        // arguments are how the type arguments will be inferred.
        if (targs.isEmpty && typedFun0.exists(t => t.tpe != null && isDummyAppliedType(t.tpe)))
          logResult(s"Retyped $typedFun0 to find type args")(typed(argss.foldLeft(fun0)(Apply(_, _))))
        else
          typedFun0
      )
      val treeInfo.Applied(typedFun @ Select(New(annTpt), _), _, _) = typedFunPart
      val annType = annTpt.tpe

      finish(
        if (typedFun.isErroneous || annType == null)
          ErroneousAnnotation
        else if (annType.typeSymbol isNonBottomSubClass ClassfileAnnotationClass) {
          // annotation to be saved as java classfile annotation
          val isJava = typedFun.symbol.owner.isJavaDefined
          if (argss.length > 1) {
            reportAnnotationError(MultipleArgumentListForAnnotationError(ann))
          }
          else {
            val annScopeJava =
              if (isJava) annType.decls.filter(sym => sym.isMethod && !sym.isConstructor && sym.isJavaDefined)
              else EmptyScope // annScopeJava is only used if isJava

            val names = mutable.Set[Symbol]()
            names ++= (if (isJava) annScopeJava.iterator
                       else typedFun.tpe.params.iterator)

            def hasValue = names exists (_.name == nme.value)
            val args = argss match {
              case (arg :: Nil) :: Nil if !isNamedArg(arg) && hasValue => gen.mkNamedArg(nme.value, arg) :: Nil
              case args :: Nil                                         => args
            }

            val nvPairs = args map {
              case arg @ AssignOrNamedArg(Ident(name), rhs) =>
                val sym = if (isJava) annScopeJava.lookup(name)
                          else findSymbol(typedFun.tpe.params)(_.name == name)
                if (sym == NoSymbol) {
                  reportAnnotationError(UnknownAnnotationNameError(arg, name))
                  (nme.ERROR, None)
                } else if (!names.contains(sym)) {
                  reportAnnotationError(DuplicateValueAnnotationError(arg, name))
                  (nme.ERROR, None)
                } else {
                  names -= sym
                  if (isJava) sym.cookJavaRawInfo() // #3429
                  val annArg = tree2ConstArg(rhs, sym.tpe.resultType)
                  (sym.name, annArg)
                }
              case arg =>
                reportAnnotationError(ClassfileAnnotationsAsNamedArgsError(arg))
                (nme.ERROR, None)
            }
            for (sym <- names) {
              // make sure the flags are up to date before erroring (jvm/t3415 fails otherwise)
              sym.initialize
              if (!sym.hasAnnotation(AnnotationDefaultAttr) && !sym.hasDefault)
                reportAnnotationError(AnnotationMissingArgError(ann, annType, sym))
            }

            if (hasError) ErroneousAnnotation
            else AnnotationInfo(annType, List(), nvPairs map {p => (p._1, p._2.get)}).setOriginal(Apply(typedFun, args).setPos(ann.pos))
          }
        }
        else {
          val typedAnn: Tree = {
            // local dummy fixes SI-5544
            val localTyper = newTyper(context.make(ann, context.owner.newLocalDummy(ann.pos)))
            localTyper.typed(ann, mode, annType)
          }
          def annInfo(t: Tree): AnnotationInfo = t match {
            case Apply(Select(New(tpt), nme.CONSTRUCTOR), args) =>
              AnnotationInfo(annType, args, List()).setOriginal(typedAnn).setPos(t.pos)

            case Block(stats, expr) =>
              context.warning(t.pos, "Usage of named or default arguments transformed this annotation\n"+
                                "constructor call into a block. The corresponding AnnotationInfo\n"+
                                "will contain references to local values and default getters instead\n"+
                                "of the actual argument trees")
              annInfo(expr)

            case Apply(fun, args) =>
              context.warning(t.pos, "Implementation limitation: multiple argument lists on annotations are\n"+
                                     "currently not supported; ignoring arguments "+ args)
              annInfo(fun)

            case _ =>
              reportAnnotationError(UnexpectedTreeAnnotationError(t, typedAnn))
          }

          if (annType.typeSymbol == DeprecatedAttr && argss.flatten.size < 2)
            context.deprecationWarning(ann.pos, DeprecatedAttr, "@deprecated now takes two arguments; see the scaladoc.", "2.11.0")

          if ((typedAnn.tpe == null) || typedAnn.tpe.isErroneous) ErroneousAnnotation
          else annInfo(typedAnn)
        }
      )
    }

    /** Compute an existential type from raw hidden symbols `syms` and type `tp`
     */
    def packSymbols(hidden: List[Symbol], tp: Type): Type = global.packSymbols(hidden, tp, context0.owner)

    def isReferencedFrom(ctx: Context, sym: Symbol): Boolean = (
       ctx.owner.isTerm && (ctx.scope.exists { dcl => dcl.isInitialized && (dcl.info contains sym) }) || {
          var ctx1 = ctx.outer
          while ((ctx1 != NoContext) && (ctx1.scope eq ctx.scope))
            ctx1 = ctx1.outer

          (ctx1 != NoContext) && isReferencedFrom(ctx1, sym)
       }
    )

    def isCapturedExistential(sym: Symbol) = (
      (sym hasAllFlags EXISTENTIAL | CAPTURED) && {
        val start = if (Statistics.canEnable) Statistics.startTimer(isReferencedNanos) else null
        try !isReferencedFrom(context, sym)
        finally if (Statistics.canEnable) Statistics.stopTimer(isReferencedNanos, start)
      }
    )

    def packCaptured(tpe: Type): Type = {
      val captured = mutable.Set[Symbol]()
      for (tp <- tpe)
        if (isCapturedExistential(tp.typeSymbol))
          captured += tp.typeSymbol
      existentialAbstraction(captured.toList, tpe)
    }

    /** convert local symbols and skolems to existentials */
    def packedType(tree: Tree, owner: Symbol): Type = {
      def defines(tree: Tree, sym: Symbol) = (
           sym.isExistentialSkolem && sym.unpackLocation == tree
        || tree.isDef && tree.symbol == sym
      )
      def isVisibleParameter(sym: Symbol) = (
           sym.isParameter
        && (sym.owner == owner)
        && (sym.isType || !owner.isAnonymousFunction)
      )
      def containsDef(owner: Symbol, sym: Symbol): Boolean =
        (!sym.hasPackageFlag) && {
          var o = sym.owner
          while (o != owner && o != NoSymbol && !o.hasPackageFlag) o = o.owner
          o == owner && !isVisibleParameter(sym)
        }
      var localSyms = immutable.Set[Symbol]()
      var boundSyms = immutable.Set[Symbol]()
      def isLocal(sym: Symbol): Boolean =
        if (sym == NoSymbol || sym.isRefinementClass || sym.isLocalDummy) false
        else if (owner == NoSymbol) tree exists (defines(_, sym))
        else containsDef(owner, sym) || isRawParameter(sym) || isCapturedExistential(sym)
      def containsLocal(tp: Type): Boolean =
        tp exists (t => isLocal(t.typeSymbol) || isLocal(t.termSymbol))

      val dealiasLocals = new TypeMap {
        def apply(tp: Type): Type = tp match {
          case TypeRef(pre, sym, args) =>
            if (sym.isAliasType && containsLocal(tp) && (tp.dealias ne tp)) apply(tp.dealias)
            else {
              if (pre.isVolatile) pre match {
                case SingleType(_, sym) if sym.isSynthetic && isPastTyper =>
                  debuglog(s"ignoring volatility of prefix in pattern matcher generated inferred type: $tp") // See pos/t7459c.scala
                case _ =>
                  InferTypeWithVolatileTypeSelectionError(tree, pre)
              }
              mapOver(tp)
            }
          case _ =>
            mapOver(tp)
        }
      }
      // add all local symbols of `tp` to `localSyms`
      // TODO: expand higher-kinded types into individual copies for each instance.
      def addLocals(tp: Type) {
        val remainingSyms = new ListBuffer[Symbol]
        def addIfLocal(sym: Symbol, tp: Type) {
          if (isLocal(sym) && !localSyms(sym) && !boundSyms(sym)) {
            if (sym.typeParams.isEmpty) {
              localSyms += sym
              remainingSyms += sym
            } else {
              AbstractExistentiallyOverParamerizedTpeError(tree, tp)
            }
          }
        }

        for (t <- tp) {
          t match {
            case ExistentialType(tparams, _) =>
              boundSyms ++= tparams
            case AnnotatedType(annots, _) =>
              for (annot <- annots; arg <- annot.args) {
                arg match {
                  case Ident(_) =>
                    // Check the symbol of an Ident, unless the
                    // Ident's type is already over an existential.
                    // (If the type is already over an existential,
                    // then remap the type, not the core symbol.)
                    if (!arg.tpe.typeSymbol.hasFlag(EXISTENTIAL))
                      addIfLocal(arg.symbol, arg.tpe)
                  case _ => ()
                }
              }
            case _ =>
          }
          addIfLocal(t.termSymbol, t)
          addIfLocal(t.typeSymbol, t)
        }
        for (sym <- remainingSyms) addLocals(sym.existentialBound)
      }

      val dealiasedType = dealiasLocals(tree.tpe)
      addLocals(dealiasedType)
      packSymbols(localSyms.toList, dealiasedType)
    }

    def typedClassOf(tree: Tree, tpt: Tree, noGen: Boolean = false) =
      if (!checkClassType(tpt) && noGen) tpt
      else atPos(tree.pos)(gen.mkClassOf(tpt.tpe))

    protected def typedExistentialTypeTree(tree: ExistentialTypeTree, mode: Mode): Tree = {
      for (wc <- tree.whereClauses)
        if (wc.symbol == NoSymbol) { namer enterSym wc; wc.symbol setFlag EXISTENTIAL }
        else context.scope enter wc.symbol
      val whereClauses1 = typedStats(tree.whereClauses, context.owner)
      for (vd @ ValDef(_, _, _, _) <- whereClauses1)
        if (vd.symbol.tpe.isVolatile)
          AbstractionFromVolatileTypeError(vd)
      val tpt1 = typedType(tree.tpt, mode)
      existentialTransform(whereClauses1 map (_.symbol), tpt1.tpe)((tparams, tp) => {
        val original = tpt1 match {
          case tpt : TypeTree => atPos(tree.pos)(ExistentialTypeTree(tpt.original, tree.whereClauses))
          case _ => {
            debuglog(s"cannot reconstruct the original for $tree, because $tpt1 is not a TypeTree")
            tree
          }
        }
        TypeTree(newExistentialType(tparams, tp)) setOriginal original
      }
      )
    }

    // lifted out of typed1 because it's needed in typedImplicit0
    protected def typedTypeApply(tree: Tree, mode: Mode, fun: Tree, args: List[Tree]): Tree = fun.tpe match {
      case OverloadedType(pre, alts) =>
        inferPolyAlternatives(fun, mapList(args)(treeTpe))

        // SI-8267 `memberType` can introduce existentials *around* a PolyType/MethodType, see AsSeenFromMap#captureThis.
        //         If we had selected a non-overloaded symbol, `memberType` would have been called in `makeAccessible`
        //         and the resulting existential type would have been skolemized in `adapt` *before* we typechecked
        //         the enclosing type-/ value- application.
        //
        //         However, if the selection is overloaded, we defer calling `memberType` until we can select a single
        //         alternative here. It is therefore necessary to skolemize the existential here.
        //
        val fun1 = adaptAfterOverloadResolution(fun, mode.forFunMode | TAPPmode)

        val tparams = fun1.symbol.typeParams //@M TODO: fun.symbol.info.typeParams ? (as in typedAppliedTypeTree)
        val args1 = if (sameLength(args, tparams)) {
          //@M: in case TypeApply we can't check the kind-arities of the type arguments,
          // as we don't know which alternative to choose... here we do
          map2Conserve(args, tparams) {
            //@M! the polytype denotes the expected kind
            (arg, tparam) => typedHigherKindedType(arg, mode, Kind.FromParams(tparam.typeParams))
          }
        } else // @M: there's probably something wrong when args.length != tparams.length... (triggered by bug #320)
         // Martin, I'm using fake trees, because, if you use args or arg.map(typedType),
         // inferPolyAlternatives loops...  -- I have no idea why :-(
         // ...actually this was looping anyway, see bug #278.
          return TypedApplyWrongNumberOfTpeParametersError(fun, fun)

        typedTypeApply(tree, mode, fun1, args1)
      case SingleType(_, _) =>
        typedTypeApply(tree, mode, fun setType fun.tpe.widen, args)
      case PolyType(tparams, restpe) if tparams.nonEmpty =>
        if (sameLength(tparams, args)) {
          val targs = mapList(args)(treeTpe)
          checkBounds(tree, NoPrefix, NoSymbol, tparams, targs, "")
          if (isPredefClassOf(fun.symbol))
            typedClassOf(tree, args.head, noGen = true)
          else {
            if (!isPastTyper && fun.symbol == Any_isInstanceOf && targs.nonEmpty) {
              val scrutineeType = fun match {
                case Select(qual, _) => qual.tpe
                case _               => AnyTpe
              }
              checkCheckable(tree, targs.head, scrutineeType, inPattern = false)
            }
            val resultpe = restpe.instantiateTypeParams(tparams, targs)
            //@M substitution in instantiateParams needs to be careful!
            //@M example: class Foo[a] { def foo[m[x]]: m[a] = error("") } (new Foo[Int]).foo[List] : List[Int]
            //@M    --> first, m[a] gets changed to m[Int], then m gets substituted for List,
            //          this must preserve m's type argument, so that we end up with List[Int], and not List[a]
            //@M related bug: #1438
            //println("instantiating type params "+restpe+" "+tparams+" "+targs+" = "+resultpe)
            treeCopy.TypeApply(tree, fun, args) setType resultpe
          }
        }
        else {
          TypedApplyWrongNumberOfTpeParametersError(tree, fun)
        }
      case ErrorType =>
        setError(treeCopy.TypeApply(tree, fun, args))
      case _ =>
        fun match {
          // drop the application for an applyDynamic or selectDynamic call since it has been pushed down
          case treeInfo.DynamicApplication(_, _) => fun
          case _ => TypedApplyDoesNotTakeTpeParametersError(tree, fun)
        }
    }

    def prefixInWith(owner: Symbol, member: Symbol): Option[Type] =
      owner.ownerChain find (o => o.isClass && ThisType(o).baseClasses.contains(member)) map (ThisType(_))

    object dyna {
      import treeInfo.{isApplyDynamicName, DynamicUpdate, DynamicApplicationNamed}

      @inline private def boolOpt(c: Boolean) = if(c) Some(()) else None
      @inline private def listOpt[T](xs: List[T]) = xs match { case x :: Nil => Some(x) case _ => None }
      @inline private def symOpt[T](sym: Symbol) = if(sym == NoSymbol) None else Some(sym) // TODO: handle overloading?

      /** Is `qual` a staged struct? (i.e., of type Rep[Struct[Rep]{decls}])?
        * Then what's the type of `name`?
        */
      def structSelectedMember(qual: Tree, name: Name): Option[(Type, Symbol)] = if (settings.Yvirtualize) {
        debuglog("[DNR] dynatype on struct for "+ qual +" : "+ qual.tpe +" <DOT> "+ name)
        val structTps =
          ((prefixInWith(context.owner, EmbeddedControlsClass).toList)
            ++ List(PredefModule.tpe)).map(_.memberType(EmbeddedControls_Struct))
        debuglog("[DNR] context, tp "+ (context.owner.ownerChain, structTps))

        val rep = NoSymbol.newTypeParameter(newTypeName("Rep"))
        val repTpar = rep.newTypeParameter(newTypeName("T")).setFlag(COVARIANT).setInfo(TypeBounds.empty)
        rep.setInfo(polyType(List(repTpar), TypeBounds.empty))
        val repVar = TypeVar(rep)

        for(
          _ <- listOpt(structTps.filter(structTp => (qual.tpe ne null) && qual.tpe <:< repVar.applyArgs(List(structTp)))); // qual.tpe <:< ?Rep[Struct]
          repTp <- listOpt(solvedTypes(List(repVar), List(rep), List(Variance.Covariant), false, scala.reflect.internal.Depth.AnyDepth)); // search for minimal solution
          // _ <- Some(println("mkInvoke repTp="+ repTp));
          // if so, generate an invocation and give it type `Rep[T]`, where T is the type given to member `name` in `decls`
          repSym = repTp.typeSymbolDirect;
          qualStructTp <- qual.tpe.baseType(repSym).typeArgs.headOption; // this specifies `decls`
          member <- symOpt(qualStructTp.member(name))
        ) yield {
          (qualStructTp, member)
        }
      } else None

      def acceptsApplyDynamic(tp: Type) = tp.typeSymbol isNonBottomSubClass DynamicClass

      /** Returns `Some(t)` if `name` can be selected dynamically on `qual`, `None` if not.
       * `t` specifies the type to be passed to the applyDynamic/selectDynamic call (unless it is NoType)
       * NOTE: currently either returns None or Some(NoType) (scala-virtualized extends this to Some(t) for selections on staged Structs)
       */
      def acceptsApplyDynamicWithType(qual: Tree, name: Name): Option[Type] =
      // don't selectDynamic selectDynamic
        if (isApplyDynamicName(name)) None
        else
          structSelectedMember(qual, name) match {
            // Some(tp) ==> do select dynamic and pass it `tp`, the type specified for `name` by the struct `qual`
            case Some((pre, sym))                           => Some(pre.memberType(sym).finalResultType)
            case _ if (acceptsApplyDynamic(qual.tpe.widen)) => Some(NoType)
            case _                                          => None
          }

      def isDynamicallyUpdatable(tree: Tree) = tree match {
        case DynamicUpdate(qual, name) =>
          structSelectedMember(qual, newTermName(name.toString)) match {
            case Some((pre, sym)) =>
              pre.member(nme.getterToSetter(sym.name.toTermName)) != NoSymbol // but does it have a setter? can't use sym.accessed.isMutable since sym.accessed does not exist
            case _ =>
              // println("IDU "+ (tree, qual.tpe, acceptsApplyDynamic(qual.tpe)))
              // if the qualifier is a Dynamic, that's all we need to know
              acceptsApplyDynamic(qual.tpe)
          }
        case _ =>
          // println("IDU :-( "+ tree)
          false
      }

      def isApplyDynamicNamed(fun: Tree): Boolean = fun match {
        case DynamicApplicationNamed(qual, _) if acceptsApplyDynamic(qual.tpe.widen) => true
        case _ => false
          // look deeper?
          // val treeInfo.Applied(methPart, _, _) = fun
          // println("methPart of "+ fun +" is "+ methPart)
          // if (methPart ne fun) isApplyDynamicNamed(methPart)
          // else false
      }

      def typedNamedApply(orig: Tree, fun: Tree, args: List[Tree], mode: Mode, pt: Type): Tree = {
        def argToBinding(arg: Tree): Tree = arg match {
          case AssignOrNamedArg(i @ Ident(name), rhs) =>
            atPos(i.pos.withEnd(rhs.pos.end)) {
              gen.mkTuple(List(atPos(i.pos)(CODE.LIT(name.toString)), rhs))
            }
          case _ =>
            gen.mkTuple(List(CODE.LIT(""), arg))
        }

        val t = treeCopy.Apply(orig, unmarkDynamicRewrite(fun), args map argToBinding)
        wrapErrors(t, _.typed(t, mode, pt))
      }

      /** Translate selection that does not typecheck according to the normal rules into a selectDynamic/applyDynamic.
       *
       * foo.method("blah")  ~~> foo.applyDynamic("method")("blah")
       * foo.method(x = "blah")  ~~> foo.applyDynamicNamed("method")(("x", "blah"))
       * foo.varia = 10      ~~> foo.updateDynamic("varia")(10)
       * foo.field           ~~> foo.selectDynamic("field")
       * foo.arr(10) = 13    ~~> foo.selectDynamic("arr").update(10, 13)
       *
       * what if we want foo.field == foo.selectDynamic("field") == 1, but `foo.field = 10` == `foo.selectDynamic("field").update(10)` == ()
       * what would the signature for selectDynamic be? (hint: it needs to depend on whether an update call is coming or not)
       *
       * need to distinguish selectDynamic and applyDynamic somehow: the former must return the selected value, the latter must accept an apply or an update
       *  - could have only selectDynamic and pass it a boolean whether more is to come,
       *    so that it can either return the bare value or something that can handle the apply/update
       *      HOWEVER that makes it hard to return unrelated values for the two cases
       *      --> selectDynamic's return type is now dependent on the boolean flag whether more is to come
       *  - simplest solution: have two method calls
       *
       */
      def mkInvoke(context: Context, mode: Mode, tree: Tree, qual: Tree, name: Name): Option[Tree] = {
        val cxTree = context.enclosingNonImportContext.tree // SI-8364
        debuglog(s"dyna.mkInvoke($cxTree, $mode, $tree, $qual, $name)")
        val treeInfo.Applied(treeSelection, _, _) = tree
        def isDesugaredApply = {
          val protoQual = macroExpandee(qual) orElse qual
          treeSelection match {
            case Select(`protoQual`, nme.apply) => true
            case _                              => false
          }
        }
        acceptsApplyDynamicWithType(qual, name) map { tp =>
          // If tp == NoType, pass only explicit type arguments to applyXXX.  Not used at all
          // here - it is for scala-virtualized, where tp will be passed as an argument (for
          // selection on a staged Struct)
          def hasNamed(args: List[Tree]): Boolean = args exists (_.isInstanceOf[AssignOrNamedArg])
          // not supported: foo.bar(a1,..., an: _*)
          def hasStar(args: List[Tree]) = treeInfo.isWildcardStarArgList(args)
          def applyOp(args: List[Tree]) = if (hasNamed(args)) nme.applyDynamicNamed else nme.applyDynamic
          def matches(t: Tree)          = isDesugaredApply || treeInfo.dissectApplied(t).core == treeSelection

          /* Note that the trees which arrive here are potentially some distance from
           * the trees of direct interest. `cxTree` is some enclosing expression which
           * may apparently be arbitrarily larger than `tree`; and `tree` itself is
           * too small, having at least in some cases lost its explicit type parameters.
           * This logic is designed to use `tree` to pinpoint the immediately surrounding
           * Apply/TypeApply/Select node, and only then creates the dynamic call.
           * See SI-6731 among others.
           */
          def findSelection(t: Tree): Option[(TermName, Tree)] = t match {
            case _ if (mode & (LHSmode | QUALmode)) == LHSmode => Some((nme.updateDynamic, qual))
            case Apply(fn, args) if hasStar(args) => DynamicVarArgUnsupported(tree, applyOp(args)) ; None
            case Apply(fn, args) if matches(fn)   => Some((applyOp(args), fn))
            //case Assign(lhs, _) if matches(lhs)   => Some((nme.updateDynamic, lhs))
            case _ if matches(t)                  => Some((nme.selectDynamic, t))
            case _                                => (t.children flatMap findSelection).headOption
          }
          findSelection(if (tp ne NoType) tree else cxTree) match {
            case Some((opName, treeInfo.Applied(_, targs, _))) =>
              val fun = gen.mkTypeApply(Select(qual, opName), if (tp ne NoType) List(TypeTree(tp)) else targs)
              if (opName == nme.updateDynamic) suppressMacroExpansion(fun) // SI-7617
              val nameStringLit = atPos(treeSelection.pos.withStart(treeSelection.pos.point).makeTransparent) {
                Literal(Constant(name.decode))
              }
              markDynamicRewrite(atPos(qual.pos)(Apply(fun, List(nameStringLit))))
            case _ =>
              setError(tree)
          }
        }
      }
      def wrapErrors(tree: Tree, typeTree: Typer => Tree): Tree = silent(typeTree) orElse (err => DynamicRewriteError(tree, err.head))
    }

    def typed1(tree: Tree, mode: Mode, pt: Type): Tree = {
      // Lookup in the given class using the root mirror.
      def lookupInOwner(owner: Symbol, name: Name): Symbol =
        if (mode.inQualMode) rootMirror.missingHook(owner, name) else NoSymbol

      // Lookup in the given qualifier.  Used in last-ditch efforts by typedIdent and typedSelect.
      def lookupInRoot(name: Name): Symbol  = lookupInOwner(rootMirror.RootClass, name)
      def lookupInEmpty(name: Name): Symbol = rootMirror.EmptyPackageClass.info member name

      def lookupInQualifier(qual: Tree, name: Name): Symbol = (
        if (name == nme.ERROR || qual.tpe.widen.isErroneous)
          NoSymbol
        else lookupInOwner(qual.tpe.typeSymbol, name) orElse {
          NotAMemberError(tree, qual, name)
          NoSymbol
        }
      )

      def typedAnnotated(atd: Annotated): Tree = {
        val ann = atd.annot
        val arg1 = typed(atd.arg, mode, pt)
        /* mode for typing the annotation itself */
        val annotMode = (mode &~ TYPEmode) | EXPRmode

        def resultingTypeTree(tpe: Type) = {
          // we need symbol-ful originals for reification
          // hence we go the extra mile to hand-craft this guy
          val original = arg1 match {
            case tt @ TypeTree() if tt.original != null => Annotated(ann, tt.original)
            // this clause is needed to correctly compile stuff like "new C @D" or "@(inline @getter)"
            case _ => Annotated(ann, arg1)
          }
          original setType ann.tpe
          TypeTree(tpe) setOriginal original setPos tree.pos.focus
        }

        if (arg1.isType) {
          // make sure the annotation is only typechecked once
          if (ann.tpe == null) {
            val ainfo = typedAnnotation(ann, annotMode)
            val atype = arg1.tpe.withAnnotation(ainfo)

            if (ainfo.isErroneous)
              // Erroneous annotations were already reported in typedAnnotation
              arg1  // simply drop erroneous annotations
            else {
              ann setType atype
              resultingTypeTree(atype)
            }
          } else {
            // the annotation was typechecked before
            resultingTypeTree(ann.tpe)
          }
        }
        else {
          if (ann.tpe == null) {
            val annotInfo = typedAnnotation(ann, annotMode)
            ann setType arg1.tpe.withAnnotation(annotInfo)
          }
          val atype = ann.tpe
          // For `f(): @inline/noinline` callsites, add the InlineAnnotatedAttachment. TypeApplys
          // are eliminated by erasure, so add it to the underlying function in this case.
          def setInlineAttachment(t: Tree, att: InlineAnnotatedAttachment): Unit = t match {
            case TypeApply(fun, _) => setInlineAttachment(fun, att)
            case _ => t.updateAttachment(att)
          }
          if (atype.hasAnnotation(definitions.ScalaNoInlineClass)) setInlineAttachment(arg1, NoInlineCallsiteAttachment)
          else if (atype.hasAnnotation(definitions.ScalaInlineClass)) setInlineAttachment(arg1, InlineCallsiteAttachment)
          Typed(arg1, resultingTypeTree(atype)) setPos tree.pos setType atype
        }
      }

      def typedBind(tree: Bind) = {
        val name = tree.name
        val body = tree.body
        name match {
          case name: TypeName  => assert(body == EmptyTree, context.unit + " typedBind: " + name.debugString + " " + body + " " + body.getClass)
            val sym =
              if (tree.symbol != NoSymbol) tree.symbol
              else {
                if (isFullyDefined(pt))
                  context.owner.newAliasType(name, tree.pos) setInfo pt
                else
                  context.owner.newAbstractType(name, tree.pos) setInfo TypeBounds.empty
              }

            if (name != tpnme.WILDCARD) namer.enterInScope(sym)
            else context.scope.enter(sym)

            tree setSymbol sym setType sym.tpeHK

          case name: TermName  =>
            val sym =
              if (tree.symbol != NoSymbol) tree.symbol
              else context.owner.newValue(name, tree.pos)

            if (name != nme.WILDCARD) {
              if (context.inPatAlternative)
                VariableInPatternAlternativeError(tree)

              namer.enterInScope(sym)
            }

            val body1 = typed(body, mode, pt)
            val impliedType = patmat.binderTypeImpliedByPattern(body1, pt, sym) // SI-1503, SI-5204
            val symTp =
              if (treeInfo.isSequenceValued(body)) seqType(impliedType)
              else impliedType
            sym setInfo symTp

            // have to imperatively set the symbol for this bind to keep it in sync with the symbols used in the body of a case
            // when type checking a case we imperatively update the symbols in the body of the case
            // those symbols are bound by the symbols in the Binds in the pattern of the case,
            // so, if we set the symbols in the case body, but not in the patterns,
            // then re-type check the casedef (for a second try in typedApply for example -- SI-1832),
            // we are no longer in sync: the body has symbols set that do not appear in the patterns
            // since body1 is not necessarily equal to body, we must return a copied tree,
            // but we must still mutate the original bind
            tree setSymbol sym
            treeCopy.Bind(tree, name, body1) setSymbol sym setType body1.tpe
        }
      }

      def typedArrayValue(tree: ArrayValue) = {
        val elemtpt1 = typedType(tree.elemtpt, mode)
        val elems1   = tree.elems mapConserve (elem => typed(elem, mode, elemtpt1.tpe))
        // see run/t6126 for an example where `pt` does not suffice (tagged types)
        val tpe1     = if (isFullyDefined(pt) && !phase.erasedTypes) pt else arrayType(elemtpt1.tpe)

        treeCopy.ArrayValue(tree, elemtpt1, elems1) setType tpe1
      }

      def typedAssign(lhs: Tree, rhs: Tree): Tree = {
        // see SI-7617 for an explanation of why macro expansion is suppressed
        def typedLhs(lhs: Tree) = typed(lhs, EXPRmode | LHSmode)
        val lhs1    = unsuppressMacroExpansion(typedLhs(suppressMacroExpansion(lhs)))
        val varsym  = lhs1.symbol

        // see #2494 for double error message example
        def fail() =
          if (lhs1.isErrorTyped) lhs1
          else AssignmentError(tree, varsym)

        if (varsym == null)
          return fail()

        if (treeInfo.mayBeVarGetter(varsym)) {
          lhs1 match {
            case treeInfo.Applied(Select(qual, name), _, _) =>
              val sel = Select(qual, name.setterName) setPos lhs.pos
              val app = Apply(sel, List(rhs)) setPos tree.pos
              return typed(app, mode, pt)

            case _ =>
          }
        }
//      if (varsym.isVariable ||
//        // setter-rewrite has been done above, so rule out methods here, but, wait a minute, why are we assigning to non-variables after erasure?!
//        (phase.erasedTypes && varsym.isValue && !varsym.isMethod)) {
        if (varsym.isVariable || varsym.isValue && phase.assignsFields) {
          val rhs1 = typedByValueExpr(rhs, lhs1.tpe)
          treeCopy.Assign(tree, lhs1, checkDead(rhs1)) setType UnitTpe
        }
        else if(dyna.isDynamicallyUpdatable(lhs1)) {
          val rhs1 = typedByValueExpr(rhs)
          val t = atPos(lhs1.pos.withEnd(rhs1.pos.end)) {
            Apply(lhs1, List(rhs1))
          }
          dyna.wrapErrors(t, _.typed1(t, mode, pt))
        }
        else fail()
      }

      def typedIf(tree: If) : If = {
        val cond = tree.cond
        val thenp = tree.thenp
        val elsep = tree.elsep
        typedIfParts(tree, cond, thenp, elsep)
      }

      def typedIfParts(tree: Tree, cond: Tree, thenp: Tree, elsep: Tree) : If = {
        val cond1 = checkDead(typedByValueExpr(cond, BooleanTpe))
        // One-legged ifs don't need a lot of analysis
        if (elsep.isEmpty)
          return treeCopy.If(tree, cond1, typed(thenp, UnitTpe), elsep) setType UnitTpe

        val thenp1 = typed(thenp, pt)
        val elsep1 = typed(elsep, pt)

        // in principle we should pack the types of each branch before lubbing, but lub doesn't really work for existentials anyway
        // in the special (though common) case where the types are equal, it pays to pack before comparing
        // especially virtpatmat needs more aggressive unification of skolemized types
        // this breaks src/library/scala/collection/immutable/TrieIterator.scala
        // annotated types need to be lubbed regardless (at least, continuations break if you bypass them like this)
        def samePackedTypes = (
             !isPastTyper
          && thenp1.tpe.annotations.isEmpty
          && elsep1.tpe.annotations.isEmpty
          && packedType(thenp1, context.owner) =:= packedType(elsep1, context.owner)
        )
        def finish(ownType: Type) = treeCopy.If(tree, cond1, thenp1, elsep1) setType ownType
        // TODO: skolemize (lub of packed types) when that no longer crashes on files/pos/t4070b.scala
        // @PP: This was doing the samePackedTypes check BEFORE the isFullyDefined check,
        // which based on everything I see everywhere else was a bug. I reordered it.
        if (isFullyDefined(pt))
          finish(pt)
        // Important to deconst, otherwise `if (???) 0 else 0` evaluates to 0 (SI-6331)
        else thenp1.tpe.deconst :: elsep1.tpe.deconst :: Nil match {
          case tp :: _ if samePackedTypes     => finish(tp)
          case tpes if sameWeakLubAsLub(tpes) => finish(lub(tpes))
          case tpes                           =>
            val lub = weakLub(tpes)
            treeCopy.If(tree, cond1, adapt(thenp1, mode, lub), adapt(elsep1, mode, lub)) setType lub
        }
      }

      // When there's a suitable __match in scope, virtualize the pattern match
      // otherwise, type the Match and leave it until phase `patmat` (immediately after typer)
      // empty-selector matches are transformed into synthetic PartialFunction implementations when the expected type demands it
      def typedVirtualizedMatch(tree: Match): Tree = {
        val selector = tree.selector
        val cases = tree.cases
        if (selector == EmptyTree) {
          if (pt.typeSymbol == PartialFunctionClass)
            synthesizePartialFunction(newTermName(context.unit.fresh.newName("x")), tree.pos, paramSynthetic = true, tree, mode, pt)
          else {
            val arity = functionArityFromType(pt) match { case -1 => 1 case arity => arity } // SI-8429: consider sam and function type equally in determining function arity

            val params = for (i <- List.range(0, arity)) yield
              atPos(tree.pos.focusStart) {
                ValDef(Modifiers(PARAM | SYNTHETIC),
                       unit.freshTermName("x" + i + "$"), TypeTree(), EmptyTree)
              }
            val ids = for (p <- params) yield Ident(p.name)
            val selector1 = atPos(tree.pos.focusStart) { if (arity == 1) ids.head else gen.mkTuple(ids) }
            // SI-8120 If we don't duplicate the cases, the original Match node will share trees with ones that
            //         receive symbols owned by this function. However if, after a silent mode session, we discard
            //         this Function and try a different approach (e.g. applying a view to the receiver) we end up
            //         with orphaned symbols which blows up far down the pipeline (or can be detected with -Ycheck:typer).
            val body = treeCopy.Match(tree, selector1, (cases map duplicateAndKeepPositions).asInstanceOf[List[CaseDef]])
            typed1(atPos(tree.pos) { Function(params, body) }, mode, pt)
          }
        } else
          virtualizedMatchWithStrategy(typedMatchWithStrategy(selector, cases, mode, pt, tree), mode, pt)
      }

      def typedReturn(tree: Return) = {
        val expr = tree.expr
        typedReturnParts(tree: Tree, expr)
      }

      def typedReturnParts(tree: Tree, expr: Tree) = {
        val enclMethod = context.enclMethod
        if (enclMethod == NoContext ||
            enclMethod.owner.isConstructor ||
            context.enclClass.enclMethod == enclMethod // i.e., we are in a constructor of a local class
            ) {
          ReturnOutsideOfDefError(tree)
        } else {
          val DefDef(_, name, _, _, restpt, _) = enclMethod.tree
          if (restpt.tpe eq null) {
            ReturnWithoutTypeError(tree, enclMethod.owner)
          }
          else {
            val expr1 = context withinReturnExpr typedByValueExpr(expr, restpt.tpe)
            // Warn about returning a value if no value can be returned.
            if (restpt.tpe.typeSymbol == UnitClass) {
              // The typing in expr1 says expr is Unit (it has already been coerced if
              // it is non-Unit) so we have to retype it.  Fortunately it won't come up much
              // unless the warning is legitimate.
              if (typed(expr).tpe.typeSymbol != UnitClass)
                context.warning(tree.pos, "enclosing method " + name + " has result type Unit: return value discarded")
            }
            val res = treeCopy.Return(tree, checkDead(expr1)).setSymbol(enclMethod.owner)
            val tp = pluginsTypedReturn(NothingTpe, this, res, restpt.tpe)
            res.setType(tp)
          }
        }
      }

      def typedNew(tree: New): Tree = {
        val tpt = tree.tpt
        // This way typedNew always returns a dealiased type. This used to happen by accident
        // for instantiations without type arguments due to ad hoc code in typedTypeConstructor,
        // and annotations depended on it (to the extent that they worked, which they did
        // not when given a parameterized type alias which dealiased to an annotation.)
        // typedTypeConstructor dealiases nothing now, but it makes sense for a "new" to always be
        // given a dealiased type.
        val tpt0 = typedTypeConstructor(tpt) modifyType (_.dealias)
        val willReify = willReifyNew(tpt0.tpe)
        val tpt1 = if (willReify) tpt0 else {
          if (checkStablePrefixClassType(tpt0))
            if (tpt0.hasSymbolField && !tpt0.symbol.typeParams.isEmpty) {
              context.undetparams = cloneSymbols(tpt0.symbol.typeParams)
              notifyUndetparamsAdded(context.undetparams)
              TypeTree().setOriginal(tpt0)
                        .setType(appliedType(tpt0.tpe, context.undetparams map (_.tpeHK))) // @PP: tpeHK! #3343, #4018, #4347.
            } else tpt0
          else tpt0
        }

        /* If current tree <tree> appears in <val x(: T)? = <tree>>
         * return `tp with x.type' else return `tp`.
         */
        def narrowRhs(tp: Type) = { val sym = context.tree.symbol
          context.tree match {
            case ValDef(mods, _, _, Apply(Select(`tree`, _), _)) if !mods.isMutable && sym != null && sym != NoSymbol =>
              val sym1 =
                if (sym.owner.isClass && sym.getterIn(sym.owner) != NoSymbol) sym.getterIn(sym.owner)
                else sym
              val pre = if (sym1.owner.isClass) sym1.owner.thisType else NoPrefix
              intersectionType(List(tp, singleType(pre, sym1)))
            case _ => tp
          }}

        val tp = tpt1.tpe
        val sym = tp.typeSymbol.initialize
        if (!willReify && (sym.isAbstractType || sym.hasAbstractFlag))
          IsAbstractError(tree, sym)
        else if (isPrimitiveValueClass(sym)) {
          NotAMemberError(tpt, TypeTree(tp), nme.CONSTRUCTOR)
          setError(tpt)
        }
        else if (!(  tp == sym.typeOfThis // when there's no explicit self type -- with (#3612) or without self variable
                     // sym.thisSym.tpe == tp.typeOfThis (except for objects)
                  || narrowRhs(tp) <:< tp.typeOfThis
                  || phase.erasedTypes
                  )) {
          DoesNotConformToSelfTypeError(tree, sym, tp.typeOfThis)
        } else
          treeCopy.New(tree, tpt1).setType(tp)
      }

      def functionTypeWildcard(arity: Int): Type =
        functionType(List.fill(arity)(WildcardType), WildcardType)

      def checkArity(tree: Tree)(tp: Type): tp.type = tp match {
        case NoType => MaxFunctionArityError(tree); tp
        case _ => tp
      }


      /** Eta expand an expression like `m _`, where `m` denotes a method or a by-name argument
        *
        * The spec says:
        * The expression `$e$ _` is well-formed if $e$ is of method type or if $e$ is a call-by-name parameter.
        *   (1) If $e$ is a method with parameters, `$e$ _` represents $e$ converted to a function type
        *       by [eta expansion](#eta-expansion).
        *   (2) If $e$ is a parameterless method or call-by-name parameter of type `=>$T$`, `$e$ _` represents
        *       the function of type `() => $T$`, which evaluates $e$ when it is applied to the empty parameterlist `()`.
        */
      def typedEta(methodValue: Tree, original: Tree): Tree = methodValue.tpe match {
        case tp@(MethodType(_, _) | PolyType(_, MethodType(_, _))) => // (1)
          val formals = tp.params
          if (isFunctionType(pt) || samMatchesFunctionBasedOnArity(samOf(pt), formals)) methodValue
          else adapt(methodValue, mode, checkArity(methodValue)(functionTypeWildcard(formals.length)), original)

        case TypeRef(_, ByNameParamClass, _) |  NullaryMethodType(_) => // (2)
          val pos = methodValue.pos
          // must create it here to change owner (normally done by typed's typedFunction)
          val funSym = context.owner.newAnonymousFunctionValue(pos)
          new ChangeOwnerTraverser(context.owner, funSym) traverse methodValue

          typed(Function(List(), methodValue) setSymbol funSym setPos pos, mode, pt)

        case ErrorType =>
          methodValue

        case _ =>
          UnderscoreEtaError(methodValue)
      }

      def tryTypedArgs(args: List[Tree], mode: Mode): Option[List[Tree]] = {
        val c = context.makeSilent(reportAmbiguousErrors = false)
        c.retyping = true
        try {
          val res = newTyper(c).typedArgs(args, mode)
          if (c.reporter.hasErrors) None else Some(res)
        } catch {
          case ex: CyclicReference =>
            throw ex
          case te: TypeError =>
            // @H some of typer errors can still leak,
            // for instance in continuations
            None
        }
      }

      /* Try to apply function to arguments; if it does not work, try to convert Java raw to existentials, or try to
       * insert an implicit conversion.
       */
      def tryTypedApply(fun: Tree, args: List[Tree]): Tree = {
        val start = if (Statistics.canEnable) Statistics.startTimer(failedApplyNanos) else null

        def onError(typeErrors: Seq[AbsTypeError], warnings: Seq[(Position, String)]): Tree = {
          if (Statistics.canEnable) Statistics.stopTimer(failedApplyNanos, start)

          // If the problem is with raw types, convert to existentials and try again.
          // See #4712 for a case where this situation arises,
          if ((fun.symbol ne null) && fun.symbol.isJavaDefined) {
            val newtpe = rawToExistential(fun.tpe)
            if (fun.tpe ne newtpe) {
              // println("late cooking: "+fun+":"+fun.tpe) // DEBUG
              return tryTypedApply(fun setType newtpe, args)
            }
          }
          def treesInResult(tree: Tree): List[Tree] = tree :: (tree match {
            case Block(_, r)                        => treesInResult(r)
            case Match(_, cases)                    => cases
            case CaseDef(_, _, r)                   => treesInResult(r)
            case Annotated(_, r)                    => treesInResult(r)
            case If(_, t, e)                        => treesInResult(t) ++ treesInResult(e)
            case Try(b, catches, _)                 => treesInResult(b) ++ catches
            case Typed(r, Function(Nil, EmptyTree)) => treesInResult(r) // a method value
            case Select(qual, name)                 => treesInResult(qual)
            case Apply(fun, args)                   => treesInResult(fun) ++ args.flatMap(treesInResult)
            case TypeApply(fun, args)               => treesInResult(fun) ++ args.flatMap(treesInResult)
            case _                                  => Nil
          })
          def errorInResult(tree: Tree) = treesInResult(tree) exists (err => typeErrors.exists(_.errPos == err.pos))

          val retry = (typeErrors.forall(_.errPos != null)) && (fun :: tree :: args exists errorInResult)
          typingStack.printTyping({
            val funStr = ptTree(fun) + " and " + (args map ptTree mkString ", ")
            if (retry) "second try: " + funStr
            else "no second try: " + funStr + " because error not in result: " + typeErrors.head.errPos+"!="+tree.pos
          })
          if (retry) {
            val Select(qual, name) = fun
            tryTypedArgs(args, forArgMode(fun, mode)) match {
              case Some(args1) if !args1.exists(arg => arg.exists(_.isErroneous)) =>
                val qual1 =
                  if (!pt.isError) adaptToArguments(qual, name, args1, pt)
                  else qual
                if (qual1 ne qual) {
                  val tree1 = Apply(Select(qual1, name) setPos fun.pos, args1) setPos tree.pos
                  return context withinSecondTry typed1(tree1, mode, pt)
                }
              case _ => ()
            }
          }
          typeErrors foreach context.issue
          warnings foreach { case (p, m) => context.warning(p, m) }
          setError(treeCopy.Apply(tree, fun, args))
        }

        silent(_.doTypedApply(tree, fun, args, mode, pt)) match {
          case SilentResultValue(value) => value
          case e: SilentTypeError => onError(e.errors, e.warnings)
        }
      }

      def normalTypedApply(tree: Tree, fun: Tree, args: List[Tree]) : Tree = {
        // TODO: replace `fun.symbol.isStable` by `treeInfo.isStableIdentifierPattern(fun)`
        val stableApplication = (fun.symbol ne null) && fun.symbol.isMethod && fun.symbol.isStable
        val funpt = if (mode.inPatternMode) pt else WildcardType
        val appStart = if (Statistics.canEnable) Statistics.startTimer(failedApplyNanos) else null
        val opeqStart = if (Statistics.canEnable) Statistics.startTimer(failedOpEqNanos) else null

        def isConversionCandidate(qual: Tree, name: Name): Boolean =
          !mode.inPatternMode && nme.isOpAssignmentName(TermName(name.decode)) && !qual.exists(_.isErroneous)

        def reportError(error: SilentTypeError): Tree = {
          error.reportableErrors foreach context.issue
          error.warnings foreach { case (p, m) => context.warning(p, m) }
          args foreach (arg => typed(arg, mode, ErrorType))
          setError(tree)
        }
        def advice1(convo: Tree, errors: List[AbsTypeError], err: SilentTypeError): List[AbsTypeError] =
          errors.map { e =>
            if (e.errPos == tree.pos) {
              val header = f"${e.errMsg}%n  Expression does not convert to assignment because:%n    "
              val expansion = f"%n    expansion: ${show(convo)}"
              NormalTypeError(tree, err.errors.flatMap(_.errMsg.lines.toList).mkString(header, f"%n    ", expansion))
            } else e
          }
        def advice2(errors: List[AbsTypeError]): List[AbsTypeError] =
          errors.map { e =>
            if (e.errPos == tree.pos) {
              val msg = f"${e.errMsg}%n  Expression does not convert to assignment because receiver is not assignable."
              NormalTypeError(tree, msg)
            } else e
          }
        def onError(error: SilentTypeError): Tree = fun match {
          case Select(qual, name) if isConversionCandidate(qual, name) =>
            val qual1 = typedQualifier(qual)
            if (treeInfo.isVariableOrGetter(qual1)) {
              if (Statistics.canEnable) Statistics.stopTimer(failedOpEqNanos, opeqStart)
              val erred = qual1.exists(_.isErroneous) || args.exists(_.isErroneous)
              if (erred) reportError(error) else {
                val convo = convertToAssignment(fun, qual1, name, args)
                silent(op = _.typed1(convo, mode, pt)) match {
                  case SilentResultValue(t) => t
                  case err: SilentTypeError => reportError(
                    SilentTypeError(advice1(convo, error.errors, err), error.warnings)
                  )
                }
              }
            } else {
              if (Statistics.canEnable) Statistics.stopTimer(failedApplyNanos, appStart)
              val Apply(Select(qual2, _), args2) = tree
              val erred = qual2.exists(_.isErroneous) || args2.exists(_.isErroneous)
              reportError {
                if (erred) error else SilentTypeError(advice2(error.errors), error.warnings)
              }
            }
          case _ =>
            if (Statistics.canEnable) Statistics.stopTimer(failedApplyNanos, appStart)
            reportError(error)
        }
        val silentResult = silent(
          op                    = _.typed(fun, mode.forFunMode, funpt),
          reportAmbiguousErrors = !mode.inExprMode && context.ambiguousErrors,
          newtree               = if (mode.inExprMode) tree else context.tree
        )
        silentResult match {
          case SilentResultValue(fun1) =>
            val fun2 = if (stableApplication) stabilizeFun(fun1, mode, pt) else fun1
            if (Statistics.canEnable) Statistics.incCounter(typedApplyCount)
            val unvirt = unvirtualize(tree.pos, fun.pos, fun2.symbol, fun2.tpe, args)
            if (unvirt ne EmptyTree)
              return unvirt
            def isImplicitMethod(tpe: Type) = tpe match {
              case mt: MethodType => mt.isImplicit
              case _ => false
            }
            val noSecondTry = (
                 isPastTyper
              || context.inSecondTry
              || (fun2.symbol ne null) && fun2.symbol.isConstructor
              || isImplicitMethodType(fun2.tpe)
            )
            val isFirstTry = fun2 match {
              case Select(_, _) => !noSecondTry && mode.inExprMode
              case _            => false
            }
            val res0 = if (isFirstTry)
              tryTypedApply(fun2, args)
            else
              doTypedApply(tree, fun2, args, mode, pt)
<<<<<<< HEAD

            res0 match { // TODO: is this ok?
              case treeInfo.DynamicApplication(_, _) if isImplicitMethod(res0.tpe) && mode.inNone(TAPPmode) =>
                // adapt in EXPRmode so that implicits will be resolved now,
                // before any chained apply/update's are called (to support def selectDynamic[T: Manifest])
                // see test/files/run/applydynamic_row.scala
                adapt(res0, EXPRmode, pt)
              case _ => res0
            }
          case err: SilentTypeError =>
            onError({
              err.reportableErrors foreach context.issue
              err.warnings foreach { case (p, m) => context.warning(p, m) }
              args foreach (arg => typed(arg, mode, ErrorType))
              setError(tree)
            })
=======
          case err: SilentTypeError => onError(err)
>>>>>>> 920bc4e3
        }
      }

      def unvirtualize(pos: Position, funpos: Position, funsym: Symbol, funTp: Type, origArgs: List[Tree]): Tree = if (settings.Yvirtualize) {
        /** TODO:
         - need to do overload resolution to be sure whether we resolve to EmbeddedControls_XXX or not
         - overload resolution is done in full by doTypedApply, but it is enough we pick the same symbol here
           (since that determines whether we un-virtualize or not)
         - not all virtualized control structs type check as their corresponding method calls (the lub action in if-then-else generates incompatible types, but typedIf just assumes that type as its result, it doesn't check against expected types, typing method applications is more strict)
           --> can't have doTypedApply resolve overloading for us, must find symbol here...
           (that's why topic/virt_new factors out applicableOverloads)
        */
        // println("unvirt funsym: "+(fun1.symbol.ownerChain, resCheckInit.symbol.ownerChain))
        // if we resolve to the methods in EmbeddedControls, undo rewrite (if we're not past typer yet)
        // we do this after type checking the whole application to make sure the symbol we get is consistent with overload resolution etc.
        // the symbol in fun1.symbol might be overloaded, in which case it is useless until after overload resolution (by xxxTypedApply)

        // HACK: so that we generate the same code as the non-virtualizing compiler for non-virtualized ifs
        // def dropUnit(x: Tree): Tree = x match {
        //   case Block(List(stat), Literal(Constant(()))) => stat
        //   case Block(stats, Literal(Constant(())))      => Block(stats: _*)
        //   case _ => x
        // }
        def removeFunUndets() = context.undetparams = context.undetparams filterNot (_.owner eq funsym)
        funsym match {
          case EmbeddedControls_ifThenElse =>
            removeFunUndets()
            val List(cond, t, e) = origArgs
            // println("if -- orig= "+(pt, cond, cond.tpe, t, t.tpe, e, e.tpe))
            //TR FIXME
            // fail ---> new EmbeddedControls { def __ifThenElse[T](cond: Option[Boolean], thenp: Option[T], elsep: Option[T]): Option[T] = thenp; if (7 < 8) println("yo") }
            //println("-- calling typedIf with:")
            //println(cond.tpe + "//" + cond.getClass.getName + "//" + cond)
            typedIfParts(tree, cond, t, e) // TODO: drop the unit that adapt tacks on here -- real ifs don't do that (same goes for __while)
          case EmbeddedControls_newVar =>
            removeFunUndets()
            val List(init) = origArgs
            typed1(init, mode, pt)
          case EmbeddedControls_return =>
            // TODO: methods called __return but not identical to the one in EmbeddedControls
            // also need to check conformance to enclosing method's result type.
            val List(expr) = origArgs
            typedReturnParts(tree, expr)
          case EmbeddedControls_assign =>
            val List(lhs, rhs) = origArgs
            typedAssign(lhs, rhs)
          case EmbeddedControls_equal =>
            val lhs = origArgs.head
            // a == (b, c) is legal too, ya know -- we don't tuple when building the tree,
            // as we can't (easily) undo the tupling when it turns out there was a valid == method (see t3736 in pos/ and neg/)
            val rhs = origArgs.tail
            // I once thought that without resetAllAttrs for lhs and rhs, the compiler fails in lambdalift for code like `(List(1) map {case x => x}) == null`
            // this however no longer seems to be the case, and instead the reset is causing pattern-matcher generated code to fail
            // resetting symbols of its temporary variables makes it impossible to resolve them afterwards
            atPos(pos)(typed(Apply(Select(lhs, nme.EQ) setPos funpos, rhs)))
          case _ =>
            tryTypedScope(funsym, funTp, origArgs)
        }
      } else EmptyTree


      def typedApplyExternal(tree: Tree, fun: Select, args: List[Tree], isApply: Boolean): Tree = {
        val infixDebug = false //System.getProperty("infixVerbose") == "true"

        val Select(qual, name) = fun
        val extname            = newTermName("infix_" + name)

        if (infixDebug) println("contemplating " + mode + "/" + fun.symbol + ": " + Apply(fun, args) + " ---> " + Apply(Ident(extname), qual::args) + " at " + fun.pos)
        //println("fun.tpe: "+fun.tpe)
        //println("qual.tpe: "+qual.tpe)

        val ealts = silent(_.typed(Ident(extname).setPos(fun.pos), mode.forFunMode, WildcardType), false, tree) match {
          case SilentResultValue(ext) =>
            ext.symbol.alternatives.filter { s =>
              s.isMethod &&
              s.owner != EmbeddedControlsClass &&  // meths in embeddings trait are sentinels added by a typedApply further up the stack
              ((context.enclMethod.tree eq null) || s != context.enclMethod.tree.symbol) // do not make an external method accessible through the operator within its own body (HACK ?)
            }
          case _ => Nil
        }

        val hasExternalMethods      = !ealts.isEmpty
        val prefixWithProxyControls = prefixInWith(context.enclClass.owner, ProxyControlsClass)
        lazy val withinProxyTrait   = prefixWithProxyControls.nonEmpty
        lazy val proxytc            = prefixWithProxyControls map (pre => pre.memberType(pre.member(tpnme.TransparentProxy))) getOrElse NoType
        //println("proxy: " + proxytc) // careful, must not access enclClassTp if it's *not* our marker

        if (!hasExternalMethods && !withinProxyTrait)
          return if (isApply) normalTypedApply(tree, fun, args) else EmptyTree

/* from typedApply:
          silent(_.typed(fun, funMode(mode), funpt),
                 if ((mode & EXPRmode) != 0) false else context.reportAmbiguousErrors,
                 if ((mode & EXPRmode) != 0) tree else context.tree)
   from typed case Select (before typedSelect)
          checkDead(typedQualifier(qual, mode))
*/

        val prevRetyping = context.retyping
        context.retyping = true
        try {
          val qual1 = if (isApply) silent(t => checkDead(t.typedQualifier(qual, mode.forFunMode)), false, tree) match {
            case SilentResultValue(qual1) => qual1
            case SilentTypeError(ex) =>
              ErrorUtils.issueTypeError(ex) // fun.pos
              return setError(tree)
          } else qual    // <--- t0218.scala

          def doDefault() = {
            if (isApply) normalTypedApply(tree, treeCopy.Select(fun, qual1, name), args) // do default
            else EmptyTree
          }

          //if (!ealts.isEmpty)

          //println("fun1.tpe: "+fun1.tpe)
          //println("qual1.tpe: "+qual1.tpe)
          //
          //println("normalize: "+qual1.tpe.normalize)
          //println("widen: "+qual1.tpe.widen)
          //
          //println("typeSymbol: "+qual1.tpe.widen.typeSymbol)

          val generateLiftedAlts = withinProxyTrait && !qual1.isInstanceOf[This]
          //println("generateLiftedAlts: " + generateLiftedAlts)

          if (!hasExternalMethods && !generateLiftedAlts)
            return doDefault() // might have declared methods but no external methods

          // ------------------------------------------------------------------------------


          val qual1tp = qual1.tpe.widen

          val isReceiverActuallyLifted = withinProxyTrait && (qual1tp.typeArgs.length == 1) &&
              (qual1tp <:< TypeRef(proxytc.prefix, proxytc.typeSymbol, List(AnyClass.tpe)))
          //println("isReceiverActuallyLifted: " + isReceiverActuallyLifted)

          val ms = if (isReceiverActuallyLifted)
            qual1tp.typeArgs(0).nonLocalMember(name)
          else
            member(qual1, name)
            //println("found member: " + ms)

          val dalts = ms.alternatives.filter(_.isMethod)
          if (infixDebug) println("found declared alternatives: " + dalts + "/" + dalts.map(_.tpe))

          if (!dalts.isEmpty) {
            // both declared and external methods: temporarily add declared methods
            // to EmbeddedControls, if lookup selects any of those => do default

            val installed = EmbeddedControlsClass.tpe.member(extname).alternatives

            def createExternalMethod(msym: Symbol, ttrans: Type => Type) = {
              val sentinel = EmbeddedControlsClass.newMethod(extname).setPos(msym.pos)

              val params1 = msym.tpe.params
              val resultType = msym.tpe.finalResultType

              // note: msym.owner.tpe is actually a type ref --> need to take .info to access its type parameters
              val receiverTypePoly = msym.owner.info

              val receiverTypeParams = receiverTypePoly.typeParams.map(p => sentinel.newTypeParameter(p.asInstanceOf[TypeSymbol].name, p.pos).setInfo(p.info))
              val methodTypeParams = msym.info.typeParams.map(p => sentinel.newTypeParameter(p.asInstanceOf[TypeSymbol].name, p.pos).setInfo(p.info))
              val typeParams = methodTypeParams ::: receiverTypeParams
              val receiverType = typeRef(NoPrefix, msym.owner, receiverTypeParams.map(_.tpe))

              // TODO: types of arguments may depend on original class or method type params. Need to substitute those??

              val params2 = sentinel.newSyntheticValueParam(ttrans(receiverType)) ::
                      sentinel.newSyntheticValueParams(params1.map(s=>ttrans(s.tpe)))
              if (typeParams.isEmpty)
                sentinel.setInfo(MethodType(params2, ttrans(resultType)))
              else
                sentinel.setInfo(PolyType(typeParams, MethodType(params2, ttrans(resultType))))

              installed.find { x =>
                val z = x.tpe == sentinel.tpe
                val z1 = x.tpe.toString == sentinel.tpe.toString
                //println(x.tpe + "==" + sentinel.tpe +"? " + z + ", " + z1)
                z1 // TODO: don't base comparison on strings
              } match {
                case Some(s) =>
                  //println("re-using sentinel from outside")
                  s
                case None =>
                  EmbeddedControlsClass.info.decls.enter(sentinel)
              }
            }

            val sentinelsPlain = for (msym <- dalts) yield createExternalMethod(msym, tp => tp)
            val sentinelsLifted = if (!generateLiftedAlts) Nil else for (msym <- dalts) yield
              createExternalMethod(msym, tp => typeRef(proxytc.prefix, proxytc.typeSymbol, List(tp)))

            // PROBLEM: nesting. if arguments add the same sentinels, we have duplicates -> ambiguous error!
            // check for existence first ...

            if (infixDebug) {
              println("found external methods: " + ealts + "/" + ealts.map(_.tpe))

              println("found existing sentinels: " + installed + "/" + installed.map(_.tpe))

              println("created plain sentinel methods: " + sentinelsPlain + "/" + sentinelsPlain.map(_.tpe))
              println("created lifted sentinel methods: " + sentinelsLifted + "/" + sentinelsLifted.map(_.tpe))

              println("trying "+Apply(Ident(extname), qual1::args))
            }

            val r = silent(_.typed(Apply(Ident(extname).setPos(fun.pos), qual1::args).setPos(tree.pos), mode, /*pt*/WildcardType), true, tree) // ambiguity is an error
            for (s <- sentinelsPlain ::: sentinelsLifted if !installed.contains(s)) { // TODO: use diff instead of contains?
              EmbeddedControlsClass.info.decls.unlink(s)
              s.setInfo(NoType)
              s.updateInfo(NoType)
            }
            r match { // TODO: tree might have been transformed!
              case SilentResultValue(res) if sentinelsPlain.contains(res.symbol) =>
                // picked declared one --> do default (could short-circuit, but better be safe for now)
                //println("picked sentinel method: " + res + " (tpe: "+res.tpe+" pt: "+pt+")")
                doDefault()
              case SilentResultValue(res) if sentinelsLifted.contains(res.symbol) =>
                // picked lifted one --> forward
                //println("picked lifted method: " + res + " (tpe: "+res.tpe+" pt: "+pt+")")
                // PROBLEM: result type can be Proxy[Nothing]
                // use result.tpe as expected type
                assert(res.tpe <:< pt)
                typed(Apply(Ident("__forward").setPos(fun.pos), qual1::Literal(Constant(name.toString))::args).setPos(tree.pos),
                  mode, res.tpe).setType(res.tpe)
              case SilentResultValue(res) if ealts.contains(res.symbol) =>
                // picked external one
                //println("picked external method: " + res)
                res
              case SilentResultValue(res) =>
                // FIXME
                // can't determine whether sentinel or external: probably the tree was transformed (e.g. {res; ()})
                unit.warning(res.pos, "EMBEDDING: cannot resolve target method (sym="+res.symbol+"): " + res)
                doDefault()
              case SilentTypeError(ex) =>
                //println("te checking " + Apply(Ident(extname), qual1::args) + " ("+mode+","+pt+")")
                if (generateLiftedAlts) {
                  // prevent default for now. output the error we got.
                  // otherwise we'd report 'method not found' instead of 'type doesn't match'
                  ErrorUtils.issueTypeError(ex) // fun.pos
                  return setError(tree)
                } else {
                  // neither declared nor external methods match --> do default, look for implicits
                  //println("exception typing fun/xxx " + ": " + ex)
                  doDefault()
                }
            }

          } else {
            // no declared methods but have external ones
            silent(_.typed(Apply(Ident(extname).setPos(fun.pos.makeTransparent), qual1::args).setPos(tree.pos), mode, pt), false, tree) match { // ambiguity is an error
              case SilentResultValue(res) =>
                // picked external method
                //println("picked external method: " + res)
                res
              case SilentTypeError(ex) =>
                // no external method matches --> do default, look for implicits
                //println("exception typing xxx " + ": " + ex)
                doDefault()
            }
          }
        } finally {
          context.retyping = prevRetyping
        }
      }

      def typedApplyParts(tree: Tree, fun: Tree, args: List[Tree]): Tree = fun match {
        case fun@Select(qual, name)
              if settings.Yvirtualize
              && ((mode & EXPRmode) != 0)
              && !isPastTyper
              && fun.symbol == NoSymbol                     // unresolved, so far
              && !qual.isInstanceOf[New]                    // TODO: applyExternal does not intercept constructor calls, right?
              && !treeInfo.isSelfOrSuperConstrCall(fun) =>  // [this|super].<init>(...) -- don't intercept
          typedApplyExternal(tree, fun, args, true)
        case _ =>
          normalTypedApply(tree, fun, args)
      }

      /**
       * given `def OptiML[R](b: => R) = new Scope[OptiML, OptiMLExp, R](b)`
       *
       * `OptiML { body }` is (roughly) expanded to:
       *
       *  abstract class DSLprog extends OptiML {
       *    def apply: bodyType = body
       *  }
       *  class DSLrun extends DSLprog with OptiMLExp
       *  ((new DSLrun): OptiML with OptiMLExp).result
       */
      def tryTypedScope(funSym: Symbol, funTp: Type, args: List[Tree]): Tree = {
        def parentTypes(ps: Type*): List[Type] = { val parents = ps.toList; if(parents.head.typeSymbol.isTrait) ObjectClass.tpe :: parents else parents }

        if (!isPastTyper && (funSym ne null) && !funSym.isConstructor){ // don't rewrite the `new Scope` body of the method that defines the new scope -- don't run after typer (the nested Scope class won't be found after erasure)
          val scopeTp = (prefixInWith(context.owner, EmbeddedControlsClass) getOrElse PredefModule.tpe).memberType(EmbeddedControls_Scope) // TODO: avoid the memberType, only need scopeTp.typeSymbol
          val resultAtScope = funTp.finalResultType.baseType(scopeTp.typeSymbol)
          if (resultAtScope != NoType && resultAtScope.typeArgs.lengthCompare(3) == 0) {
            val List(ifaceTp, implTp, resTp) = resultAtScope.typeArgs
            val body = args(0) // looks like it hasn't been typed yet, so no need to rejig the owners etc

            assert(ifaceTp.typeSymbol.isTrait || ifaceTp.typeSymbol.primaryConstructor.info.paramTypes.isEmpty) // TODO: error message
            assert(funSym.info.typeParams.exists(p => p.name == resTp.typeSymbol.name)) // TODO: error message

            // println("generating:\ntrait DSLprog extends %s {\n def apply: %s = %s \n } \n (new DSLprog with %s) : %s with %s".format(ifaceTp, bodyType, body, implTp, ifaceTp, implTp))

            val scopeClass = context.owner.newClass(newTypeName("DSLprog"), body.pos, ABSTRACT | SYNTHETIC)  // trait --> addInterfaces:implMethodDef complains "Error: implMethod missing for method apply"
            val scopeParents = parentTypes(ifaceTp)
            scopeClass.setInfo(new ClassInfoType(scopeParents, newScope, scopeClass))

            val applyMethod = scopeClass.newMethod(nme.apply, body.pos)
              .setFlag(FINAL)
              .setInfo(NullaryMethodType(AnyClass.tpe))
            // can't do better than AnyClass.tpe until we type the body
            // resTp is an undetparam when we get here -- can't use it
            // however, the body must be type checked inside the synthetic class definition,
            // the class definition needs (() => bodyType) as a parent so we can call apply on the result of the scope
            // furthermore, bodyType isn't known until after typing the class definition... catch-22 anyone?

            scopeClass.info.decls enter applyMethod

            val applyMethodDef = DefDef(
              sym = applyMethod,
              vparamss = Nil,
              rhs = body)

            // val argss =
              // derive from scopeParents.head.typeSymbol.primaryConstructor.info.paramTypes
              // either Nil or List(Nil) -- trait or object? in any case, don't support superclasses with ctors that expect args
            val scopeClassTree = atPos(tree.pos)(typed(ClassDef(
              sym = scopeClass,
              constrMods = Modifiers(0),
              vparamss = Nil,
              body = List(applyMethodDef),
              superPos = body.pos)))

            // now we've typed the class definition, we can figure out the apply method's real result type
            var bodyType = scopeClassTree find (_.symbol eq applyMethod) map { case DefDef(mods, name, tparams, vparamss, tpt, rhs) =>
              tpt.tpe = rhs.tpe
              applyMethod.setInfo(NullaryMethodType(rhs.tpe))
              rhs.tpe
            } get

            // HACK alert -- unwrap the reps
            while (bodyType.prefixString.startsWith("DSLprog")) {
              bodyType = bodyType.typeArgs(0)
            }

            val bodyFunType = functionType(Nil, bodyType)
            val instantiatedImplTp = implTp.subst(List(resTp.typeSymbol), List(bodyType))
            val newTp = intersectionType(List(ifaceTp, instantiatedImplTp/*, bodyFunType*/))

            // mix the scope class with the implementation trait and `() => $bodyFunType`
            val scopeAnonCls = {
              val clazz = context.owner.newClass(newTypeName("DSLrun"), body.pos) setFlag (SYNTHETIC)
              clazz.setInfo(ClassInfoType(List(scopeClass.tpe, instantiatedImplTp/*, bodyFunType*/), newScope, clazz))
              clazz
            }

            atPos(tree.pos)(typed(Block(
              scopeClassTree,
              ClassDef(
                sym = scopeAnonCls,
                constrMods = Modifiers(0),
                vparamss = Nil,
                body = List(),
                superPos = body.pos),
              Select(Typed(Apply(Select(New(TypeTree(scopeAnonCls.tpe)), nme.CONSTRUCTOR), Nil), TypeTree(newTp)), nme.result)
              )))
          } else EmptyTree
        } else EmptyTree
      }

      // convert new Array[T](len) to evidence[ClassTag[T]].newArray(len)
      // convert new Array^N[T](len) for N > 1 to evidence[ClassTag[Array[...Array[T]...]]].newArray(len)
      // where Array HK gets applied (N-1) times
      object ArrayInstantiation {
        def unapply(tree: Apply) = tree match {
          case Apply(Select(New(tpt), name), arg :: Nil) if tpt.tpe != null && tpt.tpe.typeSymbol == ArrayClass =>
            Some(tpt.tpe) collect {
              case erasure.GenericArray(level, componentType) =>
                val tagType = (1 until level).foldLeft(componentType)((res, _) => arrayType(res))

                resolveClassTag(tree.pos, tagType) match {
                  case EmptyTree => MissingClassTagError(tree, tagType)
                  case tag       => atPos(tree.pos)(new ApplyToImplicitArgs(Select(tag, nme.newArray), arg :: Nil))
                }
            }
          case _ => None
        }
      }

      def typedApply(tree: Apply) = tree match {
        case Apply(Block(stats, expr), args) =>
          typed1(atPos(tree.pos)(Block(stats, Apply(expr, args) setPos tree.pos.makeTransparent)), mode, pt)
        case Apply(fun, args) =>
          typedApplyParts(tree, fun, args) match {
            case ArrayInstantiation(tree1)                                           => if (tree1.isErrorTyped) tree1 else typed(tree1, mode, pt)
            case Apply(Select(fun, nme.apply), _) if treeInfo.isSuperConstrCall(fun) => TooManyArgumentListsForConstructor(tree) //SI-5696
            case tree1                                                               => tree1
          }
      }

      def convertToAssignment(fun: Tree, qual: Tree, name: Name, args: List[Tree]): Tree = {
        val prefix = name.toTermName stripSuffix nme.EQL
        def mkAssign(vble: Tree): Tree =
          Assign(
            vble,
            Apply(
              Select(vble.duplicate, prefix) setPos fun.pos.focus, args) setPos tree.pos.makeTransparent
          ) setPos tree.pos

        def mkUpdate(table: Tree, indices: List[Tree]) =
          gen.evalOnceAll(table :: indices, context.owner, context.unit) {
            case tab :: is =>
              def mkCall(name: Name, extraArgs: Tree*) = (
                Apply(
                  Select(tab(), name) setPos table.pos,
                  is.map(i => i()) ++ extraArgs
                ) setPos tree.pos
              )
              mkCall(
                nme.update,
                Apply(Select(mkCall(nme.apply), prefix) setPos fun.pos, args) setPos tree.pos
              )
            case _ => EmptyTree
          }

        val assignment = qual match {
          case Ident(_) =>
            mkAssign(qual)

          case Select(qualqual, vname) =>
            gen.evalOnce(qualqual, context.owner, context.unit) { qq =>
              val qq1 = qq()
              mkAssign(Select(qq1, vname) setPos qual.pos)
            }

          case Apply(fn, indices) =>
            fn match {
              case treeInfo.Applied(Select(table, nme.apply), _, _) => mkUpdate(table, indices)
              case _  => UnexpectedTreeAssignmentConversionError(qual)
            }
        }
        assignment
      }

      def typedSuper(tree: Super) = {
        val mix = tree.mix
        val qual1 = typed(tree.qual)

        val clazz = qual1 match {
          case This(_) => qual1.symbol
          case _ => qual1.tpe.typeSymbol
        }
        def findMixinSuper(site: Type): Type = {
          var ps = site.parents filter (_.typeSymbol.name == mix)
          if (ps.isEmpty)
            ps = site.parents filter (_.typeSymbol.name == mix)
          if (ps.isEmpty) {
            debuglog("Fatal: couldn't find site " + site + " in " + site.parents.map(_.typeSymbol.name))
            if (phase.erasedTypes && context.enclClass.owner.isTrait) {
              // the reference to super class got lost during erasure
              restrictionError(tree.pos, unit, "traits may not select fields or methods from super[C] where C is a class")
              ErrorType
            } else {
              MixinMissingParentClassNameError(tree, mix, clazz)
              ErrorType
            }
          } else if (!ps.tail.isEmpty) {
            AmbiguousParentClassError(tree)
            ErrorType
          } else {
            ps.head
          }
        }

        val owntype = (
          if (!mix.isEmpty) findMixinSuper(clazz.tpe)
          else if (context.inSuperInit) clazz.info.firstParent
          else intersectionType(clazz.info.parents)
        )
        treeCopy.Super(tree, qual1, mix) setType SuperType(clazz.thisType, owntype)
      }

      def typedThis(tree: This) =
        tree.symbol orElse qualifyingClass(tree, tree.qual, packageOK = false) match {
          case NoSymbol => tree
          case clazz    =>
            tree setSymbol clazz setType clazz.thisType.underlying
            if (isStableContext(tree, mode, pt)) tree setType clazz.thisType else tree
        }


      // For Java, instance and static members are in the same scope, but we put the static ones in the companion object
      // so, when we can't find a member in the class scope, check the companion
      def inCompanionForJavaStatic(pre: Type, cls: Symbol, name: Name): Symbol =
        if (!(context.unit.isJava && cls.isClass && !cls.isModuleClass)) NoSymbol else {
          val companion = companionSymbolOf(cls, context)
          if (!companion.exists) NoSymbol
          else member(gen.mkAttributedRef(pre, companion), name) // assert(res.isStatic, s"inCompanionJavaStatic($pre, $cls, $name) = $res ${res.debugFlagString}")
        }

      /* Attribute a selection where `tree` is `qual.name`.
       * `qual` is already attributed.
       */
      def typedSelect(tree: Tree, qual: Tree, name: Name): Tree = {
        val t = typedSelectInternal(tree, qual, name)
        // Checking for OverloadedTypes being handed out after overloading
        // resolution has already happened.
        if (isPastTyper) t.tpe match {
          case OverloadedType(pre, alts) =>
            if (alts forall (s => (s.owner == ObjectClass) || (s.owner == AnyClass) || isPrimitiveValueClass(s.owner))) ()
            else if (settings.debug) printCaller(
              s"""|Select received overloaded type during $phase, but typer is over.
                  |If this type reaches the backend, we are likely doomed to crash.
                  |$t has these overloads:
                  |${alts map (s => "  " + s.defStringSeenAs(pre memberType s)) mkString "\n"}
                  |""".stripMargin
            )("")
          case _ =>
        }
        t
      }
      def typedSelectInternal(tree: Tree, qual: Tree, name: Name): Tree = {
        def asDynamicCall = dyna.mkInvoke(context, mode, tree, qual, name) map { t =>
          dyna.wrapErrors(t, (_.typed1(t, mode, pt)))
        }

        val sym = tree.symbol orElse member(qual, name) orElse inCompanionForJavaStatic(qual.tpe.prefix, qual.symbol, name) orElse {
          // symbol not found? --> try to convert implicitly to a type that does have the required
          // member.  Added `| PATTERNmode` to allow enrichment in patterns (so we can add e.g., an
          // xml member to StringContext, which in turn has an unapply[Seq] method)
          if (name != nme.CONSTRUCTOR && mode.inAny(EXPRmode | PATTERNmode)) {
            if (settings.Yvirtualize && !mode.inFunMode && !isPastTyper) {
              typedApplyExternal(tree, treeCopy.Select(tree, qual, name), List(), false) match {
                case EmptyTree =>
                case tree1 => return tree1
              }
            }
            val qual1 =
              if (member(qual, name) != NoSymbol) qual
              else adaptToMemberWithArgs(tree, qual, name, mode)
            if ((qual1 ne qual) && !qual1.isErrorTyped)
              return typed(treeCopy.Select(tree, qual1, name), mode, pt)
          }
          NoSymbol
        }
        if (phase.erasedTypes && qual.isInstanceOf[Super] && tree.symbol != NoSymbol)
          qual setType tree.symbol.owner.tpe

        if (!reallyExists(sym)) {
          def handleMissing: Tree = {
            def errorTree = missingSelectErrorTree(tree, qual, name)
            def asTypeSelection = (
              if (context.unit.isJava && name.isTypeName) {
                // SI-3120 Java uses the same syntax, A.B, to express selection from the
                // value A and from the type A. We have to try both.
                atPos(tree.pos)(gen.convertToSelectFromType(qual, name)) match {
                  case EmptyTree => None
                  case tree1     => Some(typed1(tree1, mode, pt))
                }
              }
              else None
            )
            debuglog(s"""
              |qual=$qual:${qual.tpe}
              |symbol=${qual.tpe.termSymbol.defString}
              |scope-id=${qual.tpe.termSymbol.info.decls.hashCode}
              |members=${qual.tpe.members mkString ", "}
              |name=$name
              |found=$sym
              |owner=${context.enclClass.owner}
              """.stripMargin)

            // 1) Try converting a term selection on a java class into a type selection.
            // 2) Try expanding according to Dynamic rules.
            // 3) Try looking up the name in the qualifier.
            asTypeSelection orElse asDynamicCall getOrElse (lookupInQualifier(qual, name) match {
              case NoSymbol => setError(errorTree)
              case found    => typed1(tree setSymbol found, mode, pt)
            })
          }
          handleMissing
        }
        else {
          val tree1 = tree match {
            case Select(_, _) => treeCopy.Select(tree, qual, name)
            case SelectFromTypeTree(_, _) => treeCopy.SelectFromTypeTree(tree, qual, name)
          }
          val (result, accessibleError) = silent(_.makeAccessible(tree1, sym, qual.tpe, qual)) match {
            case SilentTypeError(err: AccessTypeError) =>
              (tree1, Some(err))
            case SilentTypeError(err) =>
              SelectWithUnderlyingError(tree, err)
              return tree
            case SilentResultValue(treeAndPre) =>
              (stabilize(treeAndPre._1, treeAndPre._2, mode, pt), None)
          }

          result match {
            // could checkAccessible (called by makeAccessible) potentially have skipped checking a type application in qual?
            case SelectFromTypeTree(qual@TypeTree(), name) if qual.tpe.typeArgs.nonEmpty => // TODO: somehow the new qual is not checked in refchecks
              treeCopy.SelectFromTypeTree(
                result,
                (TypeTreeWithDeferredRefCheck(){ () => val tp = qual.tpe; val sym = tp.typeSymbolDirect
                  // will execute during refchecks -- TODO: make private checkTypeRef in refchecks public and call that one?
                  checkBounds(qual, tp.prefix, sym.owner, sym.typeParams, tp.typeArgs, "")
                  qual // you only get to see the wrapped tree after running this check :-p
                }) setType qual.tpe setPos qual.pos,
                name)
            case _ if accessibleError.isDefined =>
              // don't adapt constructor, SI-6074
              val qual1 = if (name == nme.CONSTRUCTOR) qual
                          else adaptToMemberWithArgs(tree, qual, name, mode, reportAmbiguous = false, saveErrors = false)
              if (!qual1.isErrorTyped && (qual1 ne qual))
                typed(Select(qual1, name) setPos tree.pos, mode, pt)
              else
                // before failing due to access, try a dynamic call.
                asDynamicCall getOrElse {
                  context.issue(accessibleError.get)
                  setError(tree)
                }
            case _ =>
              result
          }
        }
      }

      def typedSelectOrSuperCall(tree: Select) = tree match {
        case Select(qual @ Super(_, _), nme.CONSTRUCTOR) =>
          // the qualifier type of a supercall constructor is its first parent class
          typedSelect(tree, typedSelectOrSuperQualifier(qual), nme.CONSTRUCTOR)
        case Select(qual, name) =>
          if (Statistics.canEnable) Statistics.incCounter(typedSelectCount)
          val qualTyped = checkDead(typedQualifier(qual, mode))
          val qualStableOrError = (
            if (qualTyped.isErrorTyped || !name.isTypeName || treeInfo.admitsTypeSelection(qualTyped))
              qualTyped
            else
              UnstableTreeError(qualTyped)
          )
          val tree1 = typedSelect(tree, qualStableOrError, name)
          def sym = tree1.symbol
          if (tree.isInstanceOf[PostfixSelect])
            checkFeature(tree.pos, PostfixOpsFeature, name.decode)
          if (sym != null && sym.isOnlyRefinementMember && !sym.isMacro)
            checkFeature(tree1.pos, ReflectiveCallsFeature, sym.toString)

          qualStableOrError.symbol match {
            case s: Symbol if s.isRootPackage => treeCopy.Ident(tree1, name)
            case _                            => tree1
          }
      }

      /* A symbol qualifies if:
       *  - it exists
       *  - it is not stale (stale symbols are made to disappear here)
       *  - if we are in a constructor pattern, method definitions do not qualify
       *    unless they are stable.  Otherwise, 'case x :: xs' would find the :: method.
       */
      def qualifies(sym: Symbol) = (
           sym.hasRawInfo
        && reallyExists(sym)
        && !(mode.typingConstructorPattern && sym.isMethod && !sym.isStable)
      )

      /* Attribute an identifier consisting of a simple name or an outer reference.
       *
       * @param tree      The tree representing the identifier.
       * @param name      The name of the identifier.
       * Transformations: (1) Prefix class members with this.
       *                  (2) Change imported symbols to selections
       */
      def typedIdent(tree: Tree, name: Name): Tree = {
        // setting to enable unqualified idents in empty package (used by the repl)
        def inEmptyPackage = if (settings.exposeEmptyPackage) lookupInEmpty(name) else NoSymbol

        def issue(err: AbsTypeError) = {
          // Avoiding some spurious error messages: see SI-2388.
          val suppress = reporter.hasErrors && (name startsWith tpnme.ANON_CLASS_NAME)
          if (!suppress)
            ErrorUtils.issueTypeError(err)

          setError(tree)
        }
          // ignore current variable scope in patterns to enforce linearity
        val startContext = if (mode.typingPatternOrTypePat) context.outer else context
        val nameLookup   = tree.symbol match {
          case NoSymbol   => startContext.lookupSymbol(name, qualifies)
          case sym        => LookupSucceeded(EmptyTree, sym)
        }
        import InferErrorGen._
        nameLookup match {
          case LookupAmbiguous(msg)         => issue(AmbiguousIdentError(tree, name, msg))
          case LookupInaccessible(sym, msg) => issue(AccessError(tree, sym, context, msg))
          case LookupNotFound               =>
            inEmptyPackage orElse lookupInRoot(name) match {
              case NoSymbol => issue(SymbolNotFoundError(tree, name, context.owner, startContext))
              case sym      => typed1(tree setSymbol sym, mode, pt)
                }
          case LookupSucceeded(qual, sym)   =>
            (// this -> Foo.this
            if (sym.isThisSym)
              typed1(This(sym.owner) setPos tree.pos, mode, pt)
            else if (isPredefClassOf(sym) && pt.typeSymbol == ClassClass && pt.typeArgs.nonEmpty) {
              // Inferring classOf type parameter from expected type.  Otherwise an
              // actual call to the stubbed classOf method is generated, returning null.
              typedClassOf(tree, TypeTree(pt.typeArgs.head).setPos(tree.pos.focus))
            }
          else {
              val pre1  = if (sym.isTopLevel) sym.owner.thisType else if (qual == EmptyTree) NoPrefix else qual.tpe
              val tree1 = if (qual == EmptyTree) tree else atPos(tree.pos)(Select(atPos(tree.pos.focusStart)(qual), name))
              val (tree2, pre2) = makeAccessible(tree1, sym, pre1, qual)
            // SI-5967 Important to replace param type A* with Seq[A] when seen from from a reference, to avoid
            //         inference errors in pattern matching.
              stabilize(tree2, pre2, mode, pt) modifyType dropIllegalStarTypes
            }) setAttachments tree.attachments
          }
        }

      def typedIdentOrWildcard(tree: Ident) = {
        val name = tree.name
        if (Statistics.canEnable) Statistics.incCounter(typedIdentCount)
        if ((name == nme.WILDCARD && mode.typingPatternNotConstructor) ||
            (name == tpnme.WILDCARD && mode.inTypeMode))
          tree setType makeFullyDefined(pt)
        else
          typedIdent(tree, name)
      }

      def typedCompoundTypeTree(tree: CompoundTypeTree) = {
        val templ = tree.templ
        val parents1 = templ.parents mapConserve (typedType(_, mode))

        // This is also checked later in typedStats, but that is too late for SI-5361, so
        // we eagerly check this here.
        for (stat <- templ.body if !treeInfo.isDeclarationOrTypeDef(stat))
          OnlyDeclarationsError(stat)

        if ((parents1 ++ templ.body) exists (_.isErrorTyped)) tree setType ErrorType
        else {
          val decls = newScope
          //Console.println("Owner: " + context.enclClass.owner + " " + context.enclClass.owner.id)
          val self = refinedType(parents1 map (_.tpe), context.enclClass.owner, decls, templ.pos)
          newTyper(context.make(templ, self.typeSymbol, decls)).typedRefinement(templ)
          templ updateAttachment CompoundTypeTreeOriginalAttachment(parents1, Nil) // stats are set elsewhere
          tree setType (if (templ.exists(_.isErroneous)) ErrorType else self) // Being conservative to avoid SI-5361
        }
      }

      def typedAppliedTypeTree(tree: AppliedTypeTree) = {
        val tpt        = tree.tpt
        val args       = tree.args
        val tpt1       = typed1(tpt, mode | FUNmode | TAPPmode, WildcardType)
        def isPoly     = tpt1.tpe.isInstanceOf[PolyType]
        def isComplete = tpt1.symbol.rawInfo.isComplete

        if (tpt1.isErrorTyped) {
          tpt1
        } else if (!tpt1.hasSymbolField) {
          AppliedTypeNoParametersError(tree, tpt1.tpe)
        } else {
          val tparams = tpt1.symbol.typeParams

          if (sameLength(tparams, args)) {
            // @M: kind-arity checking is done here and in adapt, full kind-checking is in checkKindBounds (in Infer)
            val args1 = map2Conserve(args, tparams) { (arg, tparam) =>
              def ptParams = Kind.FromParams(tparam.typeParams)

              // if symbol hasn't been fully loaded, can't check kind-arity except when we're in a pattern,
              // where we can (we can't take part in F-Bounds) and must (SI-8023)
              val pt = if (mode.typingPatternOrTypePat) {
                tparam.initialize; ptParams
              }
              else if (isComplete) ptParams
              else Kind.Wildcard

              typedHigherKindedType(arg, mode, pt)
            }
            val argtypes = mapList(args1)(treeTpe)

            foreach2(args, tparams) { (arg, tparam) =>
              // note: can't use args1 in selector, because Binds got replaced
              val asym = arg.symbol
              def abounds = asym.info.bounds
              def tbounds = tparam.info.bounds
              def enhanceBounds(): Unit = {
                val TypeBounds(lo0, hi0) = abounds
                val TypeBounds(lo1, hi1) = tbounds.subst(tparams, argtypes)
                val lo = lub(List(lo0, lo1))
                val hi = glb(List(hi0, hi1))
                if (!(lo =:= lo0 && hi =:= hi0))
                  asym setInfo logResult(s"Updating bounds of ${asym.fullLocationString} in $tree from '$abounds' to")(TypeBounds(lo, hi))
              }
              if (asym != null && asym.isAbstractType) {
                arg match {
                  // I removed the Ident() case that partially fixed SI-1786,
                  // because the stricter bounds being inferred broke e.g., slick
                  // worse, the fix was compilation order-dependent
                  // sharpenQuantifierBounds (used in skolemizeExistential) has an alternative fix (SI-6169) that's less invasive
                  case Bind(_, _) => enhanceBounds()
                  case _          =>
                }
              }
            }
            val original = treeCopy.AppliedTypeTree(tree, tpt1, args1)
            val result = TypeTree(appliedType(tpt1.tpe, argtypes)) setOriginal original
            if (isPoly) // did the type application (performed by appliedType) involve an unchecked beta-reduction?
              TypeTreeWithDeferredRefCheck(){ () =>
                // wrap the tree and include the bounds check -- refchecks will perform this check (that the beta reduction was indeed allowed) and unwrap
                // we can't simply use original in refchecks because it does not contains types
                // (and the only typed trees we have been mangled so they're not quite the original tree anymore)
                checkBounds(result, tpt1.tpe.prefix, tpt1.symbol.owner, tpt1.symbol.typeParams, argtypes, "")
                result // you only get to see the wrapped tree after running this check :-p
              } setType (result.tpe) setPos(result.pos)
            else result
          } else if (tparams.isEmpty) {
            AppliedTypeNoParametersError(tree, tpt1.tpe)
          } else {
            //Console.println("\{tpt1}:\{tpt1.symbol}:\{tpt1.symbol.info}")
            if (settings.debug) Console.println(tpt1+":"+tpt1.symbol+":"+tpt1.symbol.info)//debug
            AppliedTypeWrongNumberOfArgsError(tree, tpt1, tparams)
          }
        }
      }

      val sym: Symbol = tree.symbol
      if ((sym ne null) && (sym ne NoSymbol)) sym.initialize

      def typedPackageDef(pdef0: PackageDef) = {
        val pdef = treeCopy.PackageDef(pdef0, pdef0.pid, pluginsEnterStats(this, pdef0.stats))
        val pid1 = typedQualifier(pdef.pid).asInstanceOf[RefTree]
        assert(sym.moduleClass ne NoSymbol, sym)
        val stats1 = newTyper(context.make(tree, sym.moduleClass, sym.info.decls))
          .typedStats(pdef.stats, NoSymbol)
        treeCopy.PackageDef(tree, pid1, stats1) setType NoType
      }

      /*
       * The typer with the correct context for a method definition. If the method is a default getter for
       * a constructor default, the resulting typer has a constructor context (fixes SI-5543).
       */
      def defDefTyper(ddef: DefDef) = {
        val isConstrDefaultGetter = ddef.mods.hasDefault && sym.owner.isModuleClass &&
            nme.defaultGetterToMethod(sym.name) == nme.CONSTRUCTOR
        newTyper(context.makeNewScope(ddef, sym)).constrTyperIf(isConstrDefaultGetter)
      }

      def typedAlternative(alt: Alternative) = {
        context withinPatAlternative (
          treeCopy.Alternative(tree, alt.trees mapConserve (alt => typed(alt, mode, pt))) setType pt
        )
      }
      def typedStar(tree: Star) = {
        if (!context.starPatterns && !isPastTyper)
          StarPatternWithVarargParametersError(tree)

        treeCopy.Star(tree, typed(tree.elem, mode, pt)) setType makeFullyDefined(pt)
      }
      def issueTryWarnings(tree: Try): Try = {
        def checkForCatchAll(cdef: CaseDef) {
          def unbound(t: Tree) = t.symbol == null || t.symbol == NoSymbol
          def warn(name: Name) = {
            val msg = s"This catches all Throwables. If this is really intended, use `case ${name.decoded} : Throwable` to clear this warning."
            context.warning(cdef.pat.pos, msg)
          }
          if (cdef.guard.isEmpty) cdef.pat match {
            case Bind(name, i @ Ident(_)) if unbound(i) => warn(name)
            case i @ Ident(name) if unbound(i)          => warn(name)
            case _                                      =>
          }
        }
        if (!isPastTyper) tree match {
          case Try(_, Nil, fin) =>
            if (fin eq EmptyTree)
              context.warning(tree.pos, "A try without a catch or finally is equivalent to putting its body in a block; no exceptions are handled.")
          case Try(_, catches, _) =>
            catches foreach checkForCatchAll
        }
        tree
      }

      def typedTry(tree: Try) = {
        val Try(block, catches, fin) = tree
        val block1   = typed(block, pt)
        val catches1 = typedCases(catches, ThrowableTpe, pt)
        val fin1     = if (fin.isEmpty) fin else typed(fin, UnitTpe)

        def finish(ownType: Type) = treeCopy.Try(tree, block1, catches1, fin1) setType ownType

        issueTryWarnings(
          if (isFullyDefined(pt))
            finish(pt)
          else block1 :: catches1 map (_.tpe.deconst) match {
            case tpes if sameWeakLubAsLub(tpes) => finish(lub(tpes))
            case tpes                           =>
              val lub      = weakLub(tpes)
              val block2   = adapt(block1, mode, lub)
              val catches2 = catches1 map (adaptCase(_, mode, lub))
              treeCopy.Try(tree, block2, catches2, fin1) setType lub
          }
        )
      }

      def typedThrow(tree: Throw) = {
        val expr1 = typedByValueExpr(tree.expr, ThrowableTpe)
        treeCopy.Throw(tree, expr1) setType NothingTpe
      }

      def typedTyped(tree: Typed) = {
        if (treeInfo isWildcardStarType tree.tpt)
          typedStarInPattern(tree, mode.onlySticky, pt)
        else if (mode.inPatternMode)
          typedInPattern(tree, mode.onlySticky, pt)
        else tree match {
          // find out whether the programmer is trying to eta-expand a macro def
          // to do that we need to typecheck the tree first (we need a symbol of the eta-expandee)
          // that typecheck must not trigger macro expansions, so we explicitly prohibit them
          // however we cannot do `context.withMacrosDisabled`
          // because `expr` might contain nested macro calls (see SI-6673)
          //
          // Note: apparently `Function(Nil, EmptyTree)` is the secret parser marker
          // which means trailing underscore -- denoting a method value. See makeMethodValue in TreeBuilder.
          case Typed(expr, Function(Nil, EmptyTree)) =>
            typed1(suppressMacroExpansion(expr), mode, pt) match {
              case macroDef if treeInfo.isMacroApplication(macroDef) => MacroEtaError(macroDef)
              case methodValue                                       => typedEta(checkDead(methodValue), tree)
            }
          case Typed(expr, tpt) =>
            val tpt1  = typedType(tpt, mode)                           // type the ascribed type first
            val expr1 = typed(expr, mode.onlySticky, tpt1.tpe.deconst) // then type the expression with tpt1 as the expected type
            treeCopy.Typed(tree, expr1, tpt1) setType tpt1.tpe
        }
      }

      def typedTypeApply(tree: TypeApply) = {
        val fun = tree.fun
        val args = tree.args
        // @M: kind-arity checking is done here and in adapt, full kind-checking is in checkKindBounds (in Infer)
        //@M! we must type fun in order to type the args, as that requires the kinds of fun's type parameters.
        // However, args should apparently be done first, to save context.undetparams. Unfortunately, the args
        // *really* have to be typed *after* fun. We escape from this classic Catch-22 by simply saving&restoring undetparams.

        // @M TODO: the compiler still bootstraps&all tests pass when this is commented out..
        //val undets = context.undetparams

        // @M: fun is typed in TAPPmode because it is being applied to its actual type parameters
        val fun1 = typed(fun, mode.forFunMode | TAPPmode)
        val tparams = if (fun1.symbol == null) Nil else fun1.symbol.typeParams

        //@M TODO: val undets_fun = context.undetparams  ?
        // "do args first" (by restoring the context.undetparams) in order to maintain context.undetparams on the function side.

        // @M TODO: the compiler still bootstraps when this is commented out.. TODO: run tests
        //context.undetparams = undets

        // @M maybe the well-kindedness check should be done when checking the type arguments conform to the type parameters' bounds?
        val args1 = if (sameLength(args, tparams)) map2Conserve(args, tparams) {
          (arg, tparam) => typedHigherKindedType(arg, mode, Kind.FromParams(tparam.typeParams))
        }
        else {
          //@M  this branch is correctly hit for an overloaded polymorphic type. It also has to handle erroneous cases.
          // Until the right alternative for an overloaded method is known, be very liberal,
          // typedTypeApply will find the right alternative and then do the same check as
          // in the then-branch above. (see pos/tcpoly_overloaded.scala)
          // this assert is too strict: be tolerant for errors like trait A { def foo[m[x], g]=error(""); def x[g] = foo[g/*ERR: missing argument type*/] }
          //assert(fun1.symbol.info.isInstanceOf[OverloadedType] || fun1.symbol.isError) //, (fun1.symbol,fun1.symbol.info,fun1.symbol.info.getClass,args,tparams))
          args mapConserve (typedHigherKindedType(_, mode))
        }

        //@M TODO: context.undetparams = undets_fun ?
        Typer.this.typedTypeApply(tree, mode, fun1, args1)
      }

      def typedApplyDynamic(tree: ApplyDynamic) = {
        assert(phase.erasedTypes)
        val qual1 = typed(tree.qual, AnyRefTpe)
        val args1 = tree.args mapConserve (arg => typed(arg, AnyRefTpe))
        treeCopy.ApplyDynamic(tree, qual1, args1) setType AnyRefTpe
      }

      def typedReferenceToBoxed(tree: ReferenceToBoxed) = {
        val id = tree.ident
        val id1 = typed1(id, mode, pt) match { case id: Ident => id }
        // [Eugene] am I doing it right?
        val erasedTypes = phaseId(currentPeriod) >= currentRun.erasurePhase.id
        val tpe = capturedVariableType(id.symbol, erasedTypes = erasedTypes)
        treeCopy.ReferenceToBoxed(tree, id1) setType tpe
      }

      // Warn about likely interpolated strings which are missing their interpolators
      def warnMissingInterpolator(lit: Literal): Unit = if (!isPastTyper) {
        // attempt to avoid warning about trees munged by macros
        def isMacroExpansion = {
          // context.tree is not the expandee; it is plain new SC(ps).m(args)
          //context.tree exists (t => (t.pos includes lit.pos) && hasMacroExpansionAttachment(t))
          // testing pos works and may suffice
          //openMacros exists (_.macroApplication.pos includes lit.pos)
          // tests whether the lit belongs to the expandee of an open macro
          openMacros exists (_.macroApplication.attachments.get[MacroExpansionAttachment] match {
            case Some(MacroExpansionAttachment(_, t: Tree)) => t exists (_ == lit)
            case _                                          => false
          })
        }
        // attempt to avoid warning about the special interpolated message string
        // for implicitNotFound or any standard interpolation (with embedded $$).
        def isRecognizablyNotForInterpolation = context.enclosingApply.tree match {
          case Apply(Select(Apply(RefTree(_, nme.StringContext), _), _), _) => true
          case Apply(Select(New(RefTree(_, tpnme.implicitNotFound)), _), _) => true
          case _                                                            => isMacroExpansion
        }
        def requiresNoArgs(tp: Type): Boolean = tp match {
          case PolyType(_, restpe)     => requiresNoArgs(restpe)
          case MethodType(Nil, restpe) => requiresNoArgs(restpe)  // may be a curried method - can't tell yet
          case MethodType(p :: _, _)   => p.isImplicit            // implicit method requires no args
          case _                       => true                    // catches all others including NullaryMethodType
        }
        def isPlausible(m: Symbol) = !m.isPackage && m.alternatives.exists(x => requiresNoArgs(x.info))

        def maybeWarn(s: String): Unit = {
          def warn(message: String)         = context.warning(lit.pos, s"possible missing interpolator: $message")
          def suspiciousSym(name: TermName) = context.lookupSymbol(name, _ => true).symbol
          val suspiciousExprs               = InterpolatorCodeRegex findAllMatchIn s
          def suspiciousIdents              = InterpolatorIdentRegex findAllIn s map (s => suspiciousSym(TermName(s drop 1)))
          def isCheapIdent(expr: String)    = (Character.isJavaIdentifierStart(expr.charAt(0)) &&
                                               expr.tail.forall(Character.isJavaIdentifierPart))
          def warnableExpr(expr: String)    = !expr.isEmpty && (!isCheapIdent(expr) || isPlausible(suspiciousSym(TermName(expr))))

          if (suspiciousExprs.nonEmpty) {
            val exprs = (suspiciousExprs map (_ group 1)).toList
            // short-circuit on leading ${}
            if (!exprs.head.isEmpty && exprs.exists(warnableExpr))
              warn("detected an interpolated expression") // "${...}"
          } else
            suspiciousIdents find isPlausible foreach (sym => warn(s"detected interpolated identifier `$$${sym.name}`")) // "$id"
        }
        lit match {
          case Literal(Constant(s: String)) if !isRecognizablyNotForInterpolation => maybeWarn(s)
          case _                                                                  =>
        }
      }

      def typedLiteral(tree: Literal) = {
        if (settings.warnMissingInterpolator) warnMissingInterpolator(tree)

        tree setType (if (tree.value.tag == UnitTag) UnitTpe else ConstantType(tree.value))
      }

      def typedSingletonTypeTree(tree: SingletonTypeTree) = {
        val refTyped =
          context.withImplicitsDisabled {
            typed(tree.ref, MonoQualifierModes | mode.onlyTypePat, AnyRefTpe)
          }

        if (refTyped.isErrorTyped) {
          setError(tree)
        } else {
          tree setType refTyped.tpe.resultType.deconst
          if (refTyped.isErrorTyped || treeInfo.admitsTypeSelection(refTyped)) tree
          else UnstableTreeError(tree)
        }
      }

      def typedSelectFromTypeTree(tree: SelectFromTypeTree) = {
        val qual1 = typedType(tree.qualifier, mode)
        if (qual1.isErrorTyped) setError(treeCopy.SelectFromTypeTree(tree, qual1, tree.name))
        else if (qual1.tpe.isVolatile) TypeSelectionFromVolatileTypeError(tree, qual1)
        else typedSelect(tree, qual1, tree.name)
      }

      def typedTypeBoundsTree(tree: TypeBoundsTree) = {
        val lo1 = if (tree.lo.isEmpty) TypeTree(NothingTpe) else typedType(tree.lo, mode)
        val hi1 = if (tree.hi.isEmpty) TypeTree(AnyTpe) else typedType(tree.hi, mode)
        treeCopy.TypeBoundsTree(tree, lo1, hi1) setType TypeBounds(lo1.tpe, hi1.tpe)
      }

      def typedExistentialTypeTree(tree: ExistentialTypeTree) = {
        val tree1 = typerWithLocalContext(context.makeNewScope(tree, context.owner)){
          typer =>
            if (context.inTypeConstructorAllowed)
              typer.context.withinTypeConstructorAllowed(typer.typedExistentialTypeTree(tree, mode))
            else
              typer.typedExistentialTypeTree(tree, mode)
        }
        checkExistentialsFeature(tree1.pos, tree1.tpe, "the existential type")
        tree1
      }

      def typedTypeTree(tree: TypeTree) = {
        if (tree.original != null) {
          val newTpt = typedType(tree.original, mode)
          tree setType newTpt.tpe
          newTpt match {
            case tt @ TypeTree() => tree setOriginal tt.original
            case _ => tree
          }
        }
        else {
          // we should get here only when something before failed
          // and we try again (@see tryTypedApply). In that case we can assign
          // whatever type to tree; we just have to survive until a real error message is issued.
          devWarning(tree.pos, s"Assigning Any type to TypeTree because tree.original is null: tree is $tree/${System.identityHashCode(tree)}, sym=${tree.symbol}, tpe=${tree.tpe}")
          tree setType AnyTpe
        }
      }
      def typedFunction(fun: Function) = {
        if (fun.symbol == NoSymbol)
          fun.symbol = context.owner.newAnonymousFunctionValue(fun.pos)

        typerWithLocalContext(context.makeNewScope(fun, fun.symbol))(_.typedFunction(fun, mode, pt))
      }

      // Trees only allowed during pattern mode.
      def typedInPatternMode(tree: Tree): Tree = tree match {
        case tree: Alternative => typedAlternative(tree)
        case tree: Star        => typedStar(tree)
        case _                 => abort(s"unexpected tree in pattern mode: ${tree.getClass}\n$tree")
      }

      def typedTypTree(tree: TypTree): Tree = tree match {
        case tree: TypeTree                     => typedTypeTree(tree)
        case tree: AppliedTypeTree              => typedAppliedTypeTree(tree)
        case tree: TypeBoundsTree               => typedTypeBoundsTree(tree)
        case tree: SingletonTypeTree            => typedSingletonTypeTree(tree)
        case tree: SelectFromTypeTree           => typedSelectFromTypeTree(tree)
        case tree: CompoundTypeTree             => typedCompoundTypeTree(tree)
        case tree: ExistentialTypeTree          => typedExistentialTypeTree(tree)
        case tree: TypeTreeWithDeferredRefCheck => tree // TODO: retype the wrapped tree? TTWDRC would have to change to hold the wrapped tree (not a closure)
        case _                                  => abort(s"unexpected type-representing tree: ${tree.getClass}\n$tree")
      }

      def typedMemberDef(tree: MemberDef): Tree = tree match {
        case tree: ValDef     => typedValDef(tree)
        case tree: DefDef     => defDefTyper(tree).typedDefDef(tree)
        case tree: ClassDef   => newTyper(context.makeNewScope(tree, sym)).typedClassDef(tree)
        case tree: ModuleDef  => newTyper(context.makeNewScope(tree, sym.moduleClass)).typedModuleDef(tree)
        case tree: TypeDef    => typedTypeDef(tree)
        case tree: PackageDef => typedPackageDef(tree)
        case _                => abort(s"unexpected member def: ${tree.getClass}\n$tree")
      }

      // Trees not allowed during pattern mode.
      def typedOutsidePatternMode(tree: Tree): Tree = tree match {
        case tree: Block            => typerWithLocalContext(context.makeNewScope(tree, context.owner))(_.typedBlock(tree, mode, pt))
        case tree: If               => typedIf(tree)
        case tree: TypeApply        => typedTypeApply(tree)
        case tree: Function         => typedFunction(tree)
        case tree: Match            => typedVirtualizedMatch(tree)
        case tree: New              => typedNew(tree)
        case tree: Assign           => typedAssign(tree.lhs, tree.rhs)
        case tree: AssignOrNamedArg => typedAssign(tree.lhs, tree.rhs) // called by NamesDefaults in silent typecheck
        case tree: Super            => typedSuper(tree)
        case tree: Annotated        => typedAnnotated(tree)
        case tree: Return           => typedReturn(tree)
        case tree: Try              => typedTry(tree)
        case tree: Throw            => typedThrow(tree)
        case tree: ArrayValue       => typedArrayValue(tree)
        case tree: ApplyDynamic     => typedApplyDynamic(tree)
        case tree: ReferenceToBoxed => typedReferenceToBoxed(tree)
        case tree: LabelDef         => labelTyper(tree).typedLabelDef(tree)
        case tree: DocDef           => typedDocDef(tree, mode, pt)
        case _                      => abort(s"unexpected tree: ${tree.getClass}\n$tree")
      }

      // Trees allowed in or out of pattern mode.
      def typedInAnyMode(tree: Tree): Tree = tree match {
        case tree: Ident   => typedIdentOrWildcard(tree)
        case tree: Bind    => typedBind(tree)
        case tree: Apply   => typedApply(tree)
        case tree: Select  => typedSelectOrSuperCall(tree)
        case tree: Literal => typedLiteral(tree)
        case tree: Typed   => typedTyped(tree)
        case tree: This    => typedThis(tree)  // SI-6104
        case tree: UnApply => abort(s"unexpected UnApply $tree") // turns out UnApply never reaches here
        case _             =>
          if (mode.inPatternMode)
            typedInPatternMode(tree)
          else
            typedOutsidePatternMode(tree)
      }

      // begin typed1
      tree match {
        case tree: TypTree   => typedTypTree(tree)
        case tree: MemberDef => typedMemberDef(tree)
        case _               => typedInAnyMode(tree)
      }
    }

    def typed(tree: Tree, mode: Mode, pt: Type): Tree = {
      lastTreeToTyper = tree
      def body = (
        if (printTypings && !phase.erasedTypes && !noPrintTyping(tree))
          typingStack.nextTyped(tree, mode, pt, context)(typedInternal(tree, mode, pt))
        else
          typedInternal(tree, mode, pt)
      )
      val startByType = if (Statistics.canEnable) Statistics.pushTimer(byTypeStack, byTypeNanos(tree.getClass)) else null
      if (Statistics.canEnable) Statistics.incCounter(visitsByType, tree.getClass)
      try body
      finally if (Statistics.canEnable) Statistics.popTimer(byTypeStack, startByType)
    }

    private def typedInternal(tree: Tree, mode: Mode, pt: Type): Tree = {
      val ptPlugins = pluginsPt(pt, this, tree, mode)
      def retypingOk = (
            context.retyping
        && (tree.tpe ne null)
        && (tree.tpe.isErroneous || !(tree.tpe <:< ptPlugins))
      )
      def runTyper(): Tree = {
        if (retypingOk) {
          tree.setType(null)
          if (tree.hasSymbolField) tree.symbol = NoSymbol
        }
        val alreadyTyped = tree.tpe ne null
        val shouldPrint = !alreadyTyped && !phase.erasedTypes
        val ptWild = if (mode.inPatternMode)
          ptPlugins // SI-5022 don't widen pt for patterns as types flow from it to the case body.
        else
          dropExistential(ptPlugins) // FIXME: document why this is done.
        val tree1: Tree = if (alreadyTyped) tree else typed1(tree, mode, ptWild)
        if (shouldPrint)
          typingStack.showTyped(tree1)

        // Can happen during erroneous compilation - error(s) have been
        // reported, but we need to avoid causing an NPE with this tree
        if (tree1.tpe eq null)
          return setError(tree)

        tree1 modifyType (pluginsTyped(_, this, tree1, mode, ptPlugins))

        val result =
          if (tree1.isEmpty) tree1
          else {
            val result = adapt(tree1, mode, ptPlugins, tree)
            if (hasPendingMacroExpansions) macroExpandAll(this, result) else result
          }

        if (shouldPrint)
          typingStack.showAdapt(tree1, result, ptPlugins, context)

        if (!isPastTyper)
          signalDone(context.asInstanceOf[analyzer.Context], tree, result)

        if (mode.inPatternMode && !mode.inPolyMode && result.isType)
          PatternMustBeValue(result, pt)

        result
      }

      try runTyper() catch {
        case ex: CyclicReference if global.propagateCyclicReferences =>
          throw ex
        case ex: TypeError =>
          tree.clearType()
          // The only problematic case are (recoverable) cyclic reference errors which can pop up almost anywhere.
          typingStack.printTyping(tree, "caught %s: while typing %s".format(ex, tree)) //DEBUG
          reportTypeError(context, tree.pos, ex)
          setError(tree)
        case ex: Exception =>
          // @M causes cyclic reference error
          devWarning(s"exception when typing $tree, pt=$ptPlugins")
          if (context != null && context.unit.exists && tree != null)
            logError("AT: " + tree.pos, ex)
          throw ex
      }
    }

    def atOwner(owner: Symbol): Typer =
      newTyper(context.make(owner = owner))

    def atOwner(tree: Tree, owner: Symbol): Typer =
      newTyper(context.make(tree, owner))

    /** Types expression or definition `tree`.
     */
    def typed(tree: Tree): Tree = {
      val ret = typed(tree, context.defaultModeForTyped, WildcardType)
      ret
    }

    def typedByValueExpr(tree: Tree, pt: Type = WildcardType): Tree = typed(tree, EXPRmode | BYVALmode, pt)

    def typedPos(pos: Position, mode: Mode, pt: Type)(tree: Tree) = typed(atPos(pos)(tree), mode, pt)
    def typedPos(pos: Position)(tree: Tree) = typed(atPos(pos)(tree))
    // TODO: see if this formulation would impose any penalty, since
    // it makes for a lot less casting.
    // def typedPos[T <: Tree](pos: Position)(tree: T): T = typed(atPos(pos)(tree)).asInstanceOf[T]

    /** Types expression `tree` with given prototype `pt`.
     */
    def typed(tree: Tree, pt: Type): Tree =
      typed(tree, context.defaultModeForTyped, pt)

    def typed(tree: Tree, mode: Mode): Tree =
      typed(tree, mode, WildcardType)

    /** Types qualifier `tree` of a select node.
     *  E.g. is tree occurs in a context like `tree.m`.
     */
    def typedQualifier(tree: Tree, mode: Mode, pt: Type): Tree =
      typed(tree, PolyQualifierModes | mode.onlyTypePat, pt) // TR: don't set BYVALmode, since qualifier might end up as by-name param to an implicit

    /** Types qualifier `tree` of a select node.
     *  E.g. is tree occurs in a context like `tree.m`.
     */
    def typedQualifier(tree: Tree, mode: Mode): Tree =
      typedQualifier(tree, mode, WildcardType)

    def typedQualifier(tree: Tree): Tree = typedQualifier(tree, NOmode, WildcardType)

    /** Types function part of an application */
    def typedOperator(tree: Tree): Tree = typed(tree, OperatorModes)

    // the qualifier type of a supercall constructor is its first parent class
    private def typedSelectOrSuperQualifier(qual: Tree) =
      context withinSuperInit typed(qual, PolyQualifierModes)

    /** Types a pattern with prototype `pt` */
    def typedPattern(tree: Tree, pt: Type): Tree = {
      // We disable implicits because otherwise some constructs will
      // type check which should not.  The pattern matcher does not
      // perform implicit conversions in an attempt to consummate a match.

      // on the one hand,
      //   "abc" match { case Seq('a', 'b', 'c') => true }
      // should be ruled out statically, otherwise this is a runtime
      // error both because there is an implicit from String to Seq
      // (even though such implicits are not used by the matcher) and
      // because the typer is fine with concluding that "abc" might
      // be of type "String with Seq[T]" and thus eligible for a call
      // to unapplySeq.

      // on the other hand, we want to be able to use implicits to add members retro-actively (e.g., add xml to StringContext)

      // as a compromise, context.enrichmentEnabled tells adaptToMember to go ahead and enrich,
      // but arbitrary conversions (in adapt) are disabled
      // TODO: can we achieve the pattern matching bit of the string interpolation SIP without this?
      typingInPattern(context.withImplicitsDisabledAllowEnrichment(typed(tree, PATTERNmode, pt)))
    }

    /** Types a (fully parameterized) type tree */
    def typedType(tree: Tree, mode: Mode): Tree =
      typed(tree, mode.forTypeMode, WildcardType)

    /** Types a (fully parameterized) type tree */
    def typedType(tree: Tree): Tree = typedType(tree, NOmode)

    /** Types a higher-kinded type tree -- pt denotes the expected kind and must be one of `Kind.WildCard` and `Kind.FromParams` */
    def typedHigherKindedType(tree: Tree, mode: Mode, pt: Type): Tree =
      if (pt != Kind.Wildcard && pt.typeParams.isEmpty) typedType(tree, mode) // kind is known and it's *
      else context withinTypeConstructorAllowed typed(tree, NOmode, pt)

    def typedHigherKindedType(tree: Tree, mode: Mode): Tree =
      context withinTypeConstructorAllowed typed(tree)

    private def willReifyNew(tp: Type): Boolean = settings.Yvirtualize && (phase.id <= currentRun.typerPhase.id) && {
      // don't run after typers
      //  (see pos/t0586 for a scenario that makes us run during cleanup, where Struct is no longer in EmbeddedControls)
      //  also, haven't figured out yet how to deal with varargs after erasure

      tp.typeSymbol != NoSymbol && !tp.typeSymbol.owner.isJavaDefined && // avoid illegal cyclic references during quick.lib (e.g., no need to reify new AnyRef etc)
      tp.baseType(EmbeddedControls_Struct) != NoType
      //  && tp.typeSymbol.info.isInstanceOf[ClassInfoType] // TODO: ??
    }

    private def inferRepTycon(tree: Tree): Type = {
      //println("__new in Scope: " + context.isNameInScope(nme._new))
      silent(_.typed1(Ident(nme._new), EXPRmode | FUNmode, WildcardType), false) match {
        case SilentResultValue(t) => t.tpe.finalResultType.typeConstructor
        case ex =>
          ErrorUtils.issueNormalTypeError(tree,
            """|There is no `__new` method in scope.
               |See the definition of `trait Struct` in EmbeddedControls for details.""".stripMargin.format())
          setError(tree)
          NoType
      }
    }

    private def typedReifiedNew(templ: Template, tpt: Tree): Tree = {
      val structBaseTp = tpt.tpe.baseType(EmbeddedControls_Struct)
      //val repTycon = if(phase.erasedTypes) AnyClass.tpe else structBaseTp.typeArgs(0) // TODO
      val repTycon = inferRepTycon(tpt)
      if (repTycon == NoType) { return tpt }
      val repSym = repTycon.typeSymbolDirect
      val ClassInfoType(_, defSyms, origClass) = tpt.tpe.typeSymbol.info

      debuglog("[TRN] origClass: " + (origClass.info.decls, origClass.ownerChain))

      val repStructTp = reifiedNewType(repTycon, tpt.tpe)

      // TODO: remove once r25161 from main repo has been merged
      def elimAnonymousClass(t: Type) = t match {
        case TypeRef(pre, clazz, List()) if clazz.isAnonymousClass =>
          clazz.classBound.asSeenFrom(pre, clazz.owner)
        case _ =>
          t
      }

      // untyped, but expected type (tpt) has been determined already
      // for each symbol in the anonymous type's decls, find the corresponding definition in the template
      // we're looking for the user-specified rhs, so can't disregard ValDef's and just look at DefDef's, as the rhs of the getter DefDef for a value x is just this.`x `
      val statsUntyped = defSyms filter (!_.isConstructor) flatMap { sym =>
        templ filter(_.symbol == sym) collect {
          case d: ValOrDefDef if !d.symbol.isGetter => d
        }
      }

      debuglog("[TRN] statsUntyped: "+ statsUntyped.map (d => d.symbol))

      val statSyms = statsUntyped map (_.symbol) toSet
      val selfName = newTermName("self")

      // setup the typer for the stats
      // the stats must be typed to detect the self reference, so that selections on the self-variable can be rewritten
      val statTyper = newTyper(context.make(templ, origClass, newScope)) //.typedStats(statsUntyped.toList, templ.symbol)
      statTyper.context.retyping = true
      if (templ.symbol == NoSymbol) templ setSymbol origClass.newLocalDummy(templ.pos)
      val self1 = templ.self match {
        case vd @ ValDef(mods, name, tpt, EmptyTree) =>
          val tpt1 =
            checkNoEscaping.privates(
              origClass.thisSym,
              treeCopy.TypeTree(tpt).setOriginal(tpt) setType vd.symbol.tpe)
          treeCopy.ValDef(vd, mods, name, tpt1, EmptyTree) setType NoType
      }
      if (self1.name != nme.WILDCARD) statTyper.context.scope enter self1.symbol
      enterSyms(context.make(templ, origClass, origClass.info.decls), templ.body) // statTyper.context.outer eq context

      // make tree for `(label, rhs)`
      def mkArg(label: String, mutable: Boolean, rhs: Tree) = gen.mkTuple(List(Literal(Constant(label)), Literal(Constant(mutable)), rhs))

      val args = statsUntyped map { origDef: ValOrDefDef =>
        // println("mutable? "+ (origDef, origDef.symbol, origDef.symbol.isMutable))

        val funSym = origClass.owner.newValue(nme.ANON_FUN_NAME, templ.pos).setFlag(SYNTHETIC).setInfo(NoType)
        val selfSym = funSym.newValueParameter(selfName, origDef.pos) setInfo repStructTp
        // println("selfSym "+ selfSym)
        val selfRef = Ident(selfName) setSymbol selfSym setType repStructTp
        def selNameOnSelf(n: Name): Tree = Select(selfRef, n)
        def selOnSelf(d: Symbol): Tree = selNameOnSelf(nme.getterName(d.name.toTermName))

        // println("def: "+ origDef)

        //// replace self
        // partially type origDef, only setting symbols
        origDef foreach {
          case tree@(This(_) | Ident(_) | Select(_, _)) =>
            statTyper.silent(_.typed(tree, EXPRmode | BYVALmode, WildcardType), false) match {
              case SilentResultValue(typedTree) if (typedTree.symbol == origClass)
                                   || statSyms(toAccessed(typedTree.symbol)) =>
                tree setSymbol typedTree.symbol
              case _ =>
            }
          case _ =>
        }

        // refer to selfSym.name instead of This(origClass).name
        object substSelf extends Transformer {
          def apply(tree: Tree): Tree = transform(tree)
          override def transform(tree: Tree): Tree = tree match {
            case This(_) if tree.symbol == origClass =>
              selfRef
            case t@(Ident(_) | Select(_, _)) if statSyms(toAccessed(tree.symbol)) =>
              selOnSelf(toAccessed(tree.symbol))
            case _ =>
              super.transform(tree)
          }
        }

        val origRhs =
          if(origDef.symbol.isMutable) (origDef.rhs: @unchecked) match { case Apply(_, List(a)) => a } // unwrap the __newvar call
          else origDef.rhs
        val substedRhs = substSelf(origRhs)
        // println("substed "+ substedRhs)

        val rhsTyper = newTyper(statTyper.context.make(origDef, origDef.symbol))
        rhsTyper.context.scope enter selfSym

        //// splice in the Rep[_]'ed expected type
        // val oldTpe = origRhs.tpe; val oldSym = origRhs.symbol
        // can't always reuse types -- when var's come into play, types change
        val tptTpeMaybeRep = rhsTyper.typed(substedRhs, EXPRmode | BYVALmode, WildcardType).tpe.widen
        // assert(oldTpe == origRhs.tpe && oldSym == origRhs.symbol) // or do we need to duplicate before calling typed?
        debuglog("[TRN] tpt for "+ origDef.symbol +" = "+ origRhs + " : "+ tptTpeMaybeRep)


        val tptTpe = // done: baseType works when repSym.isAbstractType
          if (tptTpeMaybeRep.baseType(repSym) == NoType) // no Rep wrapper yet, so add it
            appliedType(repTycon, List(tptTpeMaybeRep))
          else
            tptTpeMaybeRep // was already in a Rep


        val dupedRhs =
          rhsTyper.typed(
              substedRhs,
              EXPRmode | BYVALmode,
              tptTpe).duplicate // DUPLICATE -- don't update old RHS
        debuglog("[TRN] dupedRhs: "+ dupedRhs)


        // create new symbols for the duplicated tree, tree.duplicate does not do this
        // (without new symbols, you get weird errors in lambdaLift, because markFree unwittingly updates all trees that share a symbol)
        // TODO: generalize to all DefTrees that introduce new symbols (nested objects will still not work in a Struct...)
        object newSyms extends Transformer {
          override def transform(t: Tree): Tree = {
            t match {
              case f@Function(args, body) =>
                val newFunSym = t.symbol.cloneSymbol
                val argSyms = args map (_.symbol)
                val newArgSyms = args map {a => a.symbol = a.symbol.cloneSymbol(newFunSym); a.symbol}
                treeCopy.Function(f, args, (new TreeSymSubstituter(argSyms, newArgSyms))(body)) setSymbol newFunSym
              case _ =>
                super.transform(t)
            }
          }
        }
        val rerootedRhs = newSyms.transform(dupedRhs)


        // println("before COT:"+(origDef.symbol, funSym))
        // currentRun.trackerFactory.snapshot()
        // treeBrowser browse dupedRhs

        // the RHS is now owned by the symbol of the function we're wrapping around it in the arg
        // update the owners of nested symbols
        // if you mess up the owner structure, explicitouter blows up
        // IMPORTANT: do this after the newSyms transform, otherwise we change the owners of the original functions (the ones in the anonymous class)
        // here, we only want to change the functions that end up as an argument to the virtualized __new call
        new ChangeOwnerTraverser(origDef.symbol, funSym).traverse(dupedRhs)

        // println("after COT:")
        // currentRun.trackerFactory.snapshot()
        // treeBrowser browse dupedRhs

        // TODO: eta-expand rhs of method definition
        mkArg(origDef.name.toString, origDef.symbol.isMutable, Function(List(ValDef(selfSym)), rerootedRhs) setSymbol funSym) // when typing the function, its symbol will be set --> change owner for selfSym?
      }

      debuglog("[TRN] (repStructTp, rep, args)= "+ (repStructTp, repTycon, args mkString("(", ", ", ")")))
      val newCall = Apply(Ident(nme._new) setPos tpt.pos, args.toList) setPos templ.pos
      silent(_.typed1(newCall, EXPRmode, repStructTp), false) match {
        case SilentResultValue(res) => res
        case ex =>
          debuglog("[TRN] typedReifiedNew failed: "+ ex)
          ErrorUtils.issueNormalTypeError(tpt,
            """|since %s <:< %s, reification was attempted,
               |but the result, `%s`, did not type check.
               |Probable cause: there is no suitable `__new` method in scope.
               |See the definition of `trait Struct` in EmbeddedControls for details.""".stripMargin.format(tpt.tpe, structBaseTp, newCall))
          setError(newCall)
      }
    }

    /** Types a type constructor tree used in a new or supertype */
    def typedTypeConstructor(tree: Tree, mode: Mode): Tree = {
      val result = typed(tree, mode.forTypeMode | FUNmode, WildcardType)

      if (willReifyNew(result.tpe)) return result

      // get rid of type aliases for the following check (#1241)
      result.tpe.dealias match {
        case restpe @ TypeRef(pre, _, _) if !phase.erasedTypes && !pre.isStable && !context.unit.isJava =>
          // The isJava exception if OK only because the only type constructors scalac gets
          // to see are those in the signatures. These do not need a unique object as a prefix.
          // The situation is different for new's and super's, but scalac does not look deep
          // enough to see those. See #3938
          ConstructorPrefixError(tree, restpe)
        case _ =>
          // must not normalize: type application must be (bounds-)checked (during RefChecks), see #2208
          // during uncurry (after refchecks), all types are normalized
          result
      }
    }

    def typedTypeConstructor(tree: Tree): Tree = typedTypeConstructor(tree, NOmode)

    def computeType(tree: Tree, pt: Type): Type = {
      // macros employ different logic of `computeType`
      assert(!context.owner.isMacro, context.owner)
      val tree1 = typed(tree, pt)
      transformed(tree) = tree1
      val tpe = packedType(tree1, context.owner)
      checkExistentialsFeature(tree.pos, tpe, "inferred existential type")
      tpe
    }

    def computeMacroDefType(ddef: DefDef, pt: Type): Type = {
      assert(context.owner.isMacro, context.owner)
      assert(ddef.symbol.isMacro, ddef.symbol)

      val rhs1 =
        if (transformed contains ddef.rhs) {
          // macro defs are typechecked in `methodSig` (by calling this method) in order to establish their link to macro implementation asap
          // if a macro def doesn't have explicitly specified return type, this method will be called again by `assignTypeToTree`
          // here we guard against this case
          transformed(ddef.rhs)
        } else {
          val rhs1 = typedMacroBody(this, ddef)
          transformed(ddef.rhs) = rhs1
          rhs1
        }

      val isMacroBodyOkay = !ddef.symbol.isErroneous && !(rhs1 exists (_.isErroneous)) && rhs1 != EmptyTree
      val shouldInheritMacroImplReturnType = ddef.tpt.isEmpty
      if (isMacroBodyOkay && shouldInheritMacroImplReturnType) {
        val commonMessage = "macro defs must have explicitly specified return types"
        def reportFailure() = {
          ddef.symbol.setFlag(IS_ERROR)
          context.error(ddef.pos, commonMessage)
        }
        def reportWarning(inferredType: Type) = {
          val explanation = s"inference of $inferredType from macro impl's c.Expr[$inferredType] is deprecated and is going to stop working in 2.12"
          context.deprecationWarning(ddef.pos, ddef.symbol, s"$commonMessage ($explanation)", "2.12.0")
        }
        computeMacroDefTypeFromMacroImplRef(ddef, rhs1) match {
          case ErrorType => ErrorType
          case NothingTpe => NothingTpe
          case NoType => reportFailure(); AnyTpe
          case tpe => reportWarning(tpe); tpe
        }
      } else AnyTpe
    }

    def transformedOr(tree: Tree, op: => Tree): Tree = transformed remove tree match {
      case Some(tree1) => tree1
      case _           => op
    }

    def transformedOrTyped(tree: Tree, mode: Mode, pt: Type): Tree = transformed remove tree match {
      case Some(tree1) => tree1
      case _           => typed(tree, mode, pt)
    }
  }
}

object TypersStats {
  import scala.reflect.internal.TypesStats._
  val typedIdentCount     = Statistics.newCounter("#typechecked identifiers")
  val typedSelectCount    = Statistics.newCounter("#typechecked selections")
  val typedApplyCount     = Statistics.newCounter("#typechecked applications")
  val rawTypeFailed       = Statistics.newSubCounter ("  of which in failed", rawTypeCount)
  val subtypeFailed       = Statistics.newSubCounter("  of which in failed", subtypeCount)
  val findMemberFailed    = Statistics.newSubCounter("  of which in failed", findMemberCount)
  val failedSilentNanos   = Statistics.newSubTimer("time spent in failed", typerNanos)
  val failedApplyNanos    = Statistics.newSubTimer("  failed apply", typerNanos)
  val failedOpEqNanos     = Statistics.newSubTimer("  failed op=", typerNanos)
  val isReferencedNanos   = Statistics.newSubTimer("time spent ref scanning", typerNanos)
  val visitsByType        = Statistics.newByClass("#visits by tree node", "typer")(Statistics.newCounter(""))
  val byTypeNanos         = Statistics.newByClass("time spent by tree node", "typer")(Statistics.newStackableTimer("", typerNanos))
  val byTypeStack         = Statistics.newTimerStack()
}<|MERGE_RESOLUTION|>--- conflicted
+++ resolved
@@ -5038,7 +5038,6 @@
               tryTypedApply(fun2, args)
             else
               doTypedApply(tree, fun2, args, mode, pt)
-<<<<<<< HEAD
 
             res0 match { // TODO: is this ok?
               case treeInfo.DynamicApplication(_, _) if isImplicitMethod(res0.tpe) && mode.inNone(TAPPmode) =>
@@ -5048,16 +5047,7 @@
                 adapt(res0, EXPRmode, pt)
               case _ => res0
             }
-          case err: SilentTypeError =>
-            onError({
-              err.reportableErrors foreach context.issue
-              err.warnings foreach { case (p, m) => context.warning(p, m) }
-              args foreach (arg => typed(arg, mode, ErrorType))
-              setError(tree)
-            })
-=======
           case err: SilentTypeError => onError(err)
->>>>>>> 920bc4e3
         }
       }
 
