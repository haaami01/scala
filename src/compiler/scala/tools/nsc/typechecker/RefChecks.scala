/*
 * Scala (https://www.scala-lang.org)
 *
 * Copyright EPFL and Lightbend, Inc.
 *
 * Licensed under Apache License 2.0
 * (http://www.apache.org/licenses/LICENSE-2.0).
 *
 * See the NOTICE file distributed with this work for
 * additional information regarding copyright ownership.
 */

package scala.tools.nsc
package typechecker

import scala.language.postfixOps

import scala.collection.mutable
import scala.collection.mutable.ListBuffer
import scala.tools.nsc.settings.ScalaVersion
import scala.tools.nsc.settings.NoScalaVersion

import symtab.Flags._
import transform.Transform


/** <p>
 *    Post-attribution checking and transformation.
 *  </p>
 *  <p>
 *    This phase performs the following checks.
 *  </p>
 *  <ul>
 *    <li>All overrides conform to rules.</li>
 *    <li>All type arguments conform to bounds.</li>
 *    <li>All type variable uses conform to variance annotations.</li>
 *    <li>No forward reference to a term symbol extends beyond a value definition.</li>
 *  </ul>
 *  <p>
 *    It performs the following transformations.
 *  </p>
 *  <ul>
 *   <li>Local modules are replaced by variables and classes</li>
 *   <li>Calls to case factory methods are replaced by new's.</li>
 *   <li>Eliminate branches in a conditional if the condition is a constant</li>
 *  </ul>
 *
 *  @author  Martin Odersky
 *  @version 1.0
 *
 *  @todo    Check whether we always check type parameter bounds.
 */
abstract class RefChecks extends Transform {

  val global: Global               // need to repeat here because otherwise last mixin defines global as
                                   // SymbolTable. If we had DOT this would not be an issue

  import global._
  import definitions._
  import typer.typed

  /** the following two members override abstract members in Transform */
  val phaseName: String = "refchecks"

  def newTransformer(unit: CompilationUnit): RefCheckTransformer =
    new RefCheckTransformer(unit)

  val toJavaRepeatedParam  = new SubstSymMap(RepeatedParamClass -> JavaRepeatedParamClass)
  val toScalaRepeatedParam = new SubstSymMap(JavaRepeatedParamClass -> RepeatedParamClass)

  def accessFlagsToString(sym: Symbol) = flagsToString(
    sym getFlag (PRIVATE | PROTECTED),
    if (sym.hasAccessBoundary) "" + sym.privateWithin.name else ""
  )

  def overridesTypeInPrefix(tp1: Type, tp2: Type, prefix: Type, isModuleOverride: Boolean): Boolean = (tp1.dealiasWiden, tp2.dealiasWiden) match {
    case (MethodType(List(), rtp1), NullaryMethodType(rtp2)) =>
      rtp1 <:< rtp2
    case (NullaryMethodType(rtp1), MethodType(List(), rtp2)) =>
      rtp1 <:< rtp2

    // all this module business would be so much simpler if we moduled^w modelled a module as a class and an accessor, like we do for fields
    case (TypeRef(_, sym, _), _) if sym.isModuleClass =>
      overridesTypeInPrefix(NullaryMethodType(tp1), tp2, prefix, isModuleOverride)
    case (_, TypeRef(_, sym, _)) if sym.isModuleClass =>
      overridesTypeInPrefix(tp1, NullaryMethodType(tp2), prefix, isModuleOverride)

    case _ =>
      def classBoundAsSeen(tp: Type) = tp.typeSymbol.classBound.asSeenFrom(prefix, tp.typeSymbol.owner)
      (tp1 <:< tp2) || isModuleOverride && (
        // Object override check. This requires that both the overridden and the overriding member are object
        // definitions. The overriding module type is allowed to replace the original one with the same name
        // as long as it conform to the original non-singleton type.
        tp1.typeSymbol.isModuleClass && tp2.typeSymbol.isModuleClass && {
          val cb1 = classBoundAsSeen(tp1)
          val cb2 = classBoundAsSeen(tp2)
          (cb1 <:< cb2) && {
            log("Allowing %s to override %s because %s <:< %s".format(tp1, tp2, cb1, cb2))
            true
          }
        }
      )
  }

  private val separatelyCompiledScalaSuperclass = perRunCaches.newAnyRefMap[Symbol, Unit]()
  final def isSeparatelyCompiledScalaSuperclass(sym: Symbol) = if (globalPhase.refChecked){
    separatelyCompiledScalaSuperclass.contains(sym)
  } else {
    // conservative approximation in case someone in pre-refchecks phase asks for `exitingFields(someClass.info)`
    // and we haven't run the refchecks tree transform which populates `separatelyCompiledScalaSuperclass`
    false
  }

  class RefCheckTransformer(unit: CompilationUnit) extends Transformer {

    var localTyper: analyzer.Typer = typer
    var currentApplication: Tree = EmptyTree
    var inPattern: Boolean = false
    @inline final def savingInPattern[A](body: => A): A = {
      val saved = inPattern
      try body finally inPattern = saved
    }

    var checkedCombinations = Set[List[Type]]()

    // only one overloaded alternative is allowed to define default arguments
    private def checkOverloadedRestrictions(clazz: Symbol, defaultClass: Symbol): Unit = {
      // Using the default getters (such as methodName$default$1) as a cheap way of
      // finding methods with default parameters. This way, we can limit the members to
      // those with the DEFAULTPARAM flag, and infer the methods. Looking for the methods
      // directly requires inspecting the parameter list of every one. That modification
      // shaved 95% off the time spent in this method.
      val defaultGetters     = defaultClass.info.findMembers(excludedFlags = PARAM, requiredFlags = DEFAULTPARAM)
      val defaultMethodNames = defaultGetters map (sym => nme.defaultGetterToMethod(sym.name))

      defaultMethodNames.toList.distinct foreach { name =>
        val methods      = clazz.info.findMember(name, 0L, requiredFlags = METHOD, stableOnly = false).alternatives
        def hasDefaultParam(tpe: Type): Boolean = tpe match {
          case MethodType(params, restpe) => (params exists (_.hasDefault)) || hasDefaultParam(restpe)
          case _                          => false
        }
        val haveDefaults = methods filter (
          if (settings.isScala211)
             (sym => mexists(sym.info.paramss)(_.hasDefault) && !nme.isProtectedAccessorName(sym.name))
          else
            (sym => hasDefaultParam(sym.info) && !nme.isProtectedAccessorName(sym.name))
        )

        if (haveDefaults.lengthCompare(1) > 0) {
          val owners = haveDefaults map (_.owner)
           // constructors of different classes are allowed to have defaults
          if (haveDefaults.exists(x => !x.isConstructor) || owners.distinct.size < haveDefaults.size) {
            reporter.error(clazz.pos,
              "in "+ clazz +
              ", multiple overloaded alternatives of "+ haveDefaults.head +
              " define default arguments" + (
                if (owners.forall(_ == clazz)) "."
                else ".\nThe members with defaults are defined in "+owners.map(_.fullLocationString).mkString("", " and ", ".")
              )
            )
          }
        }
      }

      // Check for doomed attempt to overload applyDynamic
      if (clazz isSubClass DynamicClass) {
        for ((_, m1 :: m2 :: _) <- (clazz.info member nme.applyDynamic).alternatives groupBy (_.typeParams.length)) {
          reporter.error(m1.pos, "implementation restriction: applyDynamic cannot be overloaded except by methods with different numbers of type parameters, e.g. applyDynamic[T1](method: String)(arg: T1) and applyDynamic[T1, T2](method: String)(arg1: T1, arg2: T2)")
        }
      }

      // This has become noisy with implicit classes.
      if (settings.warnPolyImplicitOverload && settings.developer) {
        clazz.info.decls.foreach(sym => if (sym.isImplicit && sym.typeParams.nonEmpty) {
          // implicit classes leave both a module symbol and a method symbol as residue
          val alts = clazz.info.decl(sym.name).alternatives filterNot (_.isModule)
          if (alts.size > 1)
            alts foreach (x => reporter.warning(x.pos, "parameterized overloaded implicit methods are not visible as view bounds"))
        })
      }
    }

// Override checking ------------------------------------------------------------

    /** Add bridges for vararg methods that extend Java vararg methods
     */
    def addVarargBridges(clazz: Symbol): List[Tree] = {
      // This is quite expensive, so attempt to skip it completely.
      // Insist there at least be a java-defined ancestor which
      // defines a varargs method. TODO: Find a cheaper way to exclude.
      if (inheritsJavaVarArgsMethod(clazz)) {
        log("Found java varargs ancestor in " + clazz.fullLocationString + ".")
        val self = clazz.thisType
        val bridges = new ListBuffer[Tree]

        def varargBridge(member: Symbol, bridgetpe: Type): Tree = {
          log(s"Generating varargs bridge for ${member.fullLocationString} of type $bridgetpe")

          val newFlags = (member.flags | VBRIDGE) & ~PRIVATE
          val bridge   = member.cloneSymbolImpl(clazz, newFlags) setPos clazz.pos
          bridge.setInfo(bridgetpe.cloneInfo(bridge))
          clazz.info.decls enter bridge

          val params  = bridge.paramss.head
          val elemtp  = params.last.tpe.typeArgs.head
          val idents  = params map Ident
          val lastarg = gen.wildcardStar(gen.mkWrapVarargsArray(idents.last, elemtp))
          val body    = Apply(Select(This(clazz), member), idents.init :+ lastarg)

          localTyper typed DefDef(bridge, body)
        }

        // For all concrete non-private members (but: see below) that have a (Scala) repeated
        //   parameter: compute the corresponding method type `jtpe` with a Java repeated parameter
        //   if a method with type `jtpe` exists and that method is not a varargs bridge
        //   then create a varargs bridge of type `jtpe` that forwards to the
        //   member method with the Scala vararg type.
        //
        // @PP: Can't call nonPrivateMembers because we will miss refinement members,
        //   which have been marked private. See scala/bug#4729.
        for (member <- nonTrivialMembers(clazz)) {
          log(s"Considering $member for java varargs bridge in $clazz")
          if (!member.isDeferred && member.isMethod && hasRepeatedParam(member.info)) {
            val inherited = clazz.info.nonPrivateMemberAdmitting(member.name, VBRIDGE)

            // Delaying calling memberType as long as possible
            if (inherited.exists) {
              val jtpe = toJavaRepeatedParam(self memberType member)
              // this is a bit tortuous: we look for non-private members or bridges
              // if we find a bridge everything is OK. If we find another member,
              // we need to create a bridge
              val inherited1 = inherited filter (sym => !(sym hasFlag VBRIDGE) && (self memberType sym matches jtpe))
              if (inherited1.exists)
                bridges += varargBridge(member, jtpe)
            }
          }
        }

        if (bridges.size > 0)
          log(s"Adding ${bridges.size} bridges for methods extending java varargs.")

        bridges.toList
      }
      else Nil
    }

    /** 1. Check all members of class `clazz` for overriding conditions.
     *  That is for overriding member M and overridden member O:
     *
     *    1.1. M must have the same or stronger access privileges as O.
     *    1.2. O must not be final.
     *    1.3. O is deferred, or M has `override` modifier.
     *    1.4. If O is stable, then so is M.
     *     // @M: LIFTED 1.5. Neither M nor O are a parameterized type alias
     *    1.6. If O is a type alias, then M is an alias of O.
     *    1.7. If O is an abstract type then
     *       1.7.1 either M is an abstract type, and M's bounds are sharper than O's bounds.
     *             or M is a type alias or class which conforms to O's bounds.
     *       1.7.2 higher-order type arguments must respect bounds on higher-order type parameters  -- @M
     *              (explicit bounds and those implied by variance annotations) -- @see checkKindBounds
     *    1.8. If O and M are values, then
     *    1.8.1  M's type is a subtype of O's type, or
     *    1.8.2  M is of type []S, O is of type ()T and S <: T, or
     *    1.8.3  M is of type ()S, O is of type []T and S <: T, or
     *    1.9.  If M is a macro def, O cannot be deferred unless there's a concrete method overriding O.
     *    1.10. If M is not a macro def, O cannot be a macro def.
     *  2. Check that only abstract classes have deferred members
     *  3. Check that concrete classes do not have deferred definitions
     *     that are not implemented in a subclass.
     *  4. Check that every member with an `override` modifier
     *     overrides some other member.
     */
    private def checkAllOverrides(clazz: Symbol, typesOnly: Boolean = false): Unit = {
      val self = clazz.thisType

      case class MixinOverrideError(member: Symbol, msg: String)

      val mixinOverrideErrors = new ListBuffer[MixinOverrideError]()

      def printMixinOverrideErrors(): Unit = {
        mixinOverrideErrors.toList match {
          case List() =>
          case List(MixinOverrideError(_, msg)) =>
            reporter.error(clazz.pos, msg)
          case MixinOverrideError(member, msg) :: others =>
            val others1 = others.map(_.member.name.decode).filter(member.name.decode != _).distinct
            reporter.error(
              clazz.pos,
              msg+(if (others1.isEmpty) ""
                   else ";\n other members with override errors are: "+(others1 mkString ", ")))
        }
      }

      def infoString(sym: Symbol) = infoString0(sym, sym.owner != clazz)
      def infoStringWithLocation(sym: Symbol) = infoString0(sym, true)

      def infoString0(member: Symbol, showLocation: Boolean) = {
        val underlying = // not using analyzer.underlyingSymbol(member) because we should get rid of it
          if (!(member hasFlag ACCESSOR)) member
          else member.accessed match {
              case field if field.exists => field
              case _ if member.isSetter  => member.getterIn(member.owner)
              case _ => member
            }

        def memberInfo =
          self.memberInfo(underlying) match {
            case getterTp if underlying.isGetter => getterTp.resultType
            case tp => tp
          }

        underlying.toString() +
        (if (showLocation)
          underlying.locationString +
          (if (underlying.isAliasType)         s", which equals $memberInfo"
           else if (underlying.isAbstractType) s" with bounds$memberInfo"
           else if (underlying.isModule)       ""
           else if (underlying.isTerm)         s" of type $memberInfo"
           else                                "")
         else "")
      }

      /* Check that all conditions for overriding `other` by `member`
       * of class `clazz` are met.
       */
      def checkOverride(pair: SymbolPair): Unit = {
        import pair._
        val member   = low
        val other    = high

//        debuglog(s"Checking validity of ${member.fullLocationString} overriding ${other.fullLocationString}")

        def noErrorType = !pair.isErroneous
        def isRootOrNone(sym: Symbol) = sym != null && sym.isRoot || sym == NoSymbol
        def isNeitherInClass = member.owner != pair.base && other.owner != pair.base

        def objectOverrideErrorMsg = (
          "overriding " + high.fullLocationString + " with " + low.fullLocationString + ":\n" +
          "an overriding object must conform to the overridden object's class bound" +
          analyzer.foundReqMsg(pair.lowClassBound, pair.highClassBound)
        )

        val indent = "  "
        def overrideErrorMsg(msg: String): String = {
          val isConcreteOverAbstract =
            (other.owner isSubClass member.owner) && other.isDeferred && !member.isDeferred
          val addendum =
            if (isConcreteOverAbstract)
              s";\n${indent}(note that ${infoStringWithLocation(other)} is abstract,\n" +
              s"${indent}and is therefore overridden by concrete ${infoStringWithLocation(member)})"
            else if (settings.debug)
              analyzer.foundReqMsg(member.tpe, other.tpe)
            else ""

          s"overriding ${infoStringWithLocation(other)};\n$indent$msg$addendum"
        }
        def emitOverrideError(fullmsg: String): Unit = {
          if (member.owner == clazz) reporter.error(member.pos, fullmsg)
          else mixinOverrideErrors += MixinOverrideError(member, fullmsg)
        }

        def overrideError(msg: String): Unit = {
          if (noErrorType)
            emitOverrideError(overrideErrorMsg(infoString(member) + " " + msg))
        }

        def overrideTypeError(): Unit = {
          if (noErrorType) {
            emitOverrideError(
              if (member.isModule && other.isModule) objectOverrideErrorMsg
              else if (!other.isDeferred && other.isAliasType) overrideErrorMsg(s"overriding concrete type alias ${infoString(member)} is not allowed except when equivalent")
              else overrideErrorMsg(s"${infoString(member)} has incompatible type")
            )
          }
        }

        def overrideAccessError(): Unit = {
          val otherAccess = accessFlagsToString(other)
          overrideError("has weaker access privileges; it should be "+ (if (otherAccess == "") "public" else "at least "+otherAccess))
        }

        //Console.println(infoString(member) + " overrides " + infoString(other) + " in " + clazz);//DEBUG

        // return if we already checked this combination elsewhere
        if (member.owner != clazz) {
          def deferredCheck        = member.isDeferred || !other.isDeferred
          def subOther(s: Symbol)  = s isSubClass other.owner
          def subMember(s: Symbol) = s isSubClass member.owner

          if (subOther(member.owner) && deferredCheck) {
            //Console.println(infoString(member) + " shadows1 " + infoString(other) " in " + clazz);//DEBUG
            return
          }
          if (clazz.parentSymbols exists (p => subOther(p) && subMember(p) && deferredCheck)) {
            //Console.println(infoString(member) + " shadows2 " + infoString(other) + " in " + clazz);//DEBUG
            return
          }
          if (clazz.parentSymbols forall (p => subOther(p) == subMember(p))) {
            //Console.println(infoString(member) + " shadows " + infoString(other) + " in " + clazz);//DEBUG
            return
          }
        }

        /* Is the intersection between given two lists of overridden symbols empty? */
        def intersectionIsEmpty(syms1: List[Symbol], syms2: List[Symbol]) =
          !(syms1 exists (syms2 contains _))

        if (typesOnly) checkOverrideTypes()
        else {
          // o: public | protected        | package-protected  (aka java's default access)
          // ^-may be overridden by member with access privileges-v
          // m: public | public/protected | public/protected/package-protected-in-same-package-as-o

          if (member.isPrivate) // (1.1)
            overrideError("has weaker access privileges; it should not be private")

          // todo: align accessibility implication checking with isAccessible in Contexts
          val ob = other.accessBoundary(member.owner)
          val mb = member.accessBoundary(member.owner)
          def isOverrideAccessOK = member.isPublic || {      // member is public, definitely same or relaxed access
            (!other.isProtected || member.isProtected) &&    // if o is protected, so is m
            ((!isRootOrNone(ob) && ob.hasTransOwner(mb)) ||  // m relaxes o's access boundary
              other.isJavaDefined)                           // overriding a protected java member, see #3946
          }
          if (!isOverrideAccessOK) {
            overrideAccessError()
          } else if (other.isClass) {
            overrideError("cannot be used here - class definitions cannot be overridden")
          } else if (!other.isDeferred && member.isClass) {
            overrideError("cannot be used here - classes can only override abstract types")
          } else if (other.isEffectivelyFinal) { // (1.2)
            overrideError("cannot override final member")
          } else if (!other.isDeferred && !member.isAnyOverride && !member.isSynthetic) { // (*)
            // (*) Synthetic exclusion for (at least) default getters, fixes scala/bug#5178. We cannot assign the OVERRIDE flag to
            // the default getter: one default getter might sometimes override, sometimes not. Example in comment on ticket.
              if (isNeitherInClass && !(other.owner isSubClass member.owner))
                emitOverrideError(
                  clazz + " inherits conflicting members:\n"
                    + indent + infoStringWithLocation(other) + " and\n"
                    + indent + infoStringWithLocation(member) + "\n"
                    + indent + s"(note: this can be resolved by declaring an `override` in $clazz.)"
                )
              else
                overrideError("needs `override` modifier")
          } else if (other.isAbstractOverride && other.isIncompleteIn(clazz) && !member.isAbstractOverride) {
            overrideError("needs `abstract override' modifiers")
          }
          else if (member.isAnyOverride && (other hasFlag ACCESSOR) && !(other hasFlag STABLE | DEFERRED)) {
            // The check above used to look at `field` == `other.accessed`, ensuring field.isVariable && !field.isLazy,
            // which I think is identical to the more direct `!(other hasFlag STABLE)` (given that `other` is a method).
            // Also, we're moving away from (looking at) underlying fields (vals in traits no longer have them, to begin with)
            // TODO: this is not covered by the spec.
            overrideError("cannot override a mutable variable")
          }
          else if (member.isAnyOverride &&
                     !(member.owner.thisType.baseClasses exists (_ isSubClass other.owner)) &&
                     !member.isDeferred && !other.isDeferred &&
                     intersectionIsEmpty(member.extendedOverriddenSymbols, other.extendedOverriddenSymbols)) {
            overrideError("cannot override a concrete member without a third member that's overridden by both "+
                          "(this rule is designed to prevent ``accidental overrides'')")
          } else if (other.isStable && !member.isStable) { // (1.4)
            overrideError("needs to be a stable, immutable value")
          } else if (member.isValue && member.isLazy &&
                     other.isValue && other.hasFlag(STABLE) && !(other.isDeferred || other.isLazy)) {
            overrideError("cannot override a concrete non-lazy value")
          } else if (other.isValue && other.isLazy &&
                     member.isValue && !member.isLazy) {
            overrideError("must be declared lazy to override a concrete lazy value")
          } else if (other.isDeferred && member.isTermMacro && member.extendedOverriddenSymbols.forall(_.isDeferred)) { // (1.9)
            overrideError("cannot be used here - term macros cannot override abstract methods")
          } else if (other.isTermMacro && !member.isTermMacro) { // (1.10)
            overrideError("cannot be used here - only term macros can override term macros")
          } else {
            checkOverrideTypes()
            checkOverrideDeprecated()
            if (settings.warnNullaryOverride) {
              if (other.paramss.isEmpty && !member.paramss.isEmpty && !member.isJavaDefined) {
                reporter.warning(member.pos, "non-nullary method overrides nullary method")
              }
            }
          }
        }

        //if (!member.typeParams.isEmpty) (1.5)  @MAT
        //  overrideError("may not be parameterized");
        //if (!other.typeParams.isEmpty)  (1.5)   @MAT
        //  overrideError("may not override parameterized type");
        // @M: substSym
        def checkOverrideAlias(): Unit = {
          // Important: first check the pair has the same kind, since the substitution
          // carries high's type parameter's bounds over to low, so that
          // type equality doesn't consider potentially different bounds on low/high's type params.
          // In b781e25afe this went from using memberInfo to memberType (now lowType/highType), tested by neg/override.scala.
          // TODO: was that the right fix? it seems type alias's RHS should be checked by looking at the symbol's info
          if (pair.sameKind && lowType.substSym(low.typeParams, high.typeParams) =:= highType) ()
          else overrideTypeError() // (1.6)
        }
        //if (!member.typeParams.isEmpty) // (1.7)  @MAT
        //  overrideError("may not be parameterized");
        def checkOverrideAbstract(): Unit = {
          if (!(highInfo.bounds containsType lowType)) { // (1.7.1)
            overrideTypeError(); // todo: do an explaintypes with bounds here
            explainTypes(_.bounds containsType _, highInfo, lowType)
          }
          // check overriding (abstract type --> abstract type or abstract type --> concrete type member (a type alias))
          // making an abstract type member concrete is like passing a type argument
          typer.infer.checkKindBounds(high :: Nil, lowType :: Nil, rootType, low.owner) match { // (1.7.2)
            case Nil        =>
            case kindErrors =>
              reporter.error(member.pos,
                "The kind of "+member.keyString+" "+member.varianceString + member.nameString+
                " does not conform to the expected kind of " + other.defString + other.locationString + "." +
                kindErrors.toList.mkString("\n", ", ", ""))
          }
          // check a type alias's RHS corresponds to its declaration
          // this overlaps somewhat with validateVariance
          if (low.isAliasType) {
            typer.infer.checkKindBounds(low :: Nil, lowType.normalize :: Nil, rootType, low.owner) match {
              case Nil        =>
              case kindErrors =>
                reporter.error(member.pos,
                  "The kind of the right-hand side "+lowType.normalize+" of "+low.keyString+" "+
                  low.varianceString + low.nameString+ " does not conform to its expected kind."+
                  kindErrors.toList.mkString("\n", ", ", ""))
            }
          }
          else if (low.isAbstractType && lowType.isVolatile && !highInfo.upperBound.isVolatile)
            overrideError("is a volatile type; cannot override a type with non-volatile upper bound")
        }
        def checkOverrideTerm(): Unit = {
          other.cookJavaRawInfo() // #2454
          if (!overridesTypeInPrefix(lowType, highType, rootType, low.isModuleOrModuleClass && high.isModuleOrModuleClass)) { // 8
            overrideTypeError()
            explainTypes(lowType, highType)
          }
          if (low.isStable && !highType.isVolatile) {
            if (lowType.isVolatile)
              overrideError("has a volatile type; cannot override a member with non-volatile type")
            else lowType.normalize.resultType match {
              case rt: RefinedType if !(rt =:= highType) && !(checkedCombinations contains rt.parents) =>
                // might mask some inconsistencies -- check overrides
                checkedCombinations += rt.parents
                val tsym = rt.typeSymbol
                if (tsym.pos == NoPosition) tsym setPos member.pos
                checkAllOverrides(tsym, typesOnly = true)
              case _ =>
            }
          }
        }
        def checkOverrideTypes(): Unit = {
          if (high.isAliasType)         checkOverrideAlias()
          else if (high.isAbstractType) checkOverrideAbstract()
          else if (high.isTerm)         checkOverrideTerm()
        }

        def checkOverrideDeprecated(): Unit = {
          if (other.hasDeprecatedOverridingAnnotation && !(member.hasDeprecatedOverridingAnnotation || member.ownerChain.exists(_.isDeprecated))) {
            val version = other.deprecatedOverridingVersion.getOrElse("")
            val since   = if (version.isEmpty) version else s" (since $version)"
            val message = other.deprecatedOverridingMessage map (msg => s": $msg") getOrElse ""
            val report  = s"overriding ${other.fullLocationString} is deprecated$since$message"
            currentRun.reporting.deprecationWarning(member.pos, other, report, version)
          }
        }
      }

      val opc = new overridingPairs.Cursor(clazz)
      while (opc.hasNext) {
        if (!opc.high.isClass)
          checkOverride(opc.currentPair)

        opc.next()
      }
      printMixinOverrideErrors()

      // Verifying a concrete class has nothing unimplemented.
      if (clazz.isConcreteClass && !typesOnly) {
        val abstractErrors = new ListBuffer[String]
        def abstractErrorMessage =
          // a little formatting polish
          if (abstractErrors.size <= 2) abstractErrors mkString " "
          else abstractErrors.tail.mkString(abstractErrors.head + ":\n", "\n", "")

        def abstractClassError(mustBeMixin: Boolean, msg: String): Unit = {
          def prelude = (
            if (clazz.isAnonymousClass || clazz.isModuleClass) "object creation impossible"
            else if (mustBeMixin) clazz + " needs to be a mixin"
            else clazz + " needs to be abstract"
          ) + ", since"

          if (abstractErrors.isEmpty) abstractErrors ++= List(prelude, msg)
          else abstractErrors += msg
        }

        def javaErasedOverridingSym(sym: Symbol): Symbol =
          clazz.tpe.nonPrivateMemberAdmitting(sym.name, BRIDGE).filter(other =>
            !other.isDeferred && other.isJavaDefined && !sym.enclClass.isSubClass(other.enclClass) && {
              // #3622: erasure operates on uncurried types --
              // note on passing sym in both cases: only sym.isType is relevant for uncurry.transformInfo
              // !!! erasure.erasure(sym, uncurry.transformInfo(sym, tp)) gives erroneous or inaccessible type - check whether that's still the case!
              def uncurryAndErase(tp: Type) = erasure.erasure(sym)(uncurry.transformInfo(sym, tp))
              val tp1 = uncurryAndErase(clazz.thisType.memberType(sym))
              val tp2 = uncurryAndErase(clazz.thisType.memberType(other))
              exitingErasure(tp1 matches tp2)
            })

        def ignoreDeferred(member: Symbol) = (
          (member.isAbstractType && !member.isFBounded) || (
            // the test requires exitingErasure so shouldn't be
            // done if the compiler has no erasure phase available
               member.isJavaDefined
            && (currentRun.erasurePhase == NoPhase || javaErasedOverridingSym(member) != NoSymbol)
          )
        )

        // 2. Check that only abstract classes have deferred members
        def checkNoAbstractMembers(): Unit = {
          // Avoid spurious duplicates: first gather any missing members.
          def memberList = clazz.info.nonPrivateMembersAdmitting(VBRIDGE)
          val (missing, rest) = memberList partition (m => m.isDeferred && !ignoreDeferred(m))
          // Group missing members by the name of the underlying symbol,
          // to consolidate getters and setters.
          val grouped = missing groupBy (_.name.getterName)
          val missingMethods = grouped.toList flatMap {
            case (name, syms) =>
              if (syms exists (_.isSetter)) syms filterNot (_.isGetter)
              else syms
          }

          def stubImplementations: List[String] = {
            // Grouping missing methods by the declaring class
            val regrouped = missingMethods.groupBy(_.owner).toList
            def membersStrings(members: List[Symbol]) = {
              members foreach fullyInitializeSymbol
              members.sortBy(_.name) map (m => m.defStringSeenAs(clazz.tpe_* memberType m) + " = ???")
            }

            if (regrouped.tail.isEmpty)
              membersStrings(regrouped.head._2)
            else (regrouped.sortBy("" + _._1.name) flatMap {
              case (owner, members) =>
                ("// Members declared in " + owner.fullName) +: membersStrings(members) :+ ""
            }).init
          }

          // If there are numerous missing methods, we presume they are aware of it and
          // give them a nicely formatted set of method signatures for implementing.
          if (missingMethods.size > 1) {
            abstractClassError(false, "it has " + missingMethods.size + " unimplemented members.")
            val preface =
              """|/** As seen from %s, the missing signatures are as follows.
                 | *  For convenience, these are usable as stub implementations.
                 | */
                 |""".stripMargin.format(clazz)
            abstractErrors += stubImplementations.map("  " + _ + "\n").mkString(preface, "", "")
            return
          }

          def diagnose(member: Symbol): String = {
            val underlying = analyzer.underlyingSymbol(member) // TODO: don't use this method

            // Give a specific error message for abstract vars based on why it fails:
            // It could be unimplemented, have only one accessor, or be uninitialized.
            val groupedAccessors = grouped.getOrElse(member.name.getterName, Nil)
            val isMultiple = groupedAccessors.size > 1

            if (groupedAccessors.exists(_.isSetter) || (member.isGetter && !isMultiple && member.setterIn(member.owner).exists)) {
              // If both getter and setter are missing, squelch the setter error.
              if (member.isSetter && isMultiple) null
              else {
                if (member.isSetter) "\n(Note that an abstract var requires a setter in addition to the getter)"
                else if (member.isGetter && !isMultiple) "\n(Note that an abstract var requires a getter in addition to the setter)"
                else "\n(Note that variables need to be initialized to be defined)"
              }
            } else if (underlying.isMethod) {
              // Highlight any member that nearly matches: same name and arity,
              // but differs in one param or param list.
              val abstractParamLists = underlying.paramLists
              val matchingName       = clazz.tpe.nonPrivateMembersAdmitting(VBRIDGE)
              val matchingArity      = matchingName.filter { m => !m.isDeferred &&
                m.name == underlying.name &&
                m.paramLists.length == abstractParamLists.length &&
                m.paramLists.map(_.length).sum == abstractParamLists.map(_.length).sum &&
                m.tpe.typeParams.size == underlying.tpe.typeParams.size
              }

              matchingArity match {
                // So far so good: only one candidate method
                case Scope(concrete) =>
                  val sideBySide = abstractParamLists.flatten.map(_.tpe) zip concrete.paramLists.flatten.map(_.tpe)
                  val mismatches = sideBySide.filterNot {
                    case (abs, konkret) => abs.asSeenFrom(clazz.tpe, underlying.owner) =:= konkret
                  }
                  mismatches match {
                    // Only one mismatched parameter: say something useful.
                    case (pa, pc) :: Nil  =>
                      val abstractSym = pa.typeSymbol
                      val concreteSym = pc.typeSymbol
                      def subclassMsg(c1: Symbol, c2: Symbol) =
                        s": ${c1.fullLocationString} is a subclass of ${c2.fullLocationString}, but method parameter types must match exactly."
                      val addendum = (
                        if (abstractSym == concreteSym) {
                          // TODO: what is the optimal way to test for a raw type at this point?
                          // Compilation has already failed so we shouldn't have to worry overmuch
                          // about forcing types.
                          if (underlying.isJavaDefined && pa.typeArgs.isEmpty && abstractSym.typeParams.nonEmpty)
                            s". To implement this raw type, use ${rawToExistential(pa)}"
                          else if (pa.prefix =:= pc.prefix)
                            ": their type parameters differ"
                          else
                            ": their prefixes (i.e., enclosing instances) differ"
                        }
                        else if (abstractSym isSubClass concreteSym)
                          subclassMsg(abstractSym, concreteSym)
                        else if (concreteSym isSubClass abstractSym)
                          subclassMsg(concreteSym, abstractSym)
                        else ""
                      )
                      s"\n(Note that $pa does not match $pc$addendum)"
                    case Nil => // other overriding gotchas
                      val missingImplicit = abstractParamLists.zip(concrete.paramLists).exists {
                        case (abss, konkrete) => abss.headOption.exists(_.isImplicit) && !konkrete.headOption.exists(_.isImplicit)
                      }
                      val msg = if (missingImplicit) "\n(overriding member must declare implicit parameter list)" else ""
                      msg
                    case _ => ""
                  }
                case _ => ""
              }
            }
            else ""
          }
          for (member <- missing ; msg = diagnose(member) ; if msg != null) {
            val addendum = if (msg.isEmpty) msg else " " + msg
            abstractClassError(false, s"${infoString(member)} is not defined$addendum")
          }

          // Check the remainder for invalid absoverride.
          for (member <- rest ; if (member.isAbstractOverride && member.isIncompleteIn(clazz))) {
            val other = member.superSymbolIn(clazz)
            val explanation =
              if (other != NoSymbol) " and overrides incomplete superclass member " + infoString(other)
              else ", but no concrete implementation could be found in a base class"

            abstractClassError(true, infoString(member) + " is marked `abstract` and `override`" + explanation)
          }
        }

        // 3. Check that concrete classes do not have deferred definitions
        // that are not implemented in a subclass.
        // Note that this is not the same as (2); In a situation like
        //
        // class C { def m: Int = 0}
        // class D extends C { def m: Int }
        //
        // (3) is violated but not (2).
        def checkNoAbstractDecls(bc: Symbol): Unit = {
          for (decl <- bc.info.decls) {
            if (decl.isDeferred && !ignoreDeferred(decl)) {
              val impl = decl.matchingSymbol(clazz.thisType, admit = VBRIDGE)
              if (impl == NoSymbol || (decl.owner isSubClass impl.owner)) {
                abstractClassError(false, "there is a deferred declaration of "+infoString(decl)+
                                   " which is not implemented in a subclass"+analyzer.abstractVarMessage(decl))
              }
            }
          }
          if (bc.superClass hasFlag ABSTRACT)
            checkNoAbstractDecls(bc.superClass)
        }

        checkNoAbstractMembers()
        if (abstractErrors.isEmpty)
          checkNoAbstractDecls(clazz)

        if (abstractErrors.nonEmpty)
          reporter.error(clazz.pos, abstractErrorMessage)
      }
      else if (clazz.isTrait && !(clazz isSubClass AnyValClass)) {
        // For non-AnyVal classes, prevent abstract methods in interfaces that override
        // final members in Object; see #4431
        for (decl <- clazz.info.decls) {
          // Have to use matchingSymbol, not a method involving overridden symbols,
          // because the scala type system understands that an abstract method here does not
          // override a concrete method in Object. The jvm, however, does not.
          val overridden = decl.matchingSymbol(ObjectClass, ObjectTpe)
          if (overridden.isFinal)
            reporter.error(decl.pos, "trait cannot redefine final method from class AnyRef")
        }
      }

      /* Returns whether there is a symbol declared in class `inclazz`
       * (which must be different from `clazz`) whose name and type
       * seen as a member of `class.thisType` matches `member`'s.
       */
      def hasMatchingSym(inclazz: Symbol, member: Symbol): Boolean = {
        val isVarargs = hasRepeatedParam(member.tpe)
        lazy val varargsType = toJavaRepeatedParam(member.tpe)

        def isSignatureMatch(sym: Symbol) = !sym.isTerm || {
          val symtpe            = clazz.thisType memberType sym
          def matches(tp: Type) = tp matches symtpe

          matches(member.tpe) || (isVarargs && matches(varargsType))
        }
        /* The rules for accessing members which have an access boundary are more
         * restrictive in java than scala.  Since java has no concept of package nesting,
         * a member with "default" (package-level) access can only be accessed by members
         * in the exact same package.  Example:
         *
         *   package a.b;
         *   public class JavaClass { void foo() { } }
         *
         * The member foo() can be accessed only from members of package a.b, and not
         * nested packages like a.b.c.  In the analogous scala class:
         *
         *   package a.b
         *   class ScalaClass { private[b] def foo() = () }
         *
         * The member IS accessible to classes in package a.b.c.  The javaAccessCheck logic
         * is restricting the set of matching signatures according to the above semantics.
         */
        def javaAccessCheck(sym: Symbol) = (
             !inclazz.isJavaDefined                             // not a java defined member
          || !sym.hasAccessBoundary                             // no access boundary
          || sym.isProtected                                    // marked protected in java, thus accessible to subclasses
          || sym.privateWithin == member.enclosingPackageClass  // exact package match
        )
        def classDecls   = inclazz.info.nonPrivateDecl(member.name)
        def matchingSyms = classDecls filter (sym => isSignatureMatch(sym) && javaAccessCheck(sym))

        (inclazz != clazz) && (matchingSyms != NoSymbol)
      }

      // 4. Check that every defined member with an `override` modifier overrides some other member.
      for (member <- clazz.info.decls)
        if (member.isAnyOverride && !(clazz.thisType.baseClasses exists (hasMatchingSym(_, member)))) {
          // for (bc <- clazz.info.baseClasses.tail) Console.println("" + bc + " has " + bc.info.decl(member.name) + ":" + bc.info.decl(member.name).tpe);//DEBUG

          val nonMatching: List[Symbol] = clazz.info.member(member.name).alternatives.filterNot(_.owner == clazz).filterNot(_.isFinal)
          def issueError(suffix: String) = reporter.error(member.pos, member.toString() + " overrides nothing" + suffix)
          nonMatching match {
            case Nil =>
              issueError("")
            case ms =>
              val superSigs = ms.map(m => m.defStringSeenAs(clazz.tpe memberType m)).mkString("\n")
              issueError(s".\nNote: the super classes of ${member.owner} contain the following, non final members named ${member.name}:\n${superSigs}")
          }
          member resetFlag (OVERRIDE | ABSOVERRIDE)  // Any Override
        }
    }

  // Basetype Checking --------------------------------------------------------

    /** <ol>
     *    <li> <!-- 1 -->
     *      Check that later type instances in the base-type sequence
     *      are subtypes of earlier type instances of the same mixin.
     *    </li>
     *  </ol>
     */
    private def validateBaseTypes(clazz: Symbol): Unit = {
      val seenParents = mutable.HashSet[Type]()
      val seenTypes = new Array[List[Type]](clazz.info.baseTypeSeq.length)
      for (i <- 0 until seenTypes.length)
        seenTypes(i) = Nil

      /* validate all base types of a class in reverse linear order. */
      def register(tp: Type): Unit = {
//        if (clazz.fullName.endsWith("Collection.Projection"))
//            println("validate base type "+tp)
        val baseClass = tp.typeSymbol
        if (baseClass.isClass) {
          if (!baseClass.isTrait && !baseClass.isJavaDefined && !currentRun.compiles(baseClass) && !separatelyCompiledScalaSuperclass.contains(baseClass))
            separatelyCompiledScalaSuperclass.update(baseClass, ())
          val index = clazz.info.baseTypeIndex(baseClass)
          if (index >= 0) {
            if (seenTypes(index) forall (tp1 => !(tp1 <:< tp)))
              seenTypes(index) =
                tp :: (seenTypes(index) filter (tp1 => !(tp <:< tp1)))
          }
        }
        val remaining = tp.parents filterNot seenParents
        seenParents ++= remaining
        remaining foreach register
      }
      register(clazz.tpe)
      for (i <- 0 until seenTypes.length) {
        val baseClass = clazz.info.baseTypeSeq(i).typeSymbol
        seenTypes(i) match {
          case Nil =>
            devWarning(s"base $baseClass not found in basetypes of $clazz. This might indicate incorrect caching of TypeRef#parents.")
          case _ :: Nil =>
            ;// OK
          case tp1 :: tp2 :: _ =>
            reporter.error(clazz.pos, "illegal inheritance;\n " + clazz +
                       " inherits different type instances of " + baseClass +
                       ":\n" + tp1 + " and " + tp2)
            explainTypes(tp1, tp2)
            explainTypes(tp2, tp1)
        }
      }
    }

  // Variance Checking --------------------------------------------------------

    object varianceValidator extends VarianceValidator {
      private def tpString(tp: Type) = tp match {
        case ClassInfoType(parents, _, clazz) => "supertype "+intersectionType(parents, clazz.owner)
        case _                                => "type "+tp
      }
      override def issueVarianceError(base: Symbol, sym: Symbol, required: Variance): Unit = {
        reporter.error(base.pos,
          s"${sym.variance} $sym occurs in $required position in ${tpString(base.info)} of $base")
      }
    }

// Forward reference checking ---------------------------------------------------

    class LevelInfo(val outer: LevelInfo) {
      val scope: Scope = if (outer eq null) newScope else newNestedScope(outer.scope)
      var maxindex: Int = Int.MinValue
      var refpos: Position = _
      var refsym: Symbol = _
    }

    private var currentLevel: LevelInfo = null
    private val symIndex = perRunCaches.newMap[Symbol, Int]()

    private def pushLevel(): Unit = {
      currentLevel = new LevelInfo(currentLevel)
    }

    private def popLevel(): Unit = {
      currentLevel = currentLevel.outer
    }

    private def enterSyms(stats: List[Tree]): Unit = {
      var index = -1
      for (stat <- stats) {
        index = index + 1

        stat match {
          case _ : MemberDef if stat.symbol.isLocalToBlock =>
            currentLevel.scope.enter(stat.symbol)
            symIndex(stat.symbol) = index
          case _ =>
        }
      }
    }

    private def enterReference(pos: Position, sym: Symbol): Unit = {
      if (sym.isLocalToBlock) {
        val e = currentLevel.scope.lookupEntry(sym.name)
        if ((e ne null) && sym == e.sym) {
          var l = currentLevel
          while (l.scope != e.owner) l = l.outer
          val symindex = symIndex(sym)
          if (l.maxindex < symindex) {
            l.refpos = pos
            l.refsym = sym
            l.maxindex = symindex
          }
        }
      }
    }

// Comparison checking -------------------------------------------------------
    object normalizeAll extends TypeMap {
      def apply(tp: Type) = mapOver(tp).normalize
    }

    def checkImplicitViewOptionApply(pos: Position, fn: Tree, args: List[Tree]): Unit = if (settings.warnOptionImplicit) (fn, args) match {
      case (tap@TypeApply(fun, targs), List(view: ApplyImplicitView)) if fun.symbol == currentRun.runDefinitions.Option_apply =>
        reporter.warning(pos, s"Suspicious application of an implicit view (${view.fun}) in the argument to Option.apply.") // scala/bug#6567
      case _ =>
    }

    private def isObjectOrAnyComparisonMethod(sym: Symbol) = sym match {
      case Object_eq | Object_ne | Object_== | Object_!= | Any_== | Any_!= => true
      case _                                                               => false
    }

    /**
      * Check the sensibility of using the given `equals` to compare `qual` and `other`.
      *
      * NOTE: I'm really not convinced by the logic here. I also think this would work better after erasure.
      */
    private def checkSensibleEquals(pos: Position, qual: Tree, name: Name, sym: Symbol, other: Tree) = {
      def isReferenceOp = sym == Object_eq || sym == Object_ne
      def isNew(tree: Tree) = tree match {
        case Function(_, _) | Apply(Select(New(_), nme.CONSTRUCTOR), _) => true
        case _ => false
      }
      def underlyingClass(tp: Type): Symbol = {
        val sym = tp.widen.typeSymbol
        if (sym.isAbstractType) underlyingClass(sym.info.upperBound)
        else sym
      }
      val actual   = underlyingClass(other.tpe)
      val receiver = underlyingClass(qual.tpe)
      def onTrees[T](f: List[Tree] => T) = f(List(qual, other))
      def onSyms[T](f: List[Symbol] => T) = f(List(receiver, actual))

      // @MAT normalize for consistency in error message, otherwise only part is normalized due to use of `typeSymbol`
      def typesString = normalizeAll(qual.tpe.widen)+" and "+normalizeAll(other.tpe.widen)

      // TODO: this should probably be used in more type comparisons in checkSensibleEquals
      def erasedClass(tp: Type) = erasure.javaErasure(tp).typeSymbol

      /* Symbols which limit the warnings we can issue since they may be value types */
      val couldBeAnything = Set[Symbol](ObjectClass, ComparableClass, JavaSerializableClass)
      def isMaybeValue(sym: Symbol): Boolean = couldBeAnything(erasedClass(sym.tpe))

      // Whether def equals(other: Any) has known behavior: it is the default
      // inherited from java.lang.Object, or it is a synthetically generated
      // case equals.  TODO - more cases are warnable if the target is a synthetic
      // equals.
      def isUsingWarnableEquals = {
        val m = receiver.info.member(nme.equals_)
        ((m == Object_equals) || (m == Any_equals) || isMethodCaseEquals(m))
      }
      def isMethodCaseEquals(m: Symbol) = m.isSynthetic && m.owner.isCase
      def isCaseEquals = isMethodCaseEquals(receiver.info.member(nme.equals_))
      // Whether this == or != is one of those defined in Any/AnyRef or an overload from elsewhere.
      def isUsingDefaultScalaOp = sym == Object_== || sym == Object_!= || sym == Any_== || sym == Any_!=
      def haveSubclassRelationship = (actual isSubClass receiver) || (receiver isSubClass actual)

      // Whether the operands+operator represent a warnable combo (assuming anyrefs)
      // Looking for comparisons performed with ==/!= in combination with either an
      // equals method inherited from Object or a case class synthetic equals (for
      // which we know the logic.)
      def isWarnable           = isReferenceOp || (isUsingDefaultScalaOp && isUsingWarnableEquals)
      def isEitherNullable     = (NullTpe <:< receiver.info) || (NullTpe <:< actual.info)
      def isEitherValueClass   = actual.isDerivedValueClass || receiver.isDerivedValueClass
      def isBoolean(s: Symbol) = unboxedValueClass(s) == BooleanClass
      def isUnit(s: Symbol)    = unboxedValueClass(s) == UnitClass
      def isNumeric(s: Symbol) = isNumericValueClass(unboxedValueClass(s)) || isAnyNumber(s)
      def isScalaNumber(s: Symbol) = s isSubClass ScalaNumberClass
      def isJavaNumber(s: Symbol)  = s isSubClass JavaNumberClass
      // includes java.lang.Number if appropriate [scala/bug#5779]
      def isAnyNumber(s: Symbol)     = isScalaNumber(s) || isJavaNumber(s)
      def isMaybeAnyValue(s: Symbol) = isPrimitiveValueClass(unboxedValueClass(s)) || isMaybeValue(s)
      // used to short-circuit unrelatedTypes check if both sides are special
      def isSpecial(s: Symbol) = isMaybeAnyValue(s) || isAnyNumber(s)
      val nullCount            = onSyms(_ filter (_ == NullClass) size)
      def isNonsenseValueClassCompare = (
           !haveSubclassRelationship
        && isUsingDefaultScalaOp
        && isEitherValueClass
        && !isCaseEquals
      )

      def isEffectivelyFinalDeep(sym: Symbol): Boolean = (
        sym.isEffectivelyFinal
        // If a parent of an intersection is final, the resulting type must effectively be final.
        // (Any subclass of the refinement would have to be a subclass of that final parent.)
        // OPT: this condition is not included in the standard isEffectivelyFinal check, as it's expensive
        || sym.isRefinementClass && sym.info.parents.exists { _.typeSymbol.isEffectivelyFinal }
      )

      // Have we already determined that the comparison is non-sensible? I mean, non-sensical?
      var isNonSensible = false

      def nonSensibleWarning(what: String, alwaysEqual: Boolean) = {
        val msg = alwaysEqual == (name == nme.EQ || name == nme.eq)
        reporter.warning(pos, s"comparing $what using `${name.decode}` will always yield $msg")
        isNonSensible = true
      }
      def nonSensible(pre: String, alwaysEqual: Boolean) =
        nonSensibleWarning(s"${pre}values of types $typesString", alwaysEqual)
      def nonSensiblyEq() = nonSensible("", alwaysEqual = true)
      def nonSensiblyNeq() = nonSensible("", alwaysEqual = false)
      def nonSensiblyNew() = nonSensibleWarning("a fresh object", alwaysEqual = false)

      def unrelatedMsg = name match {
        case nme.EQ | nme.eq => "never compare equal"
        case _               => "always compare unequal"
      }
      def unrelatedTypes() = if (!isNonSensible) {
        val weaselWord = if (isEitherValueClass) "" else " most likely"
        reporter.warning(pos, s"$typesString are unrelated: they will$weaselWord $unrelatedMsg")
      }

      if (nullCount == 2) // null == null
        nonSensiblyEq()
      else if (nullCount == 1) {
        if (onSyms(_ exists isPrimitiveValueClass)) // null == 5
          nonSensiblyNeq()
        else if (onTrees( _ exists isNew)) // null == new AnyRef
          nonSensiblyNew()
      }
      else if (isBoolean(receiver)) {
        if (!isBoolean(actual) && !isMaybeValue(actual))    // true == 5
          nonSensiblyNeq()
      }
      else if (isUnit(receiver)) {
        if (isUnit(actual)) // () == ()
          nonSensiblyEq()
        else if (!isUnit(actual) && !isMaybeValue(actual))  // () == "abc"
          nonSensiblyNeq()
      }
      else if (isNumeric(receiver)) {
        if (!isNumeric(actual))
          if (isUnit(actual) || isBoolean(actual) || !isMaybeValue(actual))   // 5 == "abc"
            nonSensiblyNeq()
      }
      else if (isWarnable && !isCaseEquals) {
        if (isNew(qual)) // new X == y
          nonSensiblyNew()
        else if (isNew(other) && (isEffectivelyFinalDeep(receiver) || isReferenceOp))   // object X ; X == new Y
          nonSensiblyNew()
        else if (isEffectivelyFinalDeep(actual) && isEffectivelyFinalDeep(receiver) && !haveSubclassRelationship) {  // object X, Y; X == Y
          if (isEitherNullable)
            nonSensible("non-null ", false)
          else
            nonSensiblyNeq()
        }
      }

      // warn if one but not the other is a derived value class
      // this is especially important to enable transitioning from
      // regular to value classes without silent failures.
      if (isNonsenseValueClassCompare)
        unrelatedTypes()
      // possibleNumericCount is insufficient or this will warn on e.g. Boolean == j.l.Boolean
      else if (isWarnable && nullCount == 0 && !(isSpecial(receiver) && isSpecial(actual))) {
        // Warn if types are unrelated, without interesting lub. (Don't bother if we don't know anything about the values we're comparing.)
        def warnIfLubless(): Unit = {
          if (isMaybeValue(actual) || isMaybeValue(receiver) || haveSubclassRelationship) {} // ignore trivial or related types
          else {
            // better to have lubbed and lost
            // We erase the lub because the erased type is closer to what happens at run time.
            // Also, the lub of `S` and `String` is, weirdly, the refined type `Serializable{}` (for `class S extends Serializable`),
            // which means we can't just take its type symbol and look it up in our isMaybeValue Set. Erasure restores sanity.
            val commonRuntimeClass = erasedClass(global.lub(List(actual.tpe, receiver.tpe)))
            if (commonRuntimeClass == ObjectClass)
              unrelatedTypes()
          }
        }

        // warn if actual has a case parent that is not same as receiver's;
        // if actual is not a case, then warn if no common supertype, as below
        if (isCaseEquals) {
          def thisCase = receiver.info.member(nme.equals_).owner
          actual.info.baseClasses.find(_.isCase) match {
            case Some(p) if p != thisCase => nonSensible("case class ", false)
            case None =>
              // stronger message on (Some(1) == None)
              //if (receiver.isCase && receiver.isEffectivelyFinal && !(receiver isSubClass actual)) nonSensiblyNeq()
              //else
              // if a class, it must be super to thisCase (and receiver) since not <: thisCase
              if (!actual.isTrait && !(receiver isSubClass actual)) nonSensiblyNeq()
              else warnIfLubless()
            case _ =>
          }
        }
        else warnIfLubless()
      }
    }
    /** Sensibility check examines flavors of equals. */
    def checkSensible(pos: Position, fn: Tree, args: List[Tree]) = fn match {
      case Select(qual, name @ (nme.EQ | nme.NE | nme.eq | nme.ne)) if args.length == 1 && isObjectOrAnyComparisonMethod(fn.symbol) && (!currentOwner.isSynthetic || currentOwner.isAnonymousFunction) =>
        checkSensibleEquals(pos, qual, name, fn.symbol, args.head)
      case _ =>
    }

    // scala/bug#6276 warn for trivial recursion, such as `def foo = foo` or `val bar: X = bar`, which come up more frequently than you might think.
    // TODO: Move to abide rule. Also, this does not check that the def is final or not overridden, for example
    def checkInfiniteLoop(sym: Symbol, rhs: Tree): Unit =
      if (!sym.isValueParameter && sym.paramss.isEmpty) {
        rhs match {
          case t@(Ident(_) | Select(This(_), _)) if t hasSymbolWhich (_.accessedOrSelf == sym) =>
            reporter.warning(rhs.pos, s"${sym.fullLocationString} does nothing other than call itself recursively")
          case _ =>
        }
      }

// Transformation ------------------------------------------------------------

    /* Convert a reference to a case factory of type `tpe` to a new of the class it produces. */
    def toConstructor(pos: Position, tpe: Type): Tree = {
      val rtpe = tpe.finalResultType
      assert(rtpe.typeSymbol hasFlag CASE, tpe)
      val tree = localTyper.typedOperator {
        atPos(pos) {
          Select(New(TypeTree(rtpe)), rtpe.typeSymbol.primaryConstructor)
        }
      }
      checkUndesiredProperties(rtpe.typeSymbol, tree.pos)
      checkUndesiredProperties(rtpe.typeSymbol.primaryConstructor, tree.pos)
      tree
    }

    override def transformStats(stats: List[Tree], exprOwner: Symbol): List[Tree] = {
      pushLevel()
      try {
        enterSyms(stats)
        var index = -1
        stats flatMap { stat => index += 1; transformStat(stat, index) }
      }
      finally popLevel()
    }



    def transformStat(tree: Tree, index: Int): List[Tree] = tree match {
      case t if treeInfo.isSelfConstrCall(t) =>
        assert(index == 0, index)
        try transform(tree) :: Nil
        finally if (currentLevel.maxindex > 0) {
          // An implementation restriction to avoid VerifyErrors and lazyvals mishaps; see scala/bug#4717
          debuglog("refsym = " + currentLevel.refsym)
          reporter.error(currentLevel.refpos, "forward reference not allowed from self constructor invocation")
        }
      case ValDef(_, _, _, _) =>
        val tree1 = transform(tree) // important to do before forward reference check
        if (tree1.symbol.isLazy) tree1 :: Nil
        else {
          val sym = tree.symbol
          if (sym.isLocalToBlock && index <= currentLevel.maxindex) {
            debuglog("refsym = " + currentLevel.refsym)
            reporter.error(currentLevel.refpos, "forward reference extends over definition of " + sym)
          }
          tree1 :: Nil
        }
      case Import(_, _)                                                                       => Nil
      case DefDef(mods, _, _, _, _, _) if (mods hasFlag MACRO) || (tree.symbol hasFlag MACRO) => Nil
      case _                                                                                  => transform(tree) :: Nil
    }

    /* Check whether argument types conform to bounds of type parameters */
    private def checkBounds(tree0: Tree, pre: Type, owner: Symbol, tparams: List[Symbol], argtps: List[Type]): Unit =
      try typer.infer.checkBounds(tree0, pre, owner, tparams, argtps, "")
      catch {
        case ex: TypeError =>
          reporter.error(tree0.pos, ex.getMessage())
          if (settings.explaintypes) {
            val bounds = tparams map (tp => tp.info.instantiateTypeParams(tparams, argtps).bounds)
            argtps.lazyZip(bounds).foreach((targ, bound) => explainTypes(bound.lo, targ))
            argtps.lazyZip(bounds).foreach((targ, bound) => explainTypes(targ, bound.hi))
            ()
          }
      }
    private def isIrrefutable(pat: Tree, seltpe: Type): Boolean = pat match {
      case Apply(_, args) =>
        val clazz = pat.tpe.typeSymbol
        clazz == seltpe.typeSymbol &&
        clazz.isCaseClass &&
        (args corresponds clazz.primaryConstructor.tpe.asSeenFrom(seltpe, clazz).paramTypes)(isIrrefutable)
      case Typed(pat, tpt) =>
        seltpe <:< tpt.tpe
      case Ident(tpnme.WILDCARD) =>
        true
      case Bind(_, pat) =>
        isIrrefutable(pat, seltpe)
      case _ =>
        false
    }

    // Note: if a symbol has both @deprecated and @migration annotations and both
    // warnings are enabled, only the first one checked here will be emitted.
    // I assume that's a consequence of some code trying to avoid noise by suppressing
    // warnings after the first, but I think it'd be better if we didn't have to
    // arbitrarily choose one as more important than the other.
    private def checkUndesiredProperties(sym: Symbol, pos: Position): Unit = {
      // If symbol is deprecated, and the point of reference is not enclosed
      // in either a deprecated member or a scala bridge method, issue a warning.
      if (sym.isDeprecated && !currentOwner.ownerChain.exists(x => x.isDeprecated))
        currentRun.reporting.deprecationWarning(pos, sym)

      // Similar to deprecation: check if the symbol is marked with @migration
      // indicating it has changed semantics between versions.
      if (sym.hasMigrationAnnotation && settings.Xmigration.value != NoScalaVersion) {
        val changed = try
          settings.Xmigration.value < ScalaVersion(sym.migrationVersion.get)
        catch {
          case e : NumberFormatException =>
            reporter.warning(pos, s"${sym.fullLocationString} has an unparsable version number: ${e.getMessage()}")
            // if we can't parse the format on the migration annotation just conservatively assume it changed
            true
        }
        if (changed)
          reporter.warning(pos, s"${sym.fullLocationString} has changed semantics in version ${sym.migrationVersion.get}:\n${sym.migrationMessage.get}")
      }
      // See an explanation of compileTimeOnly in its scaladoc at scala.annotation.compileTimeOnly.
      if (sym.isCompileTimeOnly && !currentOwner.ownerChain.exists(x => x.isCompileTimeOnly)) {
        def defaultMsg =
          sm"""Reference to ${sym.fullLocationString} should not have survived past type checking,
              |it should have been processed and eliminated during expansion of an enclosing macro."""
        // The getOrElse part should never happen, it's just here as a backstop.
        reporter.error(pos, sym.compileTimeOnlyMessage getOrElse defaultMsg)
      }
    }

    private def checkDelayedInitSelect(qual: Tree, sym: Symbol, pos: Position) = {
      def isLikelyUninitialized = (
           (sym.owner isSubClass DelayedInitClass)
        && !qual.tpe.isInstanceOf[ThisType]
        && sym.accessedOrSelf.isVal
      )
      if (settings.warnDelayedInit && isLikelyUninitialized)
        reporter.warning(pos, s"Selecting ${sym} from ${sym.owner}, which extends scala.DelayedInit, is likely to yield an uninitialized value")
    }

    private def lessAccessible(otherSym: Symbol, memberSym: Symbol): Boolean = (
         (otherSym != NoSymbol)
      && !otherSym.isProtected
      && !otherSym.isTypeParameterOrSkolem
      && !otherSym.isExistentiallyBound
      && (otherSym isLessAccessibleThan memberSym)
      && (otherSym isLessAccessibleThan memberSym.enclClass)
    )
    private def lessAccessibleSymsInType(other: Type, memberSym: Symbol): List[Symbol] = {
      val extras = other match {
        case TypeRef(pre, _, args) =>
          // checking the prefix here gives us spurious errors on e.g. a private[process]
          // object which contains a type alias, which normalizes to a visible type.
          args filterNot (_ eq NoPrefix) flatMap (tp => lessAccessibleSymsInType(tp, memberSym))
        case _ =>
          Nil
      }
      if (lessAccessible(other.typeSymbol, memberSym)) other.typeSymbol :: extras
      else extras
    }
    private def warnLessAccessible(otherSym: Symbol, memberSym: Symbol): Unit = {
      val comparison = accessFlagsToString(memberSym) match {
        case ""   => ""
        case acc  => " is " + acc + " but"
      }
      val cannot =
        if (memberSym.isDeferred) "may be unable to provide a concrete implementation of"
        else "may be unable to override"

      reporter.warning(memberSym.pos,
        "%s%s references %s %s.".format(
          memberSym.fullLocationString, comparison,
          accessFlagsToString(otherSym), otherSym
        ) + "\nClasses which cannot access %s %s %s.".format(
          otherSym.decodedName, cannot, memberSym.decodedName)
      )
    }

    /** Warn about situations where a method signature will include a type which
     *  has more restrictive access than the method itself.
     */
    private def checkAccessibilityOfReferencedTypes(tree: Tree): Unit = {
      val member = tree.symbol

      def checkAccessibilityOfType(tpe: Type): Unit = {
        val inaccessible = lessAccessibleSymsInType(tpe, member)
        // if the unnormalized type is accessible, that's good enough
        if (inaccessible.isEmpty) ()
        // or if the normalized type is, that's good too
        else if ((tpe ne tpe.normalize) && lessAccessibleSymsInType(tpe.dealiasWiden, member).isEmpty) ()
        // otherwise warn about the inaccessible syms in the unnormalized type
        else inaccessible foreach (sym => warnLessAccessible(sym, member))
      }

      // types of the value parameters
      mapParamss(member)(p => checkAccessibilityOfType(p.tpe))
      // upper bounds of type parameters
      member.typeParams.map(_.info.upperBound.widen) foreach checkAccessibilityOfType
    }

    /** Check that a deprecated val or def does not override a
      * concrete, non-deprecated method.  If it does, then
      * deprecation is meaningless.
      */
    private def checkDeprecatedOvers(tree: Tree): Unit = {
      val symbol = tree.symbol
      if (symbol.isDeprecated) {
        val concrOvers =
          symbol.allOverriddenSymbols.filter(sym =>
            !sym.isDeprecated && !sym.isDeferred && !sym.hasDeprecatedOverridingAnnotation && !sym.enclClass.hasDeprecatedInheritanceAnnotation)
        if(!concrOvers.isEmpty)
          currentRun.reporting.deprecationWarning(
            tree.pos,
            symbol,
            s"${symbol.toString} overrides concrete, non-deprecated symbol(s):    ${concrOvers.map(_.name.decode).mkString(", ")}", "")
      }
    }
    private def isRepeatedParamArg(tree: Tree) = currentApplication match {
      case Apply(fn, args) =>
        (    args.nonEmpty
          && (args.last eq tree)
          && (fn.tpe.params.length == args.length)
          && isRepeatedParamType(fn.tpe.params.last.tpe)
        )
      case _ =>
        false
    }

    private def checkTypeRef(tp: Type, tree: Tree, skipBounds: Boolean) = tp match {
      case TypeRef(pre, sym, args) =>
        tree match {
          case tt: TypeTree if tt.original == null => // scala/bug#7783 don't warn about inferred types
                                                      // FIXME: reconcile this check with one in resetAttrs
          case _ => checkUndesiredProperties(sym, tree.pos)
        }
        if(sym.isJavaDefined)
          sym.typeParams foreach (_.cookJavaRawInfo())
        if (!tp.isHigherKinded && !skipBounds)
          checkBounds(tree, pre, sym.owner, sym.typeParams, args)
      case _ =>
    }

    private def checkTypeRefBounds(tp: Type, tree: Tree) = {
      var skipBounds = false
      tp match {
        case AnnotatedType(ann :: Nil, underlying) if ann.symbol == UncheckedBoundsClass =>
          skipBounds = true
          underlying
        case TypeRef(pre, sym, args) =>
          if (!tp.isHigherKinded && !skipBounds)
            checkBounds(tree, pre, sym.owner, sym.typeParams, args)
          tp
        case _ =>
          tp
      }
    }

    private def applyRefchecksToAnnotations(tree: Tree): Unit = {
      def applyChecks(annots: List[AnnotationInfo]): List[AnnotationInfo] = {
        annots.foreach { ann =>
          checkTypeRef(ann.atp, tree, skipBounds = false)
          checkTypeRefBounds(ann.atp, tree)
          if (ann.original != null && ann.original.hasExistingSymbol)
            checkUndesiredProperties(ann.original.symbol, tree.pos)
        }
<<<<<<< HEAD
        annots
          .map(_.transformArgs(transformTrees))
          .groupBy(_.symbol)
          .flatMap((groupRepeatableAnnotations _).tupled)
          .toList
=======

        val annotsBySymbol = new mutable.LinkedHashMap[Symbol, ListBuffer[AnnotationInfo]]()
        val transformedAnnots = annots.map(_.transformArgs(transformTrees))
        for (transformedAnnot <- transformedAnnots) {
          val buffer = annotsBySymbol.getOrElseUpdate(transformedAnnot.symbol, new ListBuffer)
          buffer += transformedAnnot
        }
        annotsBySymbol.iterator.flatMap(x => groupRepeatableAnnotations(x._1, x._2.toList)).toList
>>>>>>> 25c72158
      }

      // assumes non-empty `anns`
      def groupRepeatableAnnotations(sym: Symbol, anns: List[AnnotationInfo]): List[AnnotationInfo] =
        if (!sym.isJavaDefined) anns
        else anns match {
          case single :: Nil => anns
          case multiple      =>
            sym.getAnnotation(AnnotationRepeatableAttr) match {
              case Some(repeatable) =>
                repeatable.assocs.collectFirst {
                  case (nme.value, LiteralAnnotArg(Constant(c: Type))) => c
                } match {
                  case Some(container) =>
                    val assocs = List(
                      nme.value -> ArrayAnnotArg(multiple.map(NestedAnnotArg(_)).toArray)
                    )
                    AnnotationInfo(container, args = Nil, assocs = assocs) :: Nil
                  case None =>
                    devWarning(s"@Repeatable $sym had no containing class")
                    multiple
                }
              case None =>
                reporter.error(tree.pos, s"$sym may not appear multiple times on ${tree.symbol}")
                multiple
            }
        }

      def checkIsElidable(sym: Symbol): Unit = if (sym ne null) sym.elisionLevel.foreach { level =>
        if (!sym.isMethod || sym.isAccessor || sym.isLazy || sym.isDeferred) {
          val rest = if (sym.isDeferred) " The annotation affects only the annotated method, not overriding methods in subclasses." else ""
          reporter.error(sym.pos, s"${sym.name}: Only concrete methods can be marked @elidable.$rest")
        }
      }
      if (settings.isScala213) checkIsElidable(tree.symbol)

      tree match {
        case m: MemberDef =>
          val sym = m.symbol
          sym.setAnnotations(applyChecks(sym.annotations))

          // validate implicitNotFoundMessage and implicitAmbiguousMessage
          if (settings.lintImplicitNotFound) {
            def messageWarning(name: String)(warn: String) =
              reporter.warning(tree.pos, s"Invalid $name message for ${sym}${sym.locationString}:\n$warn")
            analyzer.ImplicitNotFoundMsg.check(sym) foreach messageWarning("implicitNotFound")
            analyzer.ImplicitAmbiguousMsg.check(sym) foreach messageWarning("implicitAmbiguous")
          }

          if (settings.warnSerialization && sym.isClass && sym.hasAnnotation(SerialVersionUIDAttr)) {
            def warn(what: String) =
              reporter.warning(tree.pos, s"@SerialVersionUID has no effect on $what")

            if (sym.isTrait) warn("traits")
            else if (!sym.isSerializable) warn("non-serializable classes")
          }
        case tpt@TypeTree() =>
          if (tpt.original != null) {
            tpt.original foreach {
              case dc@TypeTreeWithDeferredRefCheck() =>
                applyRefchecksToAnnotations(dc.check()) // #2416
              case _ =>
            }
          }
          if (!inPattern)
            tree.setType(tree.tpe map {
              case AnnotatedType(anns, ul) =>
                AnnotatedType(applyChecks(anns), ul)
              case tp => tp
            })
        case _ =>
      }
    }

    private def isSimpleCaseApply(tree: Tree): Boolean = {
      val sym = tree.symbol
      def isClassTypeAccessible(tree: Tree): Boolean = tree match {
        case TypeApply(fun, targs) =>
          isClassTypeAccessible(fun)
        case Select(module, apply) =>
          ( // scala/bug#4859 `CaseClass1().InnerCaseClass2()` must not be rewritten to `new InnerCaseClass2()`;
            //          {expr; Outer}.Inner() must not be rewritten to `new Outer.Inner()`.
            treeInfo.isQualifierSafeToElide(module) &&
              // scala/bug#5626 Classes in refinement types cannot be constructed with `new`. In this case,
              // the companion class is actually not a ClassSymbol, but a reference to an abstract type.
              module.symbol.companionClass.isClass
            )
      }

      sym.name == nme.apply &&
        !(sym hasFlag STABLE) && // ???
        sym.isCase &&
        isClassTypeAccessible(tree) &&
        !tree.tpe.finalResultType.typeSymbol.primaryConstructor.isLessAccessibleThan(tree.symbol)
    }

    private def transformCaseApply(tree: Tree) = {
      def loop(t: Tree): Unit = t match {
        case Ident(_) =>
          checkUndesiredProperties(t.symbol, t.pos)
        case Select(qual, _) =>
          checkUndesiredProperties(t.symbol, t.pos)
          loop(qual)
        case _ =>
      }

      tree foreach {
        case i@Ident(_) =>
          enterReference(i.pos, i.symbol) // scala/bug#5390 need to `enterReference` for `a` in `a.B()`
        case _ =>
      }
      loop(tree)
      toConstructor(tree.pos, tree.tpe)
    }

    private def transformApply(tree: Apply): Tree = tree match {
      case Apply(
        Select(qual, nme.withFilter),
        List(Function(
          List(ValDef(_, pname, tpt, _)),
          Match(_, CaseDef(pat1, _, _) :: _))))
        if ((pname startsWith nme.CHECK_IF_REFUTABLE_STRING) &&
            isIrrefutable(pat1, tpt.tpe) && (qual.tpe <:< tree.tpe)) =>

          transform(qual)
      case StringContextIntrinsic(treated, args) =>
        var result: Tree = treated.head
        def concat(t: Tree): Unit = {
          result = atPos(t.pos)(gen.mkMethodCall(gen.mkAttributedSelect(result, definitions.String_+), t :: Nil)).setType(StringTpe)
        }
        val numLits = treated.length
        foreachWithIndex(treated.tail) { (lit, i) =>
          val treatedContents = lit.asInstanceOf[Literal].value.stringValue
          val emptyLit = treatedContents.isEmpty
          if (i < numLits - 1) {
            concat(args(i))
            if (!emptyLit) concat(lit)
          } else if (!emptyLit) {
            concat(lit)
          }
        }
        result match {
          case ap: Apply => transformApply(ap)
          case _ => result
        }
      case Apply(fn, args) =>
        // sensicality should be subsumed by the unreachability/exhaustivity/irrefutability
        // analyses in the pattern matcher
        if (!inPattern) {
          checkImplicitViewOptionApply(tree.pos, fn, args)
          checkSensible(tree.pos, fn, args) // TODO: this should move to preEraseApply, as reasoning about runtime semantics makes more sense in the JVM type system
        }
        currentApplication = tree
        tree
    }

    private object StringContextIntrinsic {
      def unapply(t: Apply): Option[(List[Tree], List[Tree])] = {
        val sym = t.fun.symbol
        // symbol check done first for performance
        val rd = currentRun.runDefinitions
        if (sym == rd.StringContext_s || sym == rd.StringContext_raw) {
          t match {
            case Apply(fn @ Select(Apply(qual1 @ Select(qual, _), lits), _), args)
              if qual1.symbol == rd.StringContext_apply &&
                treeInfo.isQualifierSafeToElide(qual) &&
                lits.forall(lit => treeInfo.isLiteralString(lit)) &&
                lits.length == (args.length + 1) =>
              val isRaw = sym == rd.StringContext_raw
              if (isRaw) Some((lits, args))
              else {
                try {
                  val treated = lits.mapConserve { lit =>
                    val stringVal = lit.asInstanceOf[Literal].value.stringValue
                    val k = Constant(StringContext.processEscapes(stringVal))
                    treeCopy.Literal(lit, k).setType(ConstantType(k))
                  }
                  Some((treated, args))
                } catch {
                  case _: StringContext.InvalidEscapeException => None
                }
              }
            case _ => None
          }
        } else None
      }
    }
    private def transformSelect(tree: Select): Tree = {
      val Select(qual, _) = tree
      val sym = tree.symbol

      checkUndesiredProperties(sym, tree.pos)
      checkDelayedInitSelect(qual, sym, tree.pos)

      if (!sym.exists)
        devWarning("Select node has NoSymbol! " + tree + " / " + tree.tpe)
      else if (sym.isLocalToThis)
        varianceValidator.checkForEscape(sym, currentClass)

      def checkSuper(mix: Name) =
        // term should have been eliminated by super accessors
        assert(!(qual.symbol.isTrait && sym.isTerm && mix == tpnme.EMPTY), (qual.symbol, sym, mix))

      // Rewrite eligible calls to monomorphic case companion apply methods to the equivalent constructor call.
      //
      // Note: for generic case classes the rewrite needs to be handled at the enclosing `TypeApply` to transform
      // `TypeApply(Select(C, apply), targs)` to `Select(New(C[targs]), <init>)`. In case such a `TypeApply`
      // was deemed ineligible for transformation (e.g. the case constructor was private), the refchecks transform
      // will recurse to this point with `Select(C, apply)`, which will have a type `[T](...)C[T]`.
      //
      // We don't need to perform the check on the Select node, and `!isHigherKinded will guard against this
      // redundant (and previously buggy, scala/bug#9546) consideration.
      if (!tree.tpe.isHigherKinded && isSimpleCaseApply(tree)) {
        transformCaseApply(tree)
      } else {
        qual match {
          case Super(_, mix)  => checkSuper(mix)
          case _              =>
        }
        tree
      }
    }
    private def transformIf(tree: If): Tree = {
      val If(cond, thenpart, elsepart) = tree
      def unitIfEmpty(t: Tree): Tree =
        if (t == EmptyTree) Literal(Constant(())).setPos(tree.pos).setType(UnitTpe) else t

      cond.tpe match {
        case FoldableConstantType(value) =>
          val res = if (value.booleanValue) thenpart else elsepart
          unitIfEmpty(res)
        case _ => tree
      }
    }

    // Warning about nullary methods returning Unit.
    private def checkNullaryMethodReturnType(sym: Symbol) = sym.tpe match {
      case NullaryMethodType(restpe) if restpe.typeSymbol == UnitClass =>
        // this may be the implementation of e.g. a generic method being parameterized
        // on Unit, in which case we had better let it slide.
        val isOk = (
             sym.isGetter
          || (sym.name containsName nme.DEFAULT_GETTER_STRING)
          || sym.allOverriddenSymbols.exists(over => !(over.tpe.resultType =:= sym.tpe.resultType))
        )
        if (!isOk)
          reporter.warning(sym.pos, s"side-effecting nullary methods are discouraged: suggest defining as `def ${sym.name.decode}()` instead")
      case _ => ()
    }

    // Verify classes extending AnyVal meet the requirements
    private def checkAnyValSubclass(clazz: Symbol) = {
      if (clazz.isDerivedValueClass) {
        if (clazz.isTrait)
          reporter.error(clazz.pos, "Only classes (not traits) are allowed to extend AnyVal")
        else if (clazz.hasAbstractFlag)
          reporter.error(clazz.pos, "`abstract` modifier cannot be used with value classes")
      }
    }

    private def checkUnexpandedMacro(t: Tree) =
      if (!t.isDef && t.hasSymbolField && t.symbol.isTermMacro)
        reporter.error(t.pos, "macro has not been expanded")

    override def transform(tree: Tree): Tree = {
      val savedLocalTyper = localTyper
      val savedCurrentApplication = currentApplication
      try {
        val sym = tree.symbol

        // Apply RefChecks to annotations. Makes sure the annotations conform to
        // type bounds (bug #935), issues deprecation warnings for symbols used
        // inside annotations.
        applyRefchecksToAnnotations(tree)
        var result: Tree = tree match {
          // NOTE: a val in a trait is now a DefDef, with the RHS being moved to an Assign in Constructors
          case tree: ValOrDefDef =>
            checkDeprecatedOvers(tree)
            if (!tree.isErroneous)
              checkInfiniteLoop(tree.symbol, tree.rhs)

            if (settings.warnNullaryUnit)
              checkNullaryMethodReturnType(sym)
            if (settings.warnInaccessible) {
              if (!sym.isConstructor && !sym.isEffectivelyFinalOrNotOverridden && !sym.isSynthetic)
                checkAccessibilityOfReferencedTypes(tree)
            }
            tree match {
              case dd: DefDef if sym.hasAnnotation(NativeAttr) =>
                if (sym.owner.isTrait) {
                  reporter.error(tree.pos, "A trait cannot define a native method.")
                  tree
                } else if (dd.rhs == EmptyTree) {
                  // pretend it had a stub implementation
                  sym resetFlag DEFERRED
                  deriveDefDef(dd)(_ => typed(gen.mkThrowNewRuntimeException("native method stub")))
                } else
                  tree
              case _ => tree
            }

          case Template(parents, self, body) =>
            localTyper = localTyper.atOwner(tree, currentOwner)
            validateBaseTypes(currentOwner)
            checkOverloadedRestrictions(currentOwner, currentOwner)
            // scala/bug#7870 default getters for constructors live in the companion module
            checkOverloadedRestrictions(currentOwner, currentOwner.companionModule)
            val bridges = addVarargBridges(currentOwner) // TODO: do this during uncurry?
            checkAllOverrides(currentOwner)
            checkAnyValSubclass(currentOwner)
            if (currentOwner.isDerivedValueClass)
              currentOwner.primaryConstructor makeNotPrivate NoSymbol // scala/bug#6601, must be done *after* pickler!
            if (bridges.nonEmpty) deriveTemplate(tree)(_ ::: bridges) else tree

          case dc@TypeTreeWithDeferredRefCheck() => abort("adapt should have turned dc: TypeTreeWithDeferredRefCheck into tpt: TypeTree, with tpt.original == dc")
          case tpt@TypeTree() =>
            if(tpt.original != null) {
              tpt.original foreach {
                case dc@TypeTreeWithDeferredRefCheck() =>
                  transform(dc.check()) // #2416 -- only call transform to do refchecks, but discard results
                  // tpt has the right type if the deferred checks are ok
                case _ =>
              }
            }

            val existentialParams = new ListBuffer[Symbol]
            var skipBounds = false
            // check all bounds, except those that are existential type parameters
            // or those within typed annotated with @uncheckedBounds
            if (!inPattern) tree.tpe foreach {
              case tp @ ExistentialType(tparams, tpe) =>
                existentialParams ++= tparams
              case ann: AnnotatedType if ann.hasAnnotation(UncheckedBoundsClass) =>
                // scala/bug#7694 Allow code synthesizers to disable checking of bounds for TypeTrees based on inferred LUBs
                // which might not conform to the constraints.
                skipBounds = true
              case tp: TypeRef =>
                val tpWithWildcards = deriveTypeWithWildcards(existentialParams.toList)(tp)
                checkTypeRef(tpWithWildcards, tree, skipBounds)
              case _ =>
            }
            if (skipBounds) {
              tree.setType(tree.tpe.map {
                _.filterAnnotations(_.symbol != UncheckedBoundsClass)
              })
            }

            tree

          case TypeApply(fn, args) =>
            checkBounds(tree, NoPrefix, NoSymbol, fn.tpe.typeParams, args map (_.tpe))
            if (isSimpleCaseApply(tree))
              transformCaseApply(tree)
            else
              tree

          case x @ Apply(_, _)  =>
            transformApply(x)

          case x @ If(_, _, _)  =>
            transformIf(x)

          case New(tpt) =>
            enterReference(tree.pos, tpt.tpe.typeSymbol)
            tree

          case treeInfo.WildcardStarArg(_) if !isRepeatedParamArg(tree) =>
            reporter.error(tree.pos, "no `: _*' annotation allowed here\n"+
              "(such annotations are only allowed in arguments to *-parameters)")
            tree

          case Ident(name) =>
            checkUndesiredProperties(sym, tree.pos)
            if (name != nme.WILDCARD && name != tpnme.WILDCARD_STAR) {
              assert(sym != NoSymbol, "transformCaseApply: name = " + name.debugString + " tree = " + tree + " / " + tree.getClass) //debug
              enterReference(tree.pos, sym)
            }
            tree

          case x @ Select(_, _) =>
            transformSelect(x)

          case UnApply(fun, args) =>
            transform(fun) // just make sure we enterReference for unapply symbols, note that super.transform(tree) would not transform(fun)
                           // transformTrees(args) // TODO: is this necessary? could there be forward references in the args??
                           // probably not, until we allow parameterised extractors
            tree


          case _ => tree
        }

        // skip refchecks in patterns....
        result = result match {
          case CaseDef(pat, guard, body) =>
            val pat1 = savingInPattern {
              inPattern = true
              transform(pat)
            }
            treeCopy.CaseDef(tree, pat1, transform(guard), transform(body))
          case _ =>
            result.transform(this)
        }
        result match {
          case ClassDef(_, _, _, _)
             | TypeDef(_, _, _, _)
             | ModuleDef(_, _, _) =>
            if (result.symbol.isLocalToBlock || result.symbol.isTopLevel)
              varianceValidator.traverse(result)
          case tt @ TypeTree() if tt.original != null =>
            varianceValidator.traverse(tt.original) // See scala/bug#7872
          case _ =>
        }

        checkUnexpandedMacro(result)

        result
      } catch {
        case ex: TypeError =>
          if (settings.debug) ex.printStackTrace()
          reporter.error(tree.pos, ex.getMessage())
          tree
      } finally {
        localTyper = savedLocalTyper
        currentApplication = savedCurrentApplication
      }
    }
  }
}<|MERGE_RESOLUTION|>--- conflicted
+++ resolved
@@ -1427,14 +1427,6 @@
           if (ann.original != null && ann.original.hasExistingSymbol)
             checkUndesiredProperties(ann.original.symbol, tree.pos)
         }
-<<<<<<< HEAD
-        annots
-          .map(_.transformArgs(transformTrees))
-          .groupBy(_.symbol)
-          .flatMap((groupRepeatableAnnotations _).tupled)
-          .toList
-=======
-
         val annotsBySymbol = new mutable.LinkedHashMap[Symbol, ListBuffer[AnnotationInfo]]()
         val transformedAnnots = annots.map(_.transformArgs(transformTrees))
         for (transformedAnnot <- transformedAnnots) {
@@ -1442,7 +1434,6 @@
           buffer += transformedAnnot
         }
         annotsBySymbol.iterator.flatMap(x => groupRepeatableAnnotations(x._1, x._2.toList)).toList
->>>>>>> 25c72158
       }
 
       // assumes non-empty `anns`
