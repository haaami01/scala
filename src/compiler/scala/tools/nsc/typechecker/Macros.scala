--- conflicted
+++ resolved
@@ -727,12 +727,9 @@
    *  @see DefMacroExpander
    */
   def macroExpand(typer: Typer, expandee: Tree, mode: Mode, pt: Type): Tree = {
-<<<<<<< HEAD
     // By default, use the current typer's fresh name creator in macros. The compiler option
     // allows people to opt in to the old behaviour of Scala 2.12, which used a global fresh creator.
     if (!settings.YmacroFresh.value) currentFreshNameCreator = typer.fresh
-    pluginsMacroExpand(typer, expandee, mode, pt)
-=======
     val macroSym = expandee.symbol
     currentRun.profiler.beforeMacroExpansion(macroSym)
     try {
@@ -740,7 +737,6 @@
     } finally {
       currentRun.profiler.afterMacroExpansion(macroSym)
     }
->>>>>>> 59cdc982
   }
 
   /** Default implementation of `macroExpand`.
