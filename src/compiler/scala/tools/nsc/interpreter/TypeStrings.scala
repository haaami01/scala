/* NSC -- new Scala compiler
 * Copyright 2005-2013 LAMP/EPFL
 * @author  Paul Phillips
 */

package scala.tools.nsc
package interpreter

import java.lang.{ reflect => r }
import r.TypeVariable
import scala.reflect.NameTransformer
import NameTransformer._
import scala.reflect.runtime.{universe => ru}
import scala.reflect.{ClassTag, classTag}
import typechecker.DestructureTypes

/** A more principled system for turning types into strings.
 */
trait StructuredTypeStrings extends DestructureTypes {
  val global: Global
  import global._

  case class LabelAndType(label: String, typeName: String) { }
  object LabelAndType {
    val empty = LabelAndType("", "")
  }
  case class Grouping(ldelim: String, mdelim: String, rdelim: String, labels: Boolean) {
    def join(elems: String*): String = (
      if (elems.isEmpty) ""
      else elems.mkString(ldelim, mdelim, rdelim)
    )
  }
  val NoGrouping      = Grouping("", "", "", false)
  val ListGrouping    = Grouping("(", ", ", ")", false)
  val ProductGrouping = Grouping("(", ", ", ")", true)
  val BlockGrouping   = Grouping(" { ", "; ", "}", false)

  private def str(level: Int)(body: => String): String = "  " * level + body
  private def block(level: Int, grouping: Grouping)(name: String, nodes: List[TypeNode]): String = {
    val l1 = str(level)(name + grouping.ldelim)
    val l2 = nodes.map(_ show level + 1)
    val l3 = str(level)(grouping.rdelim)

    l1 +: l2 :+ l3 mkString "\n"
  }
  private def maybeBlock(level: Int, grouping: Grouping)(name: String, nodes: List[TypeNode]): String = {
    val threshold = 70

    val try1 = str(level)(name + grouping.join(nodes map (_.show(0, grouping.labels)): _*))
    if (try1.length < threshold) try1
    else block(level, grouping)(name, nodes)
  }
  private def shortClass(x: Any) = {
    if (settings.debug.value) {
      val name   = (x.getClass.getName split '.').last
      val isAnon = name.reverse takeWhile (_ != '$') forall (_.isDigit)
      val str    = if (isAnon) name else (name split '$').last

      " // " + str
    }
    else ""
  }

  sealed abstract class TypeNode {
    def grouping: Grouping
    def nodes: List[TypeNode]

    def show(indent: Int, showLabel: Boolean): String = maybeBlock(indent, grouping)(mkPrefix(showLabel), nodes)
    def show(indent: Int): String = show(indent, true)
    def show(): String = show(0)

    def withLabel(l: String): this.type = modifyNameInfo(_.copy(label = l))
    def withType(t: String): this.type  = modifyNameInfo(_.copy(typeName = t))

    def label       = nameInfo.label
    def typeName    = nameInfo.typeName

    protected def mkPrefix(showLabel: Boolean) = {
      val pre = if (showLabel && label != "") label + " = " else ""
      pre + typeName
    }
    override def toString = show() // + "(toString)"
    private var nameInfo: LabelAndType = LabelAndType.empty
    private def modifyNameInfo(f: LabelAndType => LabelAndType): this.type = {
      nameInfo = f(nameInfo)
      this
    }
  }
  case class TypeAtom[T](atom: T) extends TypeNode {
    def grouping = NoGrouping
    def nodes = Nil
    override protected def mkPrefix(showLabel: Boolean) =
      super.mkPrefix(showLabel) + atom + shortClass(atom)
  }
  case class TypeProduct(nodes: List[TypeNode]) extends TypeNode {
    def grouping: Grouping = ProductGrouping
    def emptyTypeName = ""
    override def typeName = if (nodes.isEmpty) emptyTypeName else super.typeName
  }

  /** For a NullaryMethod, in = TypeEmpty; for MethodType(Nil, _) in = TypeNil */
  class NullaryFunction(out: TypeNode) extends TypeProduct(List(out)) {
    override def typeName = "NullaryMethodType"
  }
  class MonoFunction(in: TypeNode, out: TypeNode) extends TypeProduct(List(in, out)) {
    override def typeName = "MethodType"
  }
  class PolyFunction(in: TypeNode, out: TypeNode) extends TypeProduct(List(in, out)) {
    override def typeName = "PolyType"
  }

  class TypeList(nodes: List[TypeNode]) extends TypeProduct(nodes) {
    override def grouping = ListGrouping
    override def emptyTypeName = "Nil"
    override def typeName = "List"
  }
  class TypeScope(nodes: List[TypeNode]) extends TypeProduct(nodes) {
    override def grouping = BlockGrouping
    override def typeName = "Scope"
    override def emptyTypeName = "EmptyScope"
  }

  object TypeEmpty extends TypeNode {
    override def grouping = NoGrouping
    override def nodes = Nil
    override def label = ""
    override def typeName = ""
    override def show(indent: Int, showLabel: Boolean) = ""
  }

  object intoNodes extends DestructureType[TypeNode] {
    def withLabel(node: TypeNode, label: String): TypeNode   = node withLabel label
    def withType(node: TypeNode, typeName: String): TypeNode = node withType typeName

    def wrapEmpty                             = TypeEmpty
    def wrapSequence(nodes: List[TypeNode])   = new TypeList(nodes)
    def wrapProduct(nodes: List[TypeNode])    = new TypeProduct(nodes)
    def wrapPoly(in: TypeNode, out: TypeNode) = new PolyFunction(in, out)
    def wrapMono(in: TypeNode, out: TypeNode) = if (in == wrapEmpty) new NullaryFunction(out) else new MonoFunction(in, out)
    def wrapAtom[U](value: U)                 = new TypeAtom(value)
  }

  def show(tp: Type): String = intoNodes(tp).show
}


/** Logic for turning a type into a String.  The goal is to be
 *  able to take some arbitrary object 'x' and obtain the most precise
 *  String for which an injection of x.asInstanceOf[String] will
 *  be valid from both the JVM's and scala's perspectives.
 *
 *  "definition" is when you want strings like
 */
trait TypeStrings {
  private val ObjectClass = classOf[java.lang.Object]
  private val primitives = Set[String]("byte", "char", "short", "int", "long", "float", "double", "boolean", "void")
  private val primitiveMap = primitives.toList map { x =>
    val key = x match {
      case "void" => "Void"
      case "int"  => "Integer"
      case "char" => "Character"
      case s      => s.capitalize
    }
    val value = x match {
      case "void" => "Unit"
      case s      => s.capitalize
    }

    ("java.lang." + key) -> ("scala." + value)
  } toMap

  def scalaName(s: String): String = {
    if (s endsWith MODULE_SUFFIX_STRING) s.init + ".type"
    else if (s == "void") "scala.Unit"
    else if (primitives(s)) "scala." + s.capitalize
    else primitiveMap.getOrElse(s, NameTransformer.decode(s))
  }
  // Trying to put humpty dumpty back together again.
  def scalaName(clazz: JClass): String = {
    val name      = clazz.getName
    val isAnon    = clazz.isScalaAnonymous
    val enclClass = clazz.getEnclosingClass
    def enclPre   = enclClass.getName + MODULE_SUFFIX_STRING
    def enclMatch = name startsWith enclPre

    scalaName(
      if (enclClass == null || isAnon || !enclMatch) name
      else enclClass.getName + "." + (name stripPrefix enclPre)
    )
  }
  def anyClass(x: Any): JClass          = if (x == null) null else x.getClass

  private def brackets(tps: String*): String =
    if (tps.isEmpty) ""
    else tps.mkString("[", ", ", "]")

  private def tvarString(tvar: TypeVariable[_]): String = tvarString(tvar.getBounds.toList)
  private def tvarString(bounds: List[AnyRef]): String = {
    val xs = bounds filterNot (_ == ObjectClass) collect { case x: JClass => x }
    if (xs.isEmpty) "_"
    else scalaName(xs.head)
  }
  private def tparamString(clazz: JClass): String = {
    brackets(clazz.getTypeParameters map tvarString: _*)
  }

  private def tparamString[T: ru.TypeTag] : String = {
<<<<<<< HEAD
    import ru._
    def typeArguments: List[ru.Type] = ru.typeOf[T] match { case ru.TypeRef(_, _, args) => args; case _ => Nil }
=======
    def typeArguments: List[ru.Type] = {
      import ru.TypeRefTag // otherwise the pattern match will be unchecked
                           // because TypeRef is an abstract type
      ru.typeOf[T] match { case ru.TypeRef(_, _, args) => args; case _ => Nil }
    }
    // [Eugene to Paul] need to use not the `rootMirror`, but a mirror with the REPL's classloader
    // how do I get to it? acquiring context classloader seems unreliable because of multithreading
    def typeVariables: List[java.lang.Class[_]] = typeArguments map (targ => ru.rootMirror.runtimeClass(targ))
>>>>>>> 1381cda8
    brackets(typeArguments map (jc => tvarString(List(jc))): _*)
  }

  /** Going for an overabundance of caution right now.  Later these types
   *  can be a lot more precise, but right now the tags have a habit of
   *  introducing material which is not syntactically valid as scala source.
   *  When this happens it breaks the repl.  It would be nice if we mandated
   *  that tag toString methods (or some other method, since it's bad
   *  practice to rely on toString for correctness) generated the VALID string
   *  representation of the type.
   */
  def fromValue(value: Any): String                          = if (value == null) "Null" else fromClazz(anyClass(value))
  def fromClazz(clazz: JClass): String                       = scalaName(clazz) + tparamString(clazz)
  def fromTag[T: ru.TypeTag : ClassTag] : String             = scalaName(classTag[T].runtimeClass) + tparamString[T]

  /** Reducing fully qualified noise for some common packages.
   */
  def quieter(tpe: String, alsoStrip: String*): String = {
    val transforms = List(
      "scala.collection.immutable." -> "immutable.",
      "scala.collection.mutable." -> "mutable.",
      "scala.collection.generic." -> "generic.",
      "java.lang." -> "jl.",
      "scala.runtime." -> "runtime."
    ) ++ (alsoStrip map (_ -> ""))

    transforms.foldLeft(tpe) {
      case (res, (k, v)) => res.replaceAll(k, v)
    }
  }
}

object TypeStrings extends TypeStrings { }<|MERGE_RESOLUTION|>--- conflicted
+++ resolved
@@ -205,19 +205,8 @@
   }
 
   private def tparamString[T: ru.TypeTag] : String = {
-<<<<<<< HEAD
-    import ru._
+    import ru._ // get TypeRefTag in scope so that pattern match works (TypeRef is an abstract type)
     def typeArguments: List[ru.Type] = ru.typeOf[T] match { case ru.TypeRef(_, _, args) => args; case _ => Nil }
-=======
-    def typeArguments: List[ru.Type] = {
-      import ru.TypeRefTag // otherwise the pattern match will be unchecked
-                           // because TypeRef is an abstract type
-      ru.typeOf[T] match { case ru.TypeRef(_, _, args) => args; case _ => Nil }
-    }
-    // [Eugene to Paul] need to use not the `rootMirror`, but a mirror with the REPL's classloader
-    // how do I get to it? acquiring context classloader seems unreliable because of multithreading
-    def typeVariables: List[java.lang.Class[_]] = typeArguments map (targ => ru.rootMirror.runtimeClass(targ))
->>>>>>> 1381cda8
     brackets(typeArguments map (jc => tvarString(List(jc))): _*)
   }
 
