/* NSC -- new Scala compiler
 * Copyright 2005-2013 LAMP/EPFL
 * @author  Martin Odersky
 */
package scala.tools.nsc
package ast.parser

import scala.tools.nsc.util.{ CharArrayReader, CharArrayReaderData }
import scala.reflect.internal.util._
import scala.reflect.internal.Chars._
import Tokens._
import scala.annotation.{ switch, tailrec }
import scala.collection.{ mutable, immutable }
import mutable.{ ListBuffer, ArrayBuffer }
import scala.tools.nsc.ast.parser.xml.Utility.isNameStart
import scala.language.postfixOps

/** See Parsers.scala / ParsersCommon for some explanation of ScannersCommon.
 */
trait ScannersCommon {
  val global : Global
  import global._

  /** Offset into source character array */
  type Offset = Int

  type Token = Int

  trait CommonTokenData {
    def token: Token
    def name: TermName
  }

  trait ScannerCommon extends CommonTokenData {
    // things to fill in, in addition to buf, decodeUni which come from CharArrayReader
<<<<<<< HEAD
    def error               (off: Int, msg: String): Unit
    def incompleteInputError(off: Int, msg: String): Unit
    def deprecationWarning  (off: Int, msg: String): Unit
=======
    def error(off: Offset, msg: String): Unit
    def incompleteInputError(off: Offset, msg: String): Unit
    def deprecationWarning(off: Offset, msg: String): Unit
>>>>>>> b2bf66a4
  }

  def createKeywordArray(keywords: Seq[(Name, Token)], defaultToken: Token): (Token, Array[Token]) = {
    val names = keywords sortBy (_._1.start) map { case (k, v) => (k.start, v) }
    val low   = names.head._1
    val high  = names.last._1
    val arr   = Array.fill(high - low + 1)(defaultToken)

    names foreach { case (k, v) => arr(k + low) = v }
    (low, arr)
  }
}

trait Scanners extends ScannersCommon {
  val global : Global
  import global._

  trait TokenData extends CommonTokenData {

    /** the next token */
    var token: Token = EMPTY

    /** the offset of the first character of the current token */
    var offset: Offset = 0

    /** the offset of the character following the token preceding this one */
    var lastOffset: Offset = 0

    /** the name of an identifier */
    var name: TermName = null

    /** the string value of a literal */
    var strVal: String = null

    /** the base of a number */
    var base: Int = 0

<<<<<<< HEAD
    def copyFrom(td: TokenData) = {
      this.token      = td.token
      this.offset     = td.offset
      this.lastOffset = td.lastOffset
      this.name       = td.name
      this.strVal     = td.strVal
      this.base       = td.base
=======
    def copyFrom(td: TokenData): this.type = {
      this.token = td.token
      this.offset = td.offset
      this.lastOffset = td.lastOffset
      this.name = td.name
      this.strVal = td.strVal
      this.base = td.base
      this
    }
  }

  /** An interface to most of mutable data in Scanner defined in TokenData
   *  and CharArrayReader (+ next, prev fields) with copyFrom functionality
   *  to backup/restore data (used by quasiquotes' lookingAhead).
   */
  trait ScannerData extends TokenData with CharArrayReaderData {
    /** we need one token lookahead and one token history
     */
    val next: TokenData = new TokenData{}
    val prev: TokenData = new TokenData{}

    def copyFrom(sd: ScannerData): this.type = {
      this.next copyFrom sd.next
      this.prev copyFrom sd.prev
      super[CharArrayReaderData].copyFrom(sd)
      super[TokenData].copyFrom(sd)
      this
>>>>>>> b2bf66a4
    }
  }

  abstract class Scanner extends CharArrayReader with TokenData with ScannerData with ScannerCommon {
    private def isDigit(c: Char) = java.lang.Character isDigit c
    
    var prevWasInSubScript_script = false
    var isInSubScript_script      = false
    var isInSubScript_header      = false
    var isInSubScript_nativeCode  = false
    def isInSubScript_expression  = isInSubScript_script && !isInSubScript_header && !isInSubScript_nativeCode

    private var openComments = 0
    protected def putCommentChar(): Unit = nextChar()

    @tailrec private def skipLineComment(): Unit = ch match {
      case SU | CR | LF =>
      case _            => nextChar() ; skipLineComment()
    }
    private def maybeOpen() {
      putCommentChar()
      if (ch == '*') {
        putCommentChar()
        openComments += 1
      }
    }
    private def maybeClose(): Boolean = {
      putCommentChar()
      (ch == '/') && {
        putCommentChar()
        openComments -= 1
        openComments == 0
      }
    }
    @tailrec final def skipNestedComments(): Unit = ch match {
      case '/' => maybeOpen() ; skipNestedComments()
      case '*' => if (!maybeClose()) skipNestedComments()
      case SU  => incompleteInputError("unclosed comment")
      case _   => putCommentChar() ; skipNestedComments()
    }
    def skipDocComment(): Unit = skipNestedComments()
    def skipBlockComment(): Unit = skipNestedComments()

    private def skipToCommentEnd(isLineComment: Boolean) {
      nextChar()
      if (isLineComment) skipLineComment()
      else {
        openComments = 1
        val isDocComment = (ch == '*') && { nextChar(); true }
        if (isDocComment) {
          // Check for the amazing corner case of /**/
          if (ch == '/')
            nextChar()
          else
            skipDocComment()
        }
        else skipBlockComment()
      }
    }

    /** @pre ch == '/'
     *  Returns true if a comment was skipped.
     */
    def skipComment(): Boolean = ch match {
      case '/' | '*' => skipToCommentEnd(isLineComment = ch == '/') ; true
      case _         => false
    }
    def flushDoc(): DocComment = null

    /** To prevent doc comments attached to expressions from leaking out of scope
     *  onto the next documentable entity, they are discarded upon passing a right
     *  brace, bracket, or parenthesis.
     */
    def discardDocBuffer(): Unit = ()

    def isAtEnd = charOffset >= buf.length

    def resume(lastCode: Token) = {
      token = lastCode
      if (next.token != EMPTY && !reporter.hasErrors)
        syntaxError("unexpected end of input: possible missing '}' in XML block")

      nextToken()
    }

    /** A character buffer for literals
     */
    val cbuf = new StringBuilder

    /** append Unicode character to "cbuf" buffer
     */
    protected def putChar(c: Char) {
//      assert(cbuf.size < 10000, cbuf)
      cbuf.append(c)
    }

    /** Determines whether this scanner should emit identifier deprecation warnings,
     *  e.g. when seeing `macro` or `then`, which are planned to become keywords in future versions of Scala.
     */
    protected def emitIdentifierDeprecationWarnings = true

    /** Clear buffer and set name and token */
    private def finishNamed(idtoken: Token = IDENTIFIER) {
      name = newTermName(cbuf.toString)
      cbuf.clear()
      token = idtoken
      if (idtoken == IDENTIFIER) {
        val idx = name.start - kwOffset
        if (idx >= 0 && idx < kwArray.length) {
          token = kwArray(idx)
<<<<<<< HEAD
          if (token == IDENTIFIER 
          && allowIdent   != name 
          && nme.SCRIPTkw != name  // Note: only used in SubScript; do not warn
          && nme.BREAKkw  != name) // Note: only used in SubScript; do not warn
=======
          if (token == IDENTIFIER && allowIdent != name && emitIdentifierDeprecationWarnings)
>>>>>>> b2bf66a4
            deprecationWarning(name+" is now a reserved word; usage as an identifier is deprecated")
        }
      }
    }

    /** Clear buffer and set string */
    private def setStrVal() {strVal = cbuf.toString; cbuf.clear()}

<<<<<<< HEAD
    /** Should doc comments be built? */
    def buildDocs: Boolean = forScaladoc

    /** buffer for the documentation comment */
    var docBuffer: StringBuilder = null
    var docPos   : Position      = null

    /** Return current docBuffer and set docBuffer to null */
    def flushDoc: DocComment = {
      val ret = if (docBuffer != null) DocComment(docBuffer.toString, docPos) else null
      docBuffer = null
      ret
    }

    /** add the given character to the documentation buffer */
    protected def putDocChar(c: Char) {if (docBuffer ne null) docBuffer.append(c)}

    protected def    foundComment(value: String, start: Int, end: Int) = ()
    protected def foundDocComment(value: String, start: Int, end: Int) = ()

    private class TokenData0 extends TokenData

    /** we need one token lookahead and one token history
     */
    val next : TokenData = new TokenData0
    val prev : TokenData = new TokenData0
    
=======
>>>>>>> b2bf66a4
    /** a stack of tokens which indicates whether line-ends can be statement separators
     *  also used for keeping track of nesting levels.
     *  We keep track of the closing symbol of a region. This can be
     *  RPAREN    if region starts with '('
     *  RBRACKET  if region starts with '['
     *  RBRACE    if region starts with '{'
     *  ARROW     if region starts with `case'
     *  STRINGLIT if region is a string interpolation expression starting with '${'
     *            (the STRINGLIT appears twice in succession on the stack iff the
     *             expression is a multiline string literal).
     */
    var sepRegions: List[Token] = List()

// Get next token ------------------------------------------------------------

    /** Are we directly in a string interpolation expression?
     */
    private def inStringInterpolation = sepRegions.nonEmpty && sepRegions.head == STRINGLIT

    /** Are we directly in a multiline string interpolation expression?
     *  @pre inStringInterpolation
     */
    private def inMultiLineInterpolation = inStringInterpolation && sepRegions.tail.nonEmpty && sepRegions.tail.head == STRINGPART

    /** read next token and return last offset*/
    def skipToken(): Offset = {val off = offset; nextToken(); off}

    /** Allow an otherwise deprecated ident here */
    private var allowIdent: Name = nme.EMPTY

    /** Get next token, and allow the otherwise deprecated ident `name`  */
    def nextTokenAllow(name: Name) = {
      val prev = allowIdent;     allowIdent = name
      try {nextToken()} finally {allowIdent = prev}
    }

    /** Produce next token, filling TokenData fields of Scanner.
     */
    def nextToken() {
      prevWasInSubScript_script = isInSubScript_script
      val lastToken = token
      
      // Adapt sepRegions according to last token
      (lastToken: @switch) match {
<<<<<<< HEAD
        case LPAREN   => sepRegions = RPAREN   :: sepRegions
        case LBRACKET => sepRegions = RBRACKET :: sepRegions
        case LBRACE   => sepRegions = RBRACE   :: sepRegions
        case CASE     => sepRegions = ARROW    :: sepRegions
        
        // subscript tokens
        case LBRACE_DOT      => sepRegions = RBRACE_DOT     :: sepRegions
        case LBRACE_DOT3     => sepRegions = RBRACE_DOT3    :: sepRegions
        case LBRACE_QMARK    => sepRegions = RBRACE_QMARK   :: sepRegions
        case LBRACE_EMARK    => sepRegions = RBRACE_EMARK   :: sepRegions
        case LBRACE_ASTERISK => sepRegions = RBRACE_ASTERISK:: sepRegions
        case LBRACE_CARET    => sepRegions = RBRACE_CARET   :: sepRegions
       
        case RBRACE   => while   (!sepRegions.isEmpty && sepRegions.head != RBRACE)
                                   sepRegions = sepRegions.tail
          if (!sepRegions.isEmpty) sepRegions = sepRegions.tail
          docBuffer = null
        case RBRACKET | RPAREN 
           | RBRACE_DOT       // subscript tokens
           | RBRACE_DOT3    
           | RBRACE_QMARK   
           | RBRACE_EMARK   
           | RBRACE_ASTERISK
           | RBRACE_CARET   
       
                       => if (!sepRegions.isEmpty && sepRegions.head == lastToken) sepRegions = sepRegions.tail;   docBuffer = null
        case ARROW     => if (!sepRegions.isEmpty && sepRegions.head == lastToken) sepRegions = sepRegions.tail
        case STRINGLIT => if (        inMultiLineInterpolation                   ) sepRegions = sepRegions.tail.tail
                     else if (           inStringInterpolation                   ) sepRegions = sepRegions.tail
=======
        case LPAREN =>
          sepRegions = RPAREN :: sepRegions
        case LBRACKET =>
          sepRegions = RBRACKET :: sepRegions
        case LBRACE =>
          sepRegions = RBRACE :: sepRegions
        case CASE =>
          sepRegions = ARROW :: sepRegions
        case RBRACE =>
          while (!sepRegions.isEmpty && sepRegions.head != RBRACE)
            sepRegions = sepRegions.tail
          if (!sepRegions.isEmpty)
            sepRegions = sepRegions.tail

          discardDocBuffer()
        case RBRACKET | RPAREN =>
          if (!sepRegions.isEmpty && sepRegions.head == lastToken)
            sepRegions = sepRegions.tail

          discardDocBuffer()
        case ARROW =>
          if (!sepRegions.isEmpty && sepRegions.head == lastToken)
            sepRegions = sepRegions.tail
        case STRINGLIT =>
          if (inMultiLineInterpolation)
            sepRegions = sepRegions.tail.tail
          else if (inStringInterpolation)
            sepRegions = sepRegions.tail
>>>>>>> b2bf66a4
        case _ =>
      }

      // Read a token or copy it from `next` tokenData
      if (next.token == EMPTY) {
        lastOffset = charOffset - 1
        if (lastOffset > 0 && buf(lastOffset) == '\n' && buf(lastOffset - 1) == '\r') {
          lastOffset -= 1
        }
        if (inStringInterpolation) fetchStringPart() 
        else                       fetchToken()

//println("fetched:  "+this)        

        if(token == ERROR) {
          if (  inMultiLineInterpolation) sepRegions = sepRegions.tail.tail
          else if (inStringInterpolation) sepRegions = sepRegions.tail
        }
      } else {
        this copyFrom next
        next.token = EMPTY
//println("Fetched:  "+this)        
      }

<<<<<<< HEAD
      /** Insert NEWLINE or NEWLINES if
       *  - we are after a newline
       *  - we are within a { ... } or on toplevel (wrt sepRegions)
       *  - NOT isInSubScript_expression and the current token can start a statement and the one before can end it
       *  insert NEWLINES if we are past a blank line, NEWLINE otherwise
       * 
       *  TBD: maybe require different handling if isInSubScript_expression
=======
      /* Insert NEWLINE or NEWLINES if
       * - we are after a newline
       * - we are within a { ... } or on toplevel (wrt sepRegions)
       * - the current token can start a statement and the one before can end it
       * insert NEWLINES if we are past a blank line, NEWLINE otherwise
>>>>>>> b2bf66a4
       */
      if (!applyBracePatch() && afterLineEnd() && 
          (!isInSubScript_expression && inLastOfStat(lastToken) && inFirstOfStat(token)) &&
          (sepRegions.isEmpty || sepRegions.head == RBRACE)) {
        next copyFrom this
        offset = if (lineStartOffset <= offset) lineStartOffset else lastLineStartOffset
        token  = if (pastBlankLine()) NEWLINES else NEWLINE
      }

      // Join CASE + CLASS => CASECLASS, CASE + OBJECT => CASEOBJECT, SEMI + ELSE => ELSE
      if (token == CASE) {
        prev copyFrom this
        val nextLastOffset = charOffset - 1
        fetchToken()
        def resetOffset() {
          offset     = prev.offset
          lastOffset = prev.lastOffset
        }
        if      (token == CLASS ) {token = CASECLASS ; resetOffset()} 
        else if (token == OBJECT) {token = CASEOBJECT; resetOffset()} 
        else {
          lastOffset = nextLastOffset
          next copyFrom this
          this copyFrom prev
        }
      } else if (token == SEMI) {
        prev copyFrom this
        fetchToken()
        if (token != ELSE) {
          next copyFrom this
          this copyFrom prev
        }
      }

//      print("["+this+"]")
    }

    /** Is current token first one after a newline? */
    def afterLineEnd(): Boolean =
      lastOffset < lineStartOffset &&
      (lineStartOffset <= offset ||
       lastOffset < lastLineStartOffset && lastLineStartOffset <= offset)

    /** Is there a blank line between the current token and the last one?
     *  @pre  afterLineEnd().
     */
    private def pastBlankLine(): Boolean = {
      var idx = lastOffset
      var ch = buf(idx)
      val end = offset
      while (idx < end) {
        if (ch == LF || ch == FF) {
          do {
            idx += 1; ch = buf(idx)
            if (ch == LF || ch == FF) {
//              println("blank line found at "+lastOffset+":"+(lastOffset to idx).map(buf(_)).toList)
              return true
            }
            if (idx == end) return false
          } while (ch <= ' ')
        }
        idx += 1; ch = buf(idx)
      }
      false
    }

    /** read next token, filling TokenData fields of Scanner.
     */
    protected final def fetchToken() {
      offset = charOffset - 1
      (ch: @switch) match {

        case ' ' | '\t' | CR | LF | FF => nextChar(); fetchToken()
        case 'A' | 'B' | 'C' | 'D' | 'E' |
             'F' | 'G' | 'H' | 'I' | 'J' |
             'K' | 'L' | 'M' | 'N' | 'O' |
             'P' | 'Q' | 'R' | 'S' | 'T' |
             'U' | 'V' | 'W' | 'X' | 'Y' |
             'Z' | '$' | '_' |
             'a' | 'b' | 'c' | 'd' | 'e' |
             'f' | 'g' | 'h' | 'i' | 'j' |
             'k' | 'l' | 'm' | 'n' | 'o' |
             'p' | 'q' | 'r' | 's' | 't' |
             'u' | 'v' | 'w' | 'x' | 'y' |  // scala-mode: need to understand multi-line case patterns
             'z' =>
          putChar(ch)
          nextChar()
          getIdentRest()
          if (ch == '"' && token == IDENTIFIER)
            token = INTERPOLATIONID
        case '<' => // is XMLSTART?
          def fetchLT() = {
            val last = if (charOffset >= 2) buf(charOffset - 2) else ' '
            nextChar()
            last match {
              case ' ' | '\t' | '\n' | '{' | '(' | '>' if isNameStart(ch) || ch == '!' || ch == '?' =>
                token = XMLSTART
              case _ =>
                // Console.println("found '<', but last is '"+in.last+"'"); // DEBUG
                putChar('<')
                getOperatorRest()
            }
          }
<<<<<<< HEAD
          fetchLT
        case '!' | '^' | '*' | '?' =>
          val chOld = ch
          nextChar()
          if (isInSubScript_nativeCode && ch=='}') {
            nextChar()
            token = chOld match {
              case '!' => RBRACE_EMARK
              case '^' => RBRACE_CARET
              case '*' => RBRACE_ASTERISK
              case '?' => RBRACE_QMARK
            }
          }
          else {
            putChar(chOld)
            getOperatorRest()
          }
        case '~' | '@' | '#' | '%' |
             '+' | '-' | /*'<' | */
             '>' | ':' | '=' | '&' |
=======
          fetchLT()
        case '~' | '!' | '@' | '#' | '%' |
             '^' | '*' | '+' | '-' | /*'<' | */
             '>' | '?' | ':' | '=' | '&' |
>>>>>>> b2bf66a4
             '|' | '\\' =>
          putChar(ch)
          nextChar()
          getOperatorRest()
        case '/' =>
          nextChar()
          if (skipComment()) {
            fetchToken()
          } else {
            putChar('/')
            getOperatorRest()
          }
        case '0' =>
          def fetchZero() = {
            putChar(ch)
            nextChar()
            if (ch == 'x' || ch == 'X') {
              nextChar()
              base = 16
            } else {
              base = 8
            }
            getNumber()
          }
          fetchZero()
        case '1' | '2' | '3' | '4' | '5' | '6' | '7' | '8' | '9' =>
          base = 10
          getNumber()
        case '`'  => getBackquotedIdent()
        case '\"' =>
          def fetchDoubleQuote() = {
            if (token == INTERPOLATIONID) {
              nextRawChar()
<<<<<<< HEAD
              if   (ch == '\"') {nextRawChar()
                if (ch == '\"') {nextRawChar()
=======
              if (ch == '\"') {
                nextRawChar()
                if (ch == '\"') {
                  offset += 3
                  nextRawChar()
>>>>>>> b2bf66a4
                  getStringPart(multiLine = true)
                  sepRegions = STRINGPART :: sepRegions // indicate string part
                  sepRegions = STRINGLIT  :: sepRegions // once more to indicate multi line string part
                } else {
                  token = STRINGLIT
                  strVal = ""
                }
              } else {
                offset += 1
                getStringPart(multiLine = false)
                sepRegions = STRINGLIT :: sepRegions // indicate single line string part
              }
            } else {
              nextChar()
              if   (ch == '\"') {nextChar()
                if (ch == '\"') {nextRawChar(); getRawStringLit()}
                else {token = STRINGLIT; strVal = ""}
              } 
              else {getStringLit()}
            }
          }
          fetchDoubleQuote()
        case '\'' =>
          def fetchSingleQuote() = {
            nextChar()
            if   (isIdentifierStart(ch)) charLitOr(getIdentRest)
            else if (isOperatorPart(ch) 
                 && (ch != '\\'))        charLitOr(getOperatorRest)
            else {
              getLitChar()
              if (ch == '\'') {nextChar(); token = CHARLIT; setStrVal()}
              else {syntaxError("unclosed character literal")}
            }
          }
          fetchSingleQuote()
        case '.' =>
          nextChar()
          if ('0' <= ch && ch <= '9') {putChar('.'); getFraction()}
          else                   {            token = DOT }
          if (isInSubScript_header || isInSubScript_expression) {
                 if  (ch == '.') {nextChar()
                  if (ch == '.') {nextChar(); token = DOT3}
                  else           {            token = DOT2}}
          } 
          else if (isInSubScript_nativeCode) {
                 if  (ch == '}') {nextChar(); token = RBRACE_DOT}
            else if  (ch == '.') {nextChar()
                  if (ch == '.') {nextChar()
                   if(ch == '}') {nextChar(); token = RBRACE_DOT3}
                   else          {syntaxError("'...' unexpected")}}
                  else           {syntaxError( "'..' unexpected")}}
          } 
        case '{' => nextChar(); token = LBRACE
          if (isInSubScript_expression) {
            (ch: @switch) match {
              case '?' => nextChar(); token = LBRACE_QMARK
              case '!' => nextChar(); token = LBRACE_EMARK
              case '*' => nextChar(); token = LBRACE_ASTERISK
              case '^' => nextChar(); token = LBRACE_CARET
              case '.' => nextChar(); token = LBRACE_DOT
                          if  (ch=='.') {nextChar(); 
                            if(ch=='.') {nextChar(); token = LBRACE_DOT3 }
                            else {syntaxError("'.' expected")}
                          }
              case  _  =>
            }
          }
        case '(' => nextChar(); token = LPAREN
          if (isInSubScript_expression) { // (+)  (-)  (+-)  (;)
            var isSpecialOperand = false            
            val lookahead = lookaheadReader
            if   (lookahead.ch == '+') {lookahead.nextChar() // no } 
              if (lookahead.ch == '-') {lookahead.nextChar()}
              isSpecialOperand = lookahead.ch == ')'
            }
            else if (lookahead.ch == '-' 
                 ||  lookahead.ch == ';') {lookahead.nextChar();
                isSpecialOperand = lookahead.ch == ')'
            }
            if (isSpecialOperand) {
              if      (ch == '+') {nextChar(); token = LPAREN_PLUS_RPAREN // no }
                if    (ch == '-') {nextChar(); token = LPAREN_PLUS_MINUS_RPAREN}
              }
              else if (ch == '-') {nextChar(); token = LPAREN_MINUS_RPAREN}
              else if (ch == ';') {nextChar(); token = LPAREN_SEMI_RPAREN}
              nextChar();
            }
          }          
        case ')' => nextChar(); token = RPAREN
        case ';' => if (!isInSubScript_expression) {nextChar(); token = SEMI}
                    else   {putChar(ch); nextChar(); getOperatorRest()}
        case ',' => nextChar(); token = COMMA
        case '}' => nextChar(); token = RBRACE
        case '[' => nextChar(); token = LBRACKET
        case ']' => nextChar(); token = RBRACKET
        case SU =>
          if (isAtEnd) token = EOF
          else {
            syntaxError("illegal character")
            nextChar()
          }
        case _ =>
          def fetchOther() = {
<<<<<<< HEAD
            if      (ch == '\u21D2') {nextChar(); token =  ARROW} 
            else if (ch == '\u2190') {nextChar(); token = LARROW} 
            else if (Character.isUnicodeIdentifierStart(ch)) {
                                     putChar(ch); nextChar(); getIdentRest   ()}
            else if (isSpecial(ch)) {putChar(ch); nextChar(); getOperatorRest()}
            else {
              syntaxError("illegal character '" + ("" + '\\' + 'u' + "%04x".format(ch: Int)) + "'")
              nextChar()
            }
          }
          fetchOther
      }
    }

    private def skipComment(): Boolean = {

      if (ch == '/' || ch == '*') {

        val comment = new StringBuilder("/")
        def appendToComment() = comment.append(ch)

        if (ch == '/') {
          do {
        	appendToComment()
            nextChar()
          } while ((ch != CR) && (ch != LF) && (ch != SU))
        } else {
          docBuffer = null
          var openComments = 1
          appendToComment(); nextChar()
          appendToComment()
          var buildingDocComment = false
          if (ch == '*' && buildDocs) {
            buildingDocComment = true
            docBuffer = new StringBuilder("/**")
          }
          while (openComments > 0) {
            do {
              do {
                if    (ch == '/') {            nextChar(); putDocChar(ch); appendToComment()
                  if  (ch == '*') {            nextChar(); putDocChar(ch); appendToComment(); openComments += 1}
                }
                if    (ch != '*' && ch != SU) {nextChar(); putDocChar(ch); appendToComment()}
              } while (ch != '*' && ch != SU)
              while   (ch == '*')             {nextChar(); putDocChar(ch); appendToComment()}
            } while   (ch != '/' && ch != SU)
            if        (ch == '/') nextChar()
            else incompleteInputError("unclosed comment")
            openComments -= 1
          }

          if (buildingDocComment)
            foundDocComment(comment.toString, offset, charOffset - 2)
        }

        foundComment(comment.toString, offset, charOffset - 2)
        true
      } else {
        false
=======
            if (ch == '\u21D2') {
              nextChar(); token = ARROW
            } else if (ch == '\u2190') {
              nextChar(); token = LARROW
            } else if (Character.isUnicodeIdentifierStart(ch)) {
              putChar(ch)
              nextChar()
              getIdentRest()
            } else if (isSpecial(ch)) {
              putChar(ch)
              nextChar()
              getOperatorRest()
            } else {
              syntaxError("illegal character '" + ("" + '\\' + 'u' + "%04x".format(ch.toInt)) + "'")
              nextChar()
            }
          }
          fetchOther()
>>>>>>> b2bf66a4
      }
    }

    /** Can token start a statement? */
    def inFirstOfStat(token: Token) = token match {
      case EOF | CATCH | ELSE | EXTENDS | FINALLY | FORSOME | MATCH | WITH | YIELD |
           COMMA | SEMI | NEWLINE | NEWLINES | DOT | COLON | EQUALS | ARROW | LARROW |
           SUBTYPE | VIEWBOUND | SUPERTYPE | HASH | RPAREN | RBRACKET | RBRACE | LBRACKET =>
        false
      case _ =>
        true
    }

    /** Can token end a statement? */
    def inLastOfStat(token: Token) = token match {
      case CHARLIT | INTLIT | LONGLIT | FLOATLIT | DOUBLELIT | STRINGLIT | SYMBOLLIT |
           IDENTIFIER | BACKQUOTED_IDENT | THIS | NULL | TRUE | FALSE | RETURN | USCORE |
           TYPE | XMLSTART | RPAREN | RBRACKET | RBRACE =>
        true
      case _ =>
        false
    }

// Identifiers ---------------------------------------------------------------

    private def getBackquotedIdent() {
      nextChar()
      getLitChars('`')
      if (ch == '`') {
        nextChar()
        finishNamed(BACKQUOTED_IDENT)
        if      (name.length ==            0) syntaxError("empty quoted identifier")
        else if (name        == nme.WILDCARD) syntaxError("wildcard invalid as backquoted identifier")
      }
      else                                    syntaxError("unclosed quoted identifier")
    }

    private def getIdentRest(): Unit = (ch: @switch) match {
      case 'A' | 'B' | 'C' | 'D' | 'E' |
           'F' | 'G' | 'H' | 'I' | 'J' |
           'K' | 'L' | 'M' | 'N' | 'O' |
           'P' | 'Q' | 'R' | 'S' | 'T' |
           'U' | 'V' | 'W' | 'X' | 'Y' |
           'Z' | '$' |
           'a' | 'b' | 'c' | 'd' | 'e' |
           'f' | 'g' | 'h' | 'i' | 'j' |
           'k' | 'l' | 'm' | 'n' | 'o' |
           'p' | 'q' | 'r' | 's' | 't' |
           'u' | 'v' | 'w' | 'x' | 'y' |
           'z' |
           '0' | '1' | '2' | '3' | '4' |
           '5' | '6' | '7' | '8' | '9' 
               => putChar(ch); nextChar(); getIdentRest()
      case '_' => putChar(ch); nextChar(); getIdentOrOperatorRest()
      case SU  => finishNamed() // strangely enough, Character.isUnicodeIdentifierPart(SU) returns true!
      case  _  => if (Character.isUnicodeIdentifierPart(ch)) {
                   putChar(ch); nextChar(); getIdentRest()
                  }
                  else finishNamed()
    }

    private def getOperatorRest(): Unit = {
      if (isInSubScript_header) { // after seeing += and = for header definitions, stop there to allow prefix operators as in x =|| y z
        cbuf.toString match {
          case "="       if(ch!='>')  => finishNamed(); return
          case "+="                   => finishNamed(); return
          case "?" | "??" if(ch==':') => finishNamed(); return // allow parameters lists like (p?:Char, pp??:Char)
          case _                      =>
        }
      }
      (ch: @switch) match {
        case '/' =>
          nextChar()
          if (skipComment()) finishNamed()
          else { putChar('/'); getOperatorRest() }
        case '~' | '!' | '@' | '#' | '%' |
             '^' | '*' | '+' | '-' | '<' |
             '>' | '?' | ':' | '=' | '&' |
             '|' | '\\'                  =>                 putChar(ch); nextChar(); getOperatorRest()
        case _ => if (isSpecial(ch)
                  ||  isInSubScript_expression && ch==';') {putChar(ch); nextChar(); getOperatorRest()}
                  else finishNamed()
      }
    }

    private def getIdentOrOperatorRest() {
      if (isIdentifierPart(ch)) getIdentRest()
      else ch match {
        case '~' | '!' | '@' | '#' | '%' |
             '^' | '*' | '+' | '-' | '<' |
             '>' | '?' | ':' | '=' | '&' |
             '|' | '\\' | '/' =>     getOperatorRest()
        case _ => if (isSpecial(ch)) getOperatorRest()
                  else finishNamed()
      }
    }


// Literals -----------------------------------------------------------------

    private def getStringLit() = {
      getLitChars('"')
      if (ch == '"') {setStrVal(); nextChar(); token = STRINGLIT}
      else syntaxError("unclosed string literal")
    }

    private def getRawStringLit(): Unit = {
      if (ch == '\"') {
        nextRawChar()
        if (isTripleQuote()) {setStrVal(); token = STRINGLIT} 
        else getRawStringLit()
      } else if (ch == SU) {
        incompleteInputError("unclosed multi-line string literal")
      } else {
        putChar(ch)
        nextRawChar()
        getRawStringLit()
      }
    }

    @scala.annotation.tailrec private def getStringPart(multiLine: Boolean): Unit = {
      def finishStringPart() = {
        setStrVal()
        token = STRINGPART
        next.lastOffset = charOffset - 1
        next.offset = charOffset - 1
      }
      if (ch == '"') {
        if (multiLine) {
          nextRawChar()
          if (isTripleQuote()) {
            setStrVal()
            token = STRINGLIT
          } else
            getStringPart(multiLine)
        } else {
          nextChar()
          setStrVal()
          token = STRINGLIT
        }
      } else if (ch == '$') {
        nextRawChar()
        if (ch == '$') {
          putChar(ch)
          nextRawChar()
          getStringPart(multiLine)
        } else if (ch == '{') {
          finishStringPart()
          nextRawChar()
          next.token = LBRACE
        } else if (ch == '_') {
          finishStringPart()
          nextRawChar()
          next.token = USCORE
        } else if (Character.isUnicodeIdentifierStart(ch)) {
          finishStringPart()
          do {
            putChar(ch)
            nextRawChar()
          } while (ch != SU && Character.isUnicodeIdentifierPart(ch))
          next.token = IDENTIFIER
          next.name = newTermName(cbuf.toString)
          cbuf.clear()
          val idx = next.name.start - kwOffset
          if (idx >= 0 && idx < kwArray.length) {
            next.token = kwArray(idx)
          }
        } else {
          syntaxError("invalid string interpolation: `$$', `$'ident or `$'BlockExpr expected")
        }
      } else {
        val isUnclosedLiteral = !isUnicodeEscape && (ch == SU || (!multiLine && (ch == CR || ch == LF)))
        if (isUnclosedLiteral) {
          if (multiLine)
            incompleteInputError("unclosed multi-line string literal")
          else
            syntaxError("unclosed string literal")
        }
        else {
          putChar(ch)
          nextRawChar()
          getStringPart(multiLine)
        }
      }
    }

    private def fetchStringPart() = {
      offset = charOffset - 1
      getStringPart(multiLine = inMultiLineInterpolation)
    }

    private def isTripleQuote(): Boolean =
      if (ch == '"') {
        nextRawChar()
        if (ch == '"') {
          nextChar()
          while (ch == '"') {
            putChar('"')
            nextChar()
          }
          true
        } else {
          putChar('"')
          putChar('"')
          false
        }
      } else {
        putChar('"')
        false
      }

    /** copy current character into cbuf, interpreting any escape sequences,
     *  and advance to next character.
     */
    protected def getLitChar(): Unit =
      if (ch == '\\') {
        nextChar()
        if ('0' <= ch && ch <= '7') {
          val start = charOffset - 2
          val leadch: Char = ch
          var oct: Int = digit2int(ch, 8)
          nextChar()
          if ('0' <= ch && ch <= '7') {
            oct = oct * 8 + digit2int(ch, 8)
            nextChar()
            if (leadch <= '3' && '0' <= ch && ch <= '7') {
              oct = oct * 8 + digit2int(ch, 8)
              nextChar()
            }
          }
          val alt = if (oct == LF) "\\n" else "\\u%04x" format oct
          def msg(what: String) = s"Octal escape literals are $what, use $alt instead."
          if (settings.future)
            syntaxError(start, msg("unsupported"))
          else
            deprecationWarning(start, msg("deprecated"))
          putChar(oct.toChar)
        } else {
          ch match {
            case 'b'  => putChar('\b')
            case 't'  => putChar('\t')
            case 'n'  => putChar('\n')
            case 'f'  => putChar('\f')
            case 'r'  => putChar('\r')
            case '\"' => putChar('\"')
            case '\'' => putChar('\'')
            case '\\' => putChar('\\')
            case _    => invalidEscape()
          }
          nextChar()
        }
      } else  {
        putChar(ch)
        nextChar()
      }

    protected def invalidEscape(): Unit = {
      syntaxError(charOffset - 1, "invalid escape character")
      putChar(ch)
    }

    private def getLitChars(delimiter: Char) = {
      while (ch != delimiter && !isAtEnd && (ch != SU && ch != CR && ch != LF || isUnicodeEscape))
        getLitChar()
    }

    /** read fractional part and exponent of floating point number
     *  if one is present.
     */
    protected def getFraction() {
      token = DOUBLELIT
      while ('0' <= ch && ch <= '9') {putChar(ch); nextChar()}
      if (ch == 'e' || ch == 'E') {
        val lookahead = lookaheadReader
        lookahead.nextChar()
        if (lookahead.ch == '+' || lookahead.ch == '-') {lookahead.nextChar()}
        if ('0' <= lookahead.ch && lookahead.ch <= '9') {
                                          putChar(ch); nextChar()
          if    (ch == '+' || ch == '-') {putChar(ch); nextChar()}
          while ('0' <= ch && ch <= '9') {putChar(ch); nextChar()}
        }
        token = DOUBLELIT
      }
      if      (ch == 'd' || ch == 'D') {putChar(ch); nextChar(); token = DOUBLELIT} 
      else if (ch == 'f' || ch == 'F') {putChar(ch); nextChar(); token =  FLOATLIT}
      checkNoLetter()
      setStrVal()
    }

    /** Convert current strVal to char value
     */
    def charVal: Char = if (strVal.length > 0) strVal.charAt(0) else 0

    /** Convert current strVal, base to long value
     *  This is tricky because of max negative value.
     */
    def intVal(negated: Boolean): Long = {
      if (token == CHARLIT && !negated) {
        charVal.toLong
      } else {
        var value: Long = 0
        val divider = if (base == 10) 1 else 2
        val limit: Long =
          if (token == LONGLIT) Long.MaxValue else Int.MaxValue
        var i = 0
        val len = strVal.length
        while (i < len) {
          val d = digit2int(strVal charAt i, base)
          if (d < 0) {
            syntaxError("malformed integer number")
            return 0
          }
          if (value < 0 ||
              limit / (base / divider) < value ||
              limit - (d / divider) < value * (base / divider) &&
              !(negated && limit == value * base - 1 + d)) {
                syntaxError("integer number too large")
                return 0
              }
          value = value * base + d
          i += 1
        }
        if (negated) -value else value
      }
    }

    def intVal: Long = intVal(negated = false)

    /** Convert current strVal, base to double value
    */
    def floatVal(negated: Boolean): Double = {

      val limit: Double =
        if (token == DOUBLELIT) Double.MaxValue else Float.MaxValue
      try {
        val value: Double = java.lang.Double.valueOf(strVal).doubleValue()
        def isDeprecatedForm = {
          val idx = strVal indexOf '.'
          (idx == strVal.length - 1) || (
               (idx >= 0)
            && (idx + 1 < strVal.length)
            && (!Character.isDigit(strVal charAt (idx + 1)))
          )
        }
        if (value > limit)
          syntaxError("floating point number too large")
        if (isDeprecatedForm)
          syntaxError("floating point number is missing digit after dot")

        if (negated) -value else value
      } catch {
        case _: NumberFormatException =>
          syntaxError("malformed floating point number")
          0.0
      }
    }

    def floatVal: Double = floatVal(negated = false)

    def checkNoLetter() {
      if (isIdentifierPart(ch) && ch >= ' ')
        syntaxError("Invalid literal number")
    }

    /** Read a number into strVal and set base
    */
    protected def getNumber() {
      val base1 = if (base < 10) 10 else base
      // Read 8,9's even if format is octal, produce a malformed number error afterwards.
      // At this point, we have already read the first digit, so to tell an innocent 0 apart
      // from an octal literal 0123... (which we want to disallow), we check whether there
      // are any additional digits coming after the first one we have already read.
      var notSingleZero = false
      while (digit2int(ch, base1) >= 0) {
        putChar(ch)
        nextChar()
        notSingleZero = true
      }
      token = INTLIT

<<<<<<< HEAD
      /** When we know for certain it's a number after using a touch of lookahead */
      def restOfNumber() = {putChar(ch); nextChar(); getFraction()}
=======
      /* When we know for certain it's a number after using a touch of lookahead */
      def restOfNumber() = {
        putChar(ch)
        nextChar()
        getFraction()
      }
>>>>>>> b2bf66a4
      def restOfUncertainToken() = {
        def isEfd = ch match { case 'e' | 'E' | 'f' | 'F' | 'd' | 'D' => true ; case _ => false }
        def isL   = ch match { case 'l' | 'L' => true ; case _ => false }

        if (base <= 10 && isEfd) getFraction()
        else {
          // Checking for base == 8 is not enough, because base = 8 is set
          // as soon as a 0 is read in `case '0'` of method fetchToken.
          if (base == 8 && notSingleZero) syntaxError("Non-zero integral values may not have a leading zero.")
          setStrVal()
          if (isL) {nextChar(); token = LONGLIT}
          else checkNoLetter()
        }
      }

      if (base > 10 || ch != '.') restOfUncertainToken()
      else {
        val lookahead = lookaheadReader
        val c = lookahead.getc()

<<<<<<< HEAD
        /** As of scala 2.11, it isn't a number unless c here is a digit, so
         *  settings.future.value excludes the rest of the logic.
         */
        if (settings.future.value && !isDigit(c)) return setStrVal()
=======
        /* Prohibit 1. */
        if (!isDigit(c))
          return setStrVal()
>>>>>>> b2bf66a4

        val isDefinitelyNumber = (c: @switch) match {
          /** Another digit is a giveaway. */
          case '0' | '1' | '2' | '3' | '4' | '5' | '6' | '7' | '8' | '9'  => true

<<<<<<< HEAD
          /** Backquoted idents like 22.`foo`. */
          case '`'       => return setStrVal()  /** Note the early return */

          /** These letters may be part of a literal, or a method invocation on an Int */
          case 'd' | 'D' 
             | 'f' | 'F' => !isIdentifierPart(lookahead.getc())

          /** A little more special handling for e.g. 5e7 */
          case 'e' | 'E' => val ch = lookahead.getc()
                            !isIdentifierPart(ch) || (isDigit(ch) || ch == '+' || ch == '-')
          case x         => !isIdentifierStart(x)
=======
          /* Backquoted idents like 22.`foo`. */
          case '`' =>
            return setStrVal()  /** Note the early return */

          /* These letters may be part of a literal, or a method invocation on an Int.
           */
          case 'd' | 'D' | 'f' | 'F' =>
            !isIdentifierPart(lookahead.getc())

          /* A little more special handling for e.g. 5e7 */
          case 'e' | 'E' =>
            val ch = lookahead.getc()
            !isIdentifierPart(ch) || (isDigit(ch) || ch == '+' || ch == '-')

          case x  =>
            !isIdentifierStart(x)
>>>>>>> b2bf66a4
        }
        if (isDefinitelyNumber) restOfNumber()
        else restOfUncertainToken()
      }
    }

    /** Parse character literal if current character is followed by \',
     *  or follow with given op and return a symbol literal token
     */
    def charLitOr(op: () => Unit) {
      putChar(ch)
      nextChar()
      if (ch == '\'') {
        nextChar()
        token = CHARLIT
        setStrVal()
      } else {
        op()
        token = SYMBOLLIT
        strVal = name.toString
      }
    }

// Errors -----------------------------------------------------------------

    /** generate an error at the given offset
    */
    def syntaxError(off: Offset, msg: String) {error(off, msg); token = ERROR}

    /** generate an error at the current token offset
    */
    def syntaxError(msg: String): Unit = syntaxError(offset, msg)

    def deprecationWarning(msg: String): Unit = deprecationWarning(offset, msg)

    /** signal an error where the input ended in the middle of a token */
    def incompleteInputError(msg: String) {incompleteInputError(offset, msg); token = EOF}

    override def toString() = token match {
      case IDENTIFIER 
        | BACKQUOTED_IDENT =>              "id(" +     name + ")"
      case CHARLIT         =>            "char(" +   intVal + ")"
      case INTLIT          =>             "int(" +   intVal + ")"
      case LONGLIT         =>            "long(" +   intVal + ")"
      case FLOATLIT        =>           "float(" + floatVal + ")"
      case DOUBLELIT       =>          "double(" + floatVal + ")"
      case STRINGLIT       =>          "string(" +   strVal + ")"
      case STRINGPART      =>      "stringpart(" +   strVal + ")"
      case INTERPOLATIONID => "interpolationid(" +     name + ")"
      case SEMI            => ";"
      case NEWLINE         => ";"
      case NEWLINES        => ";;"
      case COMMA           => ","
      case _               => token2string(token)
    }

    // ------------- brace counting and healing ------------------------------

    /** overridden in UnitScanners:
     *  apply brace patch if one exists for this offset
     *  return true if subsequent end of line handling should be suppressed.
     */
    def applyBracePatch(): Boolean = false

    /** overridden in UnitScanners */
    def parenBalance(token: Token) = 0

    /** overridden in UnitScanners */
    def healBraces(): List[BracePatch] = List()

    /** Initialization method: read first char, then first token */
    def init() {nextChar(); nextToken()}
  } // end Scanner

  // ------------- keyword configuration -----------------------------------

  private val allKeywords = List[(Name, Token)](
    nme.ABSTRACTkw  -> ABSTRACT,
    nme.CASEkw      -> CASE,
    nme.CATCHkw     -> CATCH,
    nme.CLASSkw     -> CLASS,
    nme.DEFkw       -> DEF,
    nme.DOkw        -> DO,
    nme.ELSEkw      -> ELSE,
    nme.EXTENDSkw   -> EXTENDS,
    nme.FALSEkw     -> FALSE,
    nme.FINALkw     -> FINAL,
    nme.FINALLYkw   -> FINALLY,
    nme.FORkw       -> FOR,
    nme.FORSOMEkw   -> FORSOME,
    nme.IFkw        -> IF,
    nme.IMPLICITkw  -> IMPLICIT,
    nme.IMPORTkw    -> IMPORT,
    nme.LAZYkw      -> LAZY,
    nme.MATCHkw     -> MATCH,
    nme.NEWkw       -> NEW,
    nme.NULLkw      -> NULL,
    nme.OBJECTkw    -> OBJECT,
    nme.OVERRIDEkw  -> OVERRIDE,
    nme.PACKAGEkw   -> PACKAGE,
    nme.PRIVATEkw   -> PRIVATE,
    nme.PROTECTEDkw -> PROTECTED,
    nme.RETURNkw    -> RETURN,
    nme.SEALEDkw    -> SEALED,
    nme.SUPERkw     -> SUPER,
    nme.THISkw      -> THIS,
    nme.THROWkw     -> THROW,
    nme.TRAITkw     -> TRAIT,
    nme.TRUEkw      -> TRUE,
    nme.TRYkw       -> TRY,
    nme.TYPEkw      -> TYPE,
    nme.VALkw       -> VAL,
    nme.VARkw       -> VAR,
    nme.WHILEkw     -> WHILE,
    nme.WITHkw      -> WITH,
    nme.YIELDkw     -> YIELD,
    nme.DOTkw       -> DOT,
    nme.USCOREkw    -> USCORE,
    nme.COLONkw     -> COLON,
    nme.EQUALSkw    -> EQUALS,
    nme.ARROWkw     -> ARROW,
    nme.LARROWkw    -> LARROW,
    nme.SUBTYPEkw   -> SUBTYPE,
    nme.VIEWBOUNDkw -> VIEWBOUND,
    nme.SUPERTYPEkw -> SUPERTYPE,
    nme.HASHkw      -> HASH,
    nme.ATkw        -> AT,
    nme.MACROkw     -> IDENTIFIER,
    nme.THENkw      -> IDENTIFIER,
    nme.SCRIPTkw    -> IDENTIFIER
    )

  private var kwOffset: Offset = -1
  private val kwArray: Array[Token] = {
    val (offset, arr) = createKeywordArray(allKeywords, IDENTIFIER)
    kwOffset = offset
    arr
  }

  final val token2name = (allKeywords map (_.swap)).toMap

// Token representation ----------------------------------------------------

  /** Returns the string representation of given token. */
<<<<<<< HEAD
  def token2string(token: Int): String = (token: @switch) match {
    case IDENTIFIER
    | BACKQUOTED_IDENT => "identifier"
    case CHARLIT       => "character literal"
    case INTLIT        => "integer literal"
    case LONGLIT       => "long literal"
    case FLOATLIT      => "float literal"
    case DOUBLELIT     => "double literal"
    case STRINGLIT
       | STRINGPART 
    | INTERPOLATIONID  => "string literal"
    case SYMBOLLIT     => "symbol literal"
    case LPAREN        => "'('"
    case RPAREN        => "')'"
    case LBRACE        => "'{'"
    case RBRACE        => "'}'"
    case LBRACKET      => "'['"
    case RBRACKET      => "']'"
    case EOF           => "eof"
    case ERROR         => "something"
    case SEMI          => "';'"
    case NEWLINE       => "';'"
    case NEWLINES      => "';'"
    case COMMA         => "','"
    case CASECLASS     => "case class"
    case CASEOBJECT    => "case object"
    case XMLSTART      => "$XMLSTART$<"
      
    // SubScript tokens:  
    case IF_QMARK                 => "if?"   
    case LBRACE_DOT               => "{."   
    case LBRACE_DOT3              => "{..."
    case LBRACE_QMARK             => "{?"
    case LBRACE_EMARK             => "{!"
    case LBRACE_ASTERISK          => "{*"
    case LBRACE_CARET             => "{^"
    case RBRACE_DOT               => ".}"
    case RBRACE_DOT3              => "...}"
    case RBRACE_QMARK             => "?}"
    case RBRACE_EMARK             => "!}"
    case RBRACE_ASTERISK          => "*}"
    case RBRACE_CARET             => "^}"
    case DOT2                     => ".."
    case DOT3                     => "..."
    case LPAREN_PLUS_RPAREN       => "(+)"
    case LPAREN_MINUS_RPAREN      => "(-)"
    case LPAREN_PLUS_MINUS_RPAREN => "(+-)"
    case LPAREN_SEMI_RPAREN       => "(;)"
    
=======
  def token2string(token: Token): String = (token: @switch) match {
    case IDENTIFIER | BACKQUOTED_IDENT => "identifier"
    case CHARLIT => "character literal"
    case INTLIT => "integer literal"
    case LONGLIT => "long literal"
    case FLOATLIT => "float literal"
    case DOUBLELIT => "double literal"
    case STRINGLIT | STRINGPART | INTERPOLATIONID => "string literal"
    case SYMBOLLIT => "symbol literal"
    case LPAREN => "'('"
    case RPAREN => "')'"
    case LBRACE => "'{'"
    case RBRACE => "'}'"
    case LBRACKET => "'['"
    case RBRACKET => "']'"
    case EOF => "eof"
    case ERROR => "something"
    case SEMI => "';'"
    case NEWLINE => "';'"
    case NEWLINES => "';'"
    case COMMA => "','"
    case CASECLASS => "case class"
    case CASEOBJECT => "case object"
    case XMLSTART => "$XMLSTART$<"
>>>>>>> b2bf66a4
    case _ =>
      (token2name get token) match {
        case Some(name) => "'" + name + "'"
        case _          => "'<" + token + ">'"
      }
  }

  class MalformedInput(val offset: Offset, val msg: String) extends Exception

  /** A scanner for a given source file not necessarily attached to a compilation unit.
   *  Useful for looking inside source files that aren not currently compiled to see what's there
   */
  class SourceFileScanner(val source: SourceFile) extends Scanner {
    val buf = source.content
    override val decodeUni: Boolean = !settings.nouescape

    // suppress warnings, throw exception on errors
    def deprecationWarning  (off: Offset, msg: String): Unit = ()
    def error               (off: Offset, msg: String): Unit = throw new MalformedInput(off, msg)
    def incompleteInputError(off: Offset, msg: String): Unit = throw new MalformedInput(off, msg)
  }

  /** A scanner over a given compilation unit
   */
  class UnitScanner(val unit: CompilationUnit, patches: List[BracePatch]) extends SourceFileScanner(unit.source) {
    def this(unit: CompilationUnit) = this(unit, List())

    override def deprecationWarning  (off: Offset, msg: String) = unit.deprecationWarning  (unit.position(off), msg)
    override def error               (off: Offset, msg: String) = unit.error               (unit.position(off), msg)
    override def incompleteInputError(off: Offset, msg: String) = unit.incompleteInputError(unit.position(off), msg)

    private var bracePatches: List[BracePatch] = patches

    lazy val parensAnalyzer = new ParensAnalyzer(unit, List())

    override def parenBalance(token: Token) = parensAnalyzer.balance(token)

    override def healBraces(): List[BracePatch] = {
      var patches: List[BracePatch] = List()
      if (!parensAnalyzer.tabSeen) {
        var bal = parensAnalyzer.balance(RBRACE)
        while (bal < 0) {patches = new ParensAnalyzer(unit, patches).insertRBrace(); bal += 1}
        while (bal > 0) {patches = new ParensAnalyzer(unit, patches).deleteRBrace(); bal -= 1}
      }
      patches
    }

    /** Insert or delete a brace, if a patch exists for this offset */
    override def applyBracePatch(): Boolean = {
      if (bracePatches.isEmpty || bracePatches.head.off != offset) false
      else {
        val patch = bracePatches.head
        bracePatches = bracePatches.tail
//        println("applying brace patch "+offset)//DEBUG
        if (patch.inserted) {next copyFrom this; error(offset,   "Missing closing brace `}' assumed here"); token = RBRACE; true}
        else                {                    error(offset, "Unmatched closing brace '}' ignored here");  fetchToken(); false}
      }
    }
<<<<<<< HEAD

    override def    foundComment(value: String, start: Int, end: Int) {val pos = new RangePosition(unit.source, start, start, end); unit.comment(   pos, value)}
    override def foundDocComment(value: String, start: Int, end: Int) { docPos = new RangePosition(unit.source, start, start, end); unit.comment(docPos, value)}
=======
>>>>>>> b2bf66a4
  }

  class ParensAnalyzer(unit: CompilationUnit, patches: List[BracePatch]) extends UnitScanner(unit, patches) {
    val balance = mutable.Map(RPAREN -> 0, RBRACKET -> 0, RBRACE -> 0,
                                // SubScript specials:
								RBRACE_DOT      -> 0, 
								RBRACE_DOT3     -> 0, 
								RBRACE_QMARK    -> 0, 
								RBRACE_EMARK    -> 0, 
								RBRACE_ASTERISK -> 0, 
								RBRACE_CARET    -> 0)

    /** The source code with braces and line starts annotated with [NN] showing the index */
    private def markedSource = {
      val code   = unit.source.content
      val braces = code.indices filter (idx => "{}\n" contains code(idx)) toSet;
      val mapped = code.indices map (idx => if (braces(idx)) s"${code(idx)}[$idx]" else "" + code(idx))
      mapped.mkString("")
    }

    init()
    log(s"ParensAnalyzer for ${unit.source} of length ${unit.source.content.length}\n```\n$markedSource\n```")

    /** The offset of the first token on this line, or next following line if blank
     */
    val lineStart = new ArrayBuffer[Int]

    /** The list of matching top-level brace pairs (each of which may contain nested brace pairs).
     */
    val bracePairs: List[BracePair] = {

      var lineCount = 1
      var lastOffset = 0
      var indent = 0
      val oldBalance = scala.collection.mutable.Map[Int, Int]()
      def markBalance() = for ((k, v) <- balance) oldBalance(k) = v
      markBalance()

      def scan(bpbuf: ListBuffer[BracePair]): (Int, Int) = {
        if (token != NEWLINE && token != NEWLINES) {
          while (lastOffset < offset) {
            if (buf(lastOffset) == LF) lineCount += 1
            lastOffset += 1
          }
          while (lineCount > lineStart.length) {
            lineStart += offset
            // reset indentation unless there are new opening brackets or
            // braces since last ident line and at the same time there
            // are no new braces.
            if (balance(RPAREN  ) >= oldBalance(RPAREN  ) &&
                balance(RBRACKET) >= oldBalance(RBRACKET) ||
                balance(RBRACE  ) != oldBalance(RBRACE  )   ) {
              indent = column(offset)
              markBalance()
            }
          }
        }

        token match {
          case LPAREN   => balance(RPAREN  ) -= 1; nextToken(); scan(bpbuf)
          case LBRACKET => balance(RBRACKET) -= 1; nextToken(); scan(bpbuf)
          case RPAREN   => balance(RPAREN  ) += 1; nextToken(); scan(bpbuf)
          case RBRACKET => balance(RBRACKET) += 1; nextToken(); scan(bpbuf)
          case LBRACE   => balance(RBRACE)   -= 1;  val lc = lineCount
										            val loff = offset
										            val lindent = indent
										            val bpbuf1 = new ListBuffer[BracePair]
										            nextToken()
										            val (roff, rindent) = scan(bpbuf1)
										            if (lc != lineCount)
										              bpbuf += BracePair(loff, lindent, roff, rindent, bpbuf1.toList)
										            scan(bpbuf)
          case RBRACE   => balance(RBRACE  ) += 1;  val off = offset; nextToken(); (off, indent)
          case EOF      => (-1, -1)
          case _        => nextToken(); scan(bpbuf)
        }
      }

      val bpbuf = new ListBuffer[BracePair]
      while (token != EOF) {
        val (roff, rindent) = scan(bpbuf)
        if (roff != -1) {
          val current = BracePair(-1, -1, roff, rindent, bpbuf.toList)
          bpbuf.clear()
          bpbuf += current
        }
      }
      def bracePairString(bp: BracePair, indent: Int): String = {
        val rangeString = {
          import bp._
          val lline = line(loff)
          val rline = line(roff)
          val tokens = List(lline, lindent, rline, rindent) map (n => if (n < 0) "??" else "" + n)
          "%s:%s to %s:%s".format(tokens: _*)
        }
        val outer  = (" " * indent) + rangeString
        val inners = bp.nested map (bracePairString(_, indent + 2))

<<<<<<< HEAD
      def printBP(bp: BracePair, indent: Int) {
        println(" "*indent+line(bp.loff)+":"+bp.lindent+" to "+line(bp.roff)+":"+bp.rindent)
        if (bp.nested.nonEmpty)
          for (bp1 <- bp.nested) {printBP(bp1, indent + 2)}
=======
        if (inners.isEmpty) outer
        else inners.mkString(outer + "\n", "\n", "")
>>>>>>> b2bf66a4
      }
      def bpString    = bpbuf.toList map ("\n" + bracePairString(_, 0)) mkString ""
      def startString = lineStart.mkString("line starts: [", ", ", "]")

      log(s"\n$startString\n$bpString")
      bpbuf.toList
    }

    var tabSeen = false

    def line(offset: Offset): Int = {
      def findLine(lo: Int, hi: Int): Int = {
        val mid = (lo + hi) / 2
        if (offset < lineStart(mid)) findLine(lo, mid - 1)
        else if (mid + 1 < lineStart.length && offset >= lineStart(mid + 1)) findLine(mid + 1, hi)
        else mid
      }
      if (offset <= 0) 0
      else findLine(0, lineStart.length - 1)
    }

    def column(offset: Offset): Int = {
      var col = 0
      var i = offset - 1
      while (i >= 0 && buf(i) != CR && buf(i) != LF) {
        if (buf(i) == '\t') tabSeen = true
        col += 1
        i -= 1
      }
      col
    }

    def insertPatch(patches: List[BracePatch], patch: BracePatch): List[BracePatch] = patches match {
      case List() => List(patch)
      case bp :: bps => if (patch.off < bp.off) patch :: patches
                        else bp :: insertPatch(bps, patch)
    }

    def insertRBrace(): List[BracePatch] = {
      def insert(bps: List[BracePair]): List[BracePatch] = bps match {
        case List() => patches
        case (bp @ BracePair(loff, lindent, roff, rindent, nested)) :: bps1 =>
          if (lindent <= rindent) insert(bps1)
          else {
//           println("patch inside "+bp+"/"+line(loff)+"/"+lineStart(line(loff))+"/"+lindent"/"+rindent)//DEBUG
            val patches1 = insert(nested)
            if (patches1 ne patches) patches1
            else {
              var lin = line(loff) + 1
              while (lin < lineStart.length && column(lineStart(lin)) > lindent)
                lin += 1
              if (lin < lineStart.length) {
                val patches1 = insertPatch(patches, BracePatch(lineStart(lin), inserted = true))
                //println("patch for "+bp+"/"+imbalanceMeasure+"/"+new ParensAnalyzer(unit, patches1).imbalanceMeasure)
                /*if (improves(patches1))*/
                patches1
                /*else insert(bps1)*/
                // (this test did not seem to work very well in practice)
              } else patches
            }
          }
      }
      insert(bracePairs)
    }

    def deleteRBrace(): List[BracePatch] = {
      def delete(bps: List[BracePair]): List[BracePatch] = bps match {
        case List() => patches
        case BracePair(loff, lindent, roff, rindent, nested) :: bps1 =>
          if (lindent >= rindent) delete(bps1)
          else {
            val patches1 = delete(nested)
            if (patches1 ne patches) patches1
            else insertPatch(patches, BracePatch(roff, inserted = false))
          }
      }
      delete(bracePairs)
    }

    // don't emit deprecation warnings about identifiers like `macro` or `then`
    // when skimming through the source file trying to heal braces
    override def emitIdentifierDeprecationWarnings = false

    override def error(offset: Offset, msg: String) {}
  }
}<|MERGE_RESOLUTION|>--- conflicted
+++ resolved
@@ -33,15 +33,9 @@
 
   trait ScannerCommon extends CommonTokenData {
     // things to fill in, in addition to buf, decodeUni which come from CharArrayReader
-<<<<<<< HEAD
-    def error               (off: Int, msg: String): Unit
-    def incompleteInputError(off: Int, msg: String): Unit
-    def deprecationWarning  (off: Int, msg: String): Unit
-=======
-    def error(off: Offset, msg: String): Unit
+    def error               (off: Offset, msg: String): Unit
     def incompleteInputError(off: Offset, msg: String): Unit
-    def deprecationWarning(off: Offset, msg: String): Unit
->>>>>>> b2bf66a4
+    def deprecationWarning  (off: Offset, msg: String): Unit
   }
 
   def createKeywordArray(keywords: Seq[(Name, Token)], defaultToken: Token): (Token, Array[Token]) = {
@@ -79,22 +73,13 @@
     /** the base of a number */
     var base: Int = 0
 
-<<<<<<< HEAD
-    def copyFrom(td: TokenData) = {
+    def copyFrom(td: TokenData): this.type = {
       this.token      = td.token
       this.offset     = td.offset
       this.lastOffset = td.lastOffset
       this.name       = td.name
       this.strVal     = td.strVal
       this.base       = td.base
-=======
-    def copyFrom(td: TokenData): this.type = {
-      this.token = td.token
-      this.offset = td.offset
-      this.lastOffset = td.lastOffset
-      this.name = td.name
-      this.strVal = td.strVal
-      this.base = td.base
       this
     }
   }
@@ -115,7 +100,6 @@
       super[CharArrayReaderData].copyFrom(sd)
       super[TokenData].copyFrom(sd)
       this
->>>>>>> b2bf66a4
     }
   }
 
@@ -226,14 +210,11 @@
         val idx = name.start - kwOffset
         if (idx >= 0 && idx < kwArray.length) {
           token = kwArray(idx)
-<<<<<<< HEAD
           if (token == IDENTIFIER 
           && allowIdent   != name 
           && nme.SCRIPTkw != name  // Note: only used in SubScript; do not warn
-          && nme.BREAKkw  != name) // Note: only used in SubScript; do not warn
-=======
-          if (token == IDENTIFIER && allowIdent != name && emitIdentifierDeprecationWarnings)
->>>>>>> b2bf66a4
+          && nme.BREAKkw  != name  // Note: only used in SubScript; do not warn
+          && emitIdentifierDeprecationWarnings)
             deprecationWarning(name+" is now a reserved word; usage as an identifier is deprecated")
         }
       }
@@ -242,36 +223,6 @@
     /** Clear buffer and set string */
     private def setStrVal() {strVal = cbuf.toString; cbuf.clear()}
 
-<<<<<<< HEAD
-    /** Should doc comments be built? */
-    def buildDocs: Boolean = forScaladoc
-
-    /** buffer for the documentation comment */
-    var docBuffer: StringBuilder = null
-    var docPos   : Position      = null
-
-    /** Return current docBuffer and set docBuffer to null */
-    def flushDoc: DocComment = {
-      val ret = if (docBuffer != null) DocComment(docBuffer.toString, docPos) else null
-      docBuffer = null
-      ret
-    }
-
-    /** add the given character to the documentation buffer */
-    protected def putDocChar(c: Char) {if (docBuffer ne null) docBuffer.append(c)}
-
-    protected def    foundComment(value: String, start: Int, end: Int) = ()
-    protected def foundDocComment(value: String, start: Int, end: Int) = ()
-
-    private class TokenData0 extends TokenData
-
-    /** we need one token lookahead and one token history
-     */
-    val next : TokenData = new TokenData0
-    val prev : TokenData = new TokenData0
-    
-=======
->>>>>>> b2bf66a4
     /** a stack of tokens which indicates whether line-ends can be statement separators
      *  also used for keeping track of nesting levels.
      *  We keep track of the closing symbol of a region. This can be
@@ -316,7 +267,6 @@
       
       // Adapt sepRegions according to last token
       (lastToken: @switch) match {
-<<<<<<< HEAD
         case LPAREN   => sepRegions = RPAREN   :: sepRegions
         case LBRACKET => sepRegions = RBRACKET :: sepRegions
         case LBRACE   => sepRegions = RBRACE   :: sepRegions
@@ -333,7 +283,7 @@
         case RBRACE   => while   (!sepRegions.isEmpty && sepRegions.head != RBRACE)
                                    sepRegions = sepRegions.tail
           if (!sepRegions.isEmpty) sepRegions = sepRegions.tail
-          docBuffer = null
+          discardDocBuffer()
         case RBRACKET | RPAREN 
            | RBRACE_DOT       // subscript tokens
            | RBRACE_DOT3    
@@ -342,40 +292,10 @@
            | RBRACE_ASTERISK
            | RBRACE_CARET   
        
-                       => if (!sepRegions.isEmpty && sepRegions.head == lastToken) sepRegions = sepRegions.tail;   docBuffer = null
+                       => if (!sepRegions.isEmpty && sepRegions.head == lastToken) sepRegions = sepRegions.tail;   discardDocBuffer()
         case ARROW     => if (!sepRegions.isEmpty && sepRegions.head == lastToken) sepRegions = sepRegions.tail
         case STRINGLIT => if (        inMultiLineInterpolation                   ) sepRegions = sepRegions.tail.tail
                      else if (           inStringInterpolation                   ) sepRegions = sepRegions.tail
-=======
-        case LPAREN =>
-          sepRegions = RPAREN :: sepRegions
-        case LBRACKET =>
-          sepRegions = RBRACKET :: sepRegions
-        case LBRACE =>
-          sepRegions = RBRACE :: sepRegions
-        case CASE =>
-          sepRegions = ARROW :: sepRegions
-        case RBRACE =>
-          while (!sepRegions.isEmpty && sepRegions.head != RBRACE)
-            sepRegions = sepRegions.tail
-          if (!sepRegions.isEmpty)
-            sepRegions = sepRegions.tail
-
-          discardDocBuffer()
-        case RBRACKET | RPAREN =>
-          if (!sepRegions.isEmpty && sepRegions.head == lastToken)
-            sepRegions = sepRegions.tail
-
-          discardDocBuffer()
-        case ARROW =>
-          if (!sepRegions.isEmpty && sepRegions.head == lastToken)
-            sepRegions = sepRegions.tail
-        case STRINGLIT =>
-          if (inMultiLineInterpolation)
-            sepRegions = sepRegions.tail.tail
-          else if (inStringInterpolation)
-            sepRegions = sepRegions.tail
->>>>>>> b2bf66a4
         case _ =>
       }
 
@@ -400,7 +320,6 @@
 //println("Fetched:  "+this)        
       }
 
-<<<<<<< HEAD
       /** Insert NEWLINE or NEWLINES if
        *  - we are after a newline
        *  - we are within a { ... } or on toplevel (wrt sepRegions)
@@ -408,13 +327,6 @@
        *  insert NEWLINES if we are past a blank line, NEWLINE otherwise
        * 
        *  TBD: maybe require different handling if isInSubScript_expression
-=======
-      /* Insert NEWLINE or NEWLINES if
-       * - we are after a newline
-       * - we are within a { ... } or on toplevel (wrt sepRegions)
-       * - the current token can start a statement and the one before can end it
-       * insert NEWLINES if we are past a blank line, NEWLINE otherwise
->>>>>>> b2bf66a4
        */
       if (!applyBracePatch() && afterLineEnd() && 
           (!isInSubScript_expression && inLastOfStat(lastToken) && inFirstOfStat(token)) &&
@@ -518,7 +430,6 @@
                 getOperatorRest()
             }
           }
-<<<<<<< HEAD
           fetchLT
         case '!' | '^' | '*' | '?' =>
           val chOld = ch
@@ -539,12 +450,6 @@
         case '~' | '@' | '#' | '%' |
              '+' | '-' | /*'<' | */
              '>' | ':' | '=' | '&' |
-=======
-          fetchLT()
-        case '~' | '!' | '@' | '#' | '%' |
-             '^' | '*' | '+' | '-' | /*'<' | */
-             '>' | '?' | ':' | '=' | '&' |
->>>>>>> b2bf66a4
              '|' | '\\' =>
           putChar(ch)
           nextChar()
@@ -578,16 +483,11 @@
           def fetchDoubleQuote() = {
             if (token == INTERPOLATIONID) {
               nextRawChar()
-<<<<<<< HEAD
-              if   (ch == '\"') {nextRawChar()
-                if (ch == '\"') {nextRawChar()
-=======
               if (ch == '\"') {
                 nextRawChar()
                 if (ch == '\"') {
                   offset += 3
                   nextRawChar()
->>>>>>> b2bf66a4
                   getStringPart(multiLine = true)
                   sepRegions = STRINGPART :: sepRegions // indicate string part
                   sepRegions = STRINGLIT  :: sepRegions // once more to indicate multi line string part
@@ -691,67 +591,6 @@
           }
         case _ =>
           def fetchOther() = {
-<<<<<<< HEAD
-            if      (ch == '\u21D2') {nextChar(); token =  ARROW} 
-            else if (ch == '\u2190') {nextChar(); token = LARROW} 
-            else if (Character.isUnicodeIdentifierStart(ch)) {
-                                     putChar(ch); nextChar(); getIdentRest   ()}
-            else if (isSpecial(ch)) {putChar(ch); nextChar(); getOperatorRest()}
-            else {
-              syntaxError("illegal character '" + ("" + '\\' + 'u' + "%04x".format(ch: Int)) + "'")
-              nextChar()
-            }
-          }
-          fetchOther
-      }
-    }
-
-    private def skipComment(): Boolean = {
-
-      if (ch == '/' || ch == '*') {
-
-        val comment = new StringBuilder("/")
-        def appendToComment() = comment.append(ch)
-
-        if (ch == '/') {
-          do {
-        	appendToComment()
-            nextChar()
-          } while ((ch != CR) && (ch != LF) && (ch != SU))
-        } else {
-          docBuffer = null
-          var openComments = 1
-          appendToComment(); nextChar()
-          appendToComment()
-          var buildingDocComment = false
-          if (ch == '*' && buildDocs) {
-            buildingDocComment = true
-            docBuffer = new StringBuilder("/**")
-          }
-          while (openComments > 0) {
-            do {
-              do {
-                if    (ch == '/') {            nextChar(); putDocChar(ch); appendToComment()
-                  if  (ch == '*') {            nextChar(); putDocChar(ch); appendToComment(); openComments += 1}
-                }
-                if    (ch != '*' && ch != SU) {nextChar(); putDocChar(ch); appendToComment()}
-              } while (ch != '*' && ch != SU)
-              while   (ch == '*')             {nextChar(); putDocChar(ch); appendToComment()}
-            } while   (ch != '/' && ch != SU)
-            if        (ch == '/') nextChar()
-            else incompleteInputError("unclosed comment")
-            openComments -= 1
-          }
-
-          if (buildingDocComment)
-            foundDocComment(comment.toString, offset, charOffset - 2)
-        }
-
-        foundComment(comment.toString, offset, charOffset - 2)
-        true
-      } else {
-        false
-=======
             if (ch == '\u21D2') {
               nextChar(); token = ARROW
             } else if (ch == '\u2190') {
@@ -770,7 +609,6 @@
             }
           }
           fetchOther()
->>>>>>> b2bf66a4
       }
     }
 
@@ -1151,17 +989,9 @@
       }
       token = INTLIT
 
-<<<<<<< HEAD
-      /** When we know for certain it's a number after using a touch of lookahead */
+      /* When we know for certain it's a number after using a touch of lookahead */
       def restOfNumber() = {putChar(ch); nextChar(); getFraction()}
-=======
-      /* When we know for certain it's a number after using a touch of lookahead */
-      def restOfNumber() = {
-        putChar(ch)
-        nextChar()
-        getFraction()
-      }
->>>>>>> b2bf66a4
+
       def restOfUncertainToken() = {
         def isEfd = ch match { case 'e' | 'E' | 'f' | 'F' | 'd' | 'D' => true ; case _ => false }
         def isL   = ch match { case 'l' | 'L' => true ; case _ => false }
@@ -1182,51 +1012,26 @@
         val lookahead = lookaheadReader
         val c = lookahead.getc()
 
-<<<<<<< HEAD
-        /** As of scala 2.11, it isn't a number unless c here is a digit, so
-         *  settings.future.value excludes the rest of the logic.
-         */
-        if (settings.future.value && !isDigit(c)) return setStrVal()
-=======
         /* Prohibit 1. */
         if (!isDigit(c))
           return setStrVal()
->>>>>>> b2bf66a4
 
         val isDefinitelyNumber = (c: @switch) match {
           /** Another digit is a giveaway. */
           case '0' | '1' | '2' | '3' | '4' | '5' | '6' | '7' | '8' | '9'  => true
 
-<<<<<<< HEAD
-          /** Backquoted idents like 22.`foo`. */
+          /* Backquoted idents like 22.`foo`. */
           case '`'       => return setStrVal()  /** Note the early return */
 
-          /** These letters may be part of a literal, or a method invocation on an Int */
+          /* These letters may be part of a literal, or a method invocation on an Int.
+           */
           case 'd' | 'D' 
              | 'f' | 'F' => !isIdentifierPart(lookahead.getc())
 
-          /** A little more special handling for e.g. 5e7 */
+          /* A little more special handling for e.g. 5e7 */
           case 'e' | 'E' => val ch = lookahead.getc()
                             !isIdentifierPart(ch) || (isDigit(ch) || ch == '+' || ch == '-')
           case x         => !isIdentifierStart(x)
-=======
-          /* Backquoted idents like 22.`foo`. */
-          case '`' =>
-            return setStrVal()  /** Note the early return */
-
-          /* These letters may be part of a literal, or a method invocation on an Int.
-           */
-          case 'd' | 'D' | 'f' | 'F' =>
-            !isIdentifierPart(lookahead.getc())
-
-          /* A little more special handling for e.g. 5e7 */
-          case 'e' | 'E' =>
-            val ch = lookahead.getc()
-            !isIdentifierPart(ch) || (isDigit(ch) || ch == '+' || ch == '-')
-
-          case x  =>
-            !isIdentifierStart(x)
->>>>>>> b2bf66a4
         }
         if (isDefinitelyNumber) restOfNumber()
         else restOfUncertainToken()
@@ -1371,7 +1176,6 @@
 // Token representation ----------------------------------------------------
 
   /** Returns the string representation of given token. */
-<<<<<<< HEAD
   def token2string(token: Int): String = (token: @switch) match {
     case IDENTIFIER
     | BACKQUOTED_IDENT => "identifier"
@@ -1421,32 +1225,6 @@
     case LPAREN_PLUS_MINUS_RPAREN => "(+-)"
     case LPAREN_SEMI_RPAREN       => "(;)"
     
-=======
-  def token2string(token: Token): String = (token: @switch) match {
-    case IDENTIFIER | BACKQUOTED_IDENT => "identifier"
-    case CHARLIT => "character literal"
-    case INTLIT => "integer literal"
-    case LONGLIT => "long literal"
-    case FLOATLIT => "float literal"
-    case DOUBLELIT => "double literal"
-    case STRINGLIT | STRINGPART | INTERPOLATIONID => "string literal"
-    case SYMBOLLIT => "symbol literal"
-    case LPAREN => "'('"
-    case RPAREN => "')'"
-    case LBRACE => "'{'"
-    case RBRACE => "'}'"
-    case LBRACKET => "'['"
-    case RBRACKET => "']'"
-    case EOF => "eof"
-    case ERROR => "something"
-    case SEMI => "';'"
-    case NEWLINE => "';'"
-    case NEWLINES => "';'"
-    case COMMA => "','"
-    case CASECLASS => "case class"
-    case CASEOBJECT => "case object"
-    case XMLSTART => "$XMLSTART$<"
->>>>>>> b2bf66a4
     case _ =>
       (token2name get token) match {
         case Some(name) => "'" + name + "'"
@@ -1505,12 +1283,6 @@
         else                {                    error(offset, "Unmatched closing brace '}' ignored here");  fetchToken(); false}
       }
     }
-<<<<<<< HEAD
-
-    override def    foundComment(value: String, start: Int, end: Int) {val pos = new RangePosition(unit.source, start, start, end); unit.comment(   pos, value)}
-    override def foundDocComment(value: String, start: Int, end: Int) { docPos = new RangePosition(unit.source, start, start, end); unit.comment(docPos, value)}
-=======
->>>>>>> b2bf66a4
   }
 
   class ParensAnalyzer(unit: CompilationUnit, patches: List[BracePatch]) extends UnitScanner(unit, patches) {
@@ -1609,15 +1381,8 @@
         val outer  = (" " * indent) + rangeString
         val inners = bp.nested map (bracePairString(_, indent + 2))
 
-<<<<<<< HEAD
-      def printBP(bp: BracePair, indent: Int) {
-        println(" "*indent+line(bp.loff)+":"+bp.lindent+" to "+line(bp.roff)+":"+bp.rindent)
-        if (bp.nested.nonEmpty)
-          for (bp1 <- bp.nested) {printBP(bp1, indent + 2)}
-=======
         if (inners.isEmpty) outer
         else inners.mkString(outer + "\n", "\n", "")
->>>>>>> b2bf66a4
       }
       def bpString    = bpbuf.toList map ("\n" + bracePairString(_, 0)) mkString ""
       def startString = lineStart.mkString("line starts: [", ", ", "]")
