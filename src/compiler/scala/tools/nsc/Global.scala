/* NSC -- new Scala compiler
 * Copyright 2005-2011 LAMP/EPFL
 * @author  Martin Odersky
 */

package scala.tools.nsc

import java.io.{ File, FileOutputStream, PrintWriter, IOException, FileNotFoundException }
import java.nio.charset.{ Charset, CharsetDecoder, IllegalCharsetNameException, UnsupportedCharsetException }
import compat.Platform.currentTime

import scala.tools.util.{ Profiling, PathResolver }
import scala.collection.{ mutable, immutable }
import io.{ SourceReader, AbstractFile, Path }
import reporters.{ Reporter, ConsoleReporter }
import util.{ NoPosition, Exceptional, ClassPath, SourceFile, NoSourceFile, Statistics, StatisticsInfo, BatchSourceFile, ScriptSourceFile, ShowPickled, ScalaClassLoader, returning }
import scala.reflect.internal.pickling.{ PickleBuffer, PickleFormat }
import settings.{ AestheticSettings }

import symtab.{ Flags, SymbolTable, SymbolLoaders, SymbolTrackers }
import symtab.classfile.Pickler
import dependencies.DependencyAnalysis
import plugins.Plugins
import ast._
import ast.parser._
import typechecker._
import transform._

import backend.icode.{ ICodes, GenICode, ICodeCheckers }
import backend.{ ScalaPrimitives, Platform, MSILPlatform, JavaPlatform }
import backend.jvm.GenJVM
import backend.opt.{ Inliners, InlineExceptionHandlers, ClosureElimination, DeadCodeElimination }
import backend.icode.analysis._

class Global(var currentSettings: Settings, var reporter: Reporter) extends SymbolTable
                                                                      with CompilationUnits
                                                                      with Plugins
                                                                      with PhaseAssembly
                                                                      with Trees
                                                                      with Reifiers
                                                                      with TreePrinters
                                                                      with DocComments
                                                                      with MacroContext
                                                                      with symtab.Positions {

  override def settings = currentSettings

  // alternate constructors ------------------------------------------

  def this(reporter: Reporter) =
    this(new Settings(err => reporter.error(null, err)), reporter)

  def this(settings: Settings) =
    this(settings, new ConsoleReporter(settings))

  // fulfilling requirements
  // Renamed AbstractFile to AbstractFileType for backward compatibility:
  // it is difficult for sbt to work around the ambiguity errors which result.
  type AbstractFileType = scala.tools.nsc.io.AbstractFile

  def mkAttributedQualifier(tpe: Type, termSym: Symbol): Tree = gen.mkAttributedQualifier(tpe, termSym)
  
  def picklerPhase: Phase = if (currentRun.isDefined) currentRun.picklerPhase else NoPhase

  // platform specific elements

  type ThisPlatform = Platform { val global: Global.this.type }

  lazy val platform: ThisPlatform =
    if (forMSIL) new { val global: Global.this.type = Global.this } with MSILPlatform
    else new { val global: Global.this.type = Global.this } with JavaPlatform

  def classPath: ClassPath[platform.BinaryRepr] = platform.classPath
  def rootLoader: LazyType = platform.rootLoader

  // sub-components --------------------------------------------------

  /** Generate ASTs */
  object gen extends {
    val global: Global.this.type = Global.this
  } with TreeGen {
    def mkAttributedCast(tree: Tree, pt: Type): Tree =
      typer.typed(mkCast(tree, pt))
  }

  /** Fold constants */
  object constfold extends {
    val global: Global.this.type = Global.this
  } with ConstantFolder

  /** ICode generator */
  object icodes extends {
    val global: Global.this.type = Global.this
  } with ICodes

  /** Scala primitives, used in genicode */
  object scalaPrimitives extends {
    val global: Global.this.type = Global.this
  } with ScalaPrimitives

  /** Computing pairs of overriding/overridden symbols */
  object overridingPairs extends {
    val global: Global.this.type = Global.this
  } with OverridingPairs

  // Optimizer components

  /** ICode analysis for optimization */
  object analysis extends {
    val global: Global.this.type = Global.this
  } with TypeFlowAnalysis

  /** Copy propagation for optimization */
  object copyPropagation extends {
    val global: Global.this.type = Global.this
  } with CopyPropagation

  // Components for collecting and generating output

  /** Some statistics (normally disabled) set with -Ystatistics */
  object statistics extends {
    val global: Global.this.type = Global.this
  } with StatisticsInfo

  /** Print tree in detailed form */
  object nodePrinters extends {
    val global: Global.this.type = Global.this
  } with NodePrinters with ReifyPrinters {
    infolevel = InfoLevel.Verbose
  }

  /** Representing ASTs as graphs */
  object treeBrowsers extends {
    val global: Global.this.type = Global.this
  } with TreeBrowsers

  val nodeToString = nodePrinters.nodeToString
  val reifiedNodeToString = nodePrinters.reifiedNodeToString
  val treeBrowser = treeBrowsers.create()

  // ------------ Hooks for interactive mode-------------------------

  /** Called every time an AST node is successfully typechecked in typerPhase.
   */
  def signalDone(context: analyzer.Context, old: Tree, result: Tree) {}

  /** Called from parser, which signals hereby that a method definition has been parsed. */
  def signalParseProgress(pos: Position) {}

  /** Register new context; called for every created context
   */
  def registerContext(c: analyzer.Context) {}

  /** Register top level class (called on entering the class)
   */
  def registerTopLevelSym(sym: Symbol) {}

// ------------------ Reporting -------------------------------------

  // not deprecated yet, but a method called "error" imported into
  // nearly every trait really must go.  For now using globalError.
  def error(msg: String)       = globalError(msg)
  def globalError(msg: String) = reporter.error(NoPosition, msg)
  def inform(msg: String)      = reporter.echo(msg)
  def warning(msg: String)     =
    if (opt.fatalWarnings) globalError(msg)
    else reporter.warning(NoPosition, msg)

  // Getting in front of Predef's asserts to supplement with more info.
  // This has the happy side effect of masking the one argument forms
  // of assert and require (but for now I've reproduced them here,
  // because there are a million to fix.)
  @inline final def assert(assertion: Boolean, message: => Any) {
    Predef.assert(assertion, supplementErrorMessage("" + message))
  }
  @inline final def assert(assertion: Boolean) {
    assert(assertion, "")
  }
  @inline final def require(requirement: Boolean, message: => Any) {
    Predef.require(requirement, supplementErrorMessage("" + message))
  }
  @inline final def require(requirement: Boolean) {
    require(requirement, "")
  }

  // Needs to call error to make sure the compile fails.
  override def abort(msg: String): Nothing = {
    error(msg)
    super.abort(msg)
  }

  @inline final def ifDebug(body: => Unit) {
    if (settings.debug.value)
      body
  }
  // Warnings issued only under -Ydebug.  For messages which should reach
  // developer ears, but are not adequately actionable by users.
  @inline final override def debugwarn(msg: => String) {
    if (settings.debug.value)
      warning(msg)
  }

  private def elapsedMessage(msg: String, start: Long) =
    msg + " in " + (currentTime - start) + "ms"

  def informComplete(msg: String): Unit    = reporter.withoutTruncating(inform(msg))
  def informProgress(msg: String)          = if (opt.verbose) inform("[" + msg + "]")
  def inform[T](msg: String, value: T): T  = returning(value)(x => inform(msg + x))
  def informTime(msg: String, start: Long) = informProgress(elapsedMessage(msg, start))

  def logError(msg: String, t: Throwable): Unit = ()

  def logAfterEveryPhase[T](msg: String)(op: => T) {
    log("Running operation '%s' after every phase.\n".format(msg) + describeAfterEveryPhase(op))
  }
  
  def shouldLogAtThisPhase = (
       (settings.log.isSetByUser)
    && ((settings.log containsPhase globalPhase) || (settings.log containsPhase phase))
  )
  def atPhaseStackMessage = atPhaseStack match {
    case Nil    => ""
    case ps     => ps.reverseMap("->" + _).mkString("(", " ", ")")
  }
  // Over 200 closure objects are eliminated by inlining this.
  @inline final def log(msg: => AnyRef) {
    if (shouldLogAtThisPhase)
      inform("[log %s%s] %s".format(globalPhase, atPhaseStackMessage, msg))
  }

  @inline final override def debuglog(msg: => String) {
    if (settings.debug.value)
      log(msg)
  }

  def logThrowable(t: Throwable): Unit = globalError(throwableAsString(t))
  def throwableAsString(t: Throwable): String =
    if (opt.richExes) Exceptional(t).force().context()
    else util.stackTraceString(t)

// ------------ File interface -----------------------------------------

  private val reader: SourceReader = {
    val defaultEncoding = Properties.sourceEncoding
    val defaultReader   = Properties.sourceReader

    def loadCharset(name: String) =
      try Some(Charset.forName(name))
      catch {
        case _: IllegalCharsetNameException =>
          globalError("illegal charset name '" + name + "'")
          None
        case _: UnsupportedCharsetException =>
          globalError("unsupported charset '" + name + "'")
          None
      }

    val charset = opt.encoding flatMap loadCharset getOrElse {
      settings.encoding.value = defaultEncoding // A mandatory charset
      Charset.forName(defaultEncoding)
    }

    def loadReader(name: String): Option[SourceReader] = {
      def ccon = Class.forName(name).getConstructor(classOf[CharsetDecoder], classOf[Reporter])

      try Some(ccon.newInstance(charset.newDecoder(), reporter).asInstanceOf[SourceReader])
      catch { case x =>
        globalError("exception while trying to instantiate source reader '" + name + "'")
        None
      }
    }

    opt.sourceReader flatMap loadReader getOrElse {
      new SourceReader(charset.newDecoder(), reporter)
    }
  }

  if (!dependencyAnalysis.off)
    dependencyAnalysis.loadDependencyAnalysis()

  if (opt.verbose || opt.logClasspath) {
    // Uses the "do not truncate" inform
    informComplete("[search path for source files: " + classPath.sourcepaths.mkString(",") + "]")
    informComplete("[search path for class files: " + classPath.asClasspathString + "]")
  }

  object opt extends AestheticSettings {
    def settings = Global.this.settings

    // protected implicit lazy val globalPhaseOrdering: Ordering[Phase] = Ordering[Int] on (_.id)
    def isActive(ph: Settings#PhasesSetting)  = ph containsPhase globalPhase
    def wasActive(ph: Settings#PhasesSetting) = ph containsPhase globalPhase.prev

    // Allows for syntax like scalac -Xshow-class Random@erasure,typer
    private def splitClassAndPhase(str: String, term: Boolean): Name = {
      def mkName(s: String) = if (term) newTermName(s) else newTypeName(s)
      (str indexOf '@') match {
        case -1   => mkName(str)
        case idx  =>
          val phasePart = str drop (idx + 1)
          settings.Yshow.tryToSetColon(phasePart split ',' toList)
          mkName(str take idx)
      }
    }

    // behavior

    // debugging
    def checkPhase = wasActive(settings.check)
    def logPhase   = isActive(settings.log)

    // Write *.icode files the setting was given.
    def writeICode = settings.writeICode.isSetByUser && isActive(settings.writeICode)

    // showing/printing things
    def browsePhase   = isActive(settings.browse)
    def echoFilenames = opt.debug && (opt.verbose || currentRun.size < 5)
    def noShow        = settings.Yshow.isDefault
    def printLate     = settings.printLate.value
    def printPhase    = isActive(settings.Xprint)
    def showNames     = List(showClass, showObject).flatten
    def showPhase     = isActive(settings.Yshow)
    def showSymbols   = settings.Yshowsyms.value
    def showTrees     = settings.Xshowtrees.value
    val showClass     = optSetting[String](settings.Xshowcls) map (x => splitClassAndPhase(x, false))
    val showObject    = optSetting[String](settings.Xshowobj) map (x => splitClassAndPhase(x, true))

    // profiling
    def profCPUPhase = isActive(settings.Yprofile) && !profileAll
    def profileAll   = settings.Yprofile.doAllPhases
    def profileAny   = !settings.Yprofile.isDefault || !settings.YprofileMem.isDefault
    def profileClass = settings.YprofileClass.value
    def profileMem   = settings.YprofileMem.value

    // shortish-term property based options
    def timings       = (sys.props contains "scala.timings")
    def inferDebug    = (sys.props contains "scalac.debug.infer") || settings.Yinferdebug.value
    def typerDebug    = (sys.props contains "scalac.debug.typer") || settings.Ytyperdebug.value
    def lubDebug      = (sys.props contains "scalac.debug.lub")
  }

  // The current division between scala.reflect.* and scala.tools.nsc.* is pretty
  // clunky.  It is often difficult to have a setting influence something without having
  // to create it on that side.  For this one my strategy is a constant def at the file
  // where I need it, and then an override in Global with the setting.
  override protected val etaExpandKeepsStar = settings.etaExpandKeepsStar.value
  // Here comes another one...
  override protected val enableTypeVarExperimentals = (
    settings.Xexperimental.value || settings.YvirtPatmat.value
  )

  // True if -Xscript has been set, indicating a script run.
  def isScriptRun = opt.script.isDefined

  def getSourceFile(f: AbstractFile): BatchSourceFile =
    if (isScriptRun) ScriptSourceFile(f, reader read f)
    else new BatchSourceFile(f, reader read f)

  def getSourceFile(name: String): SourceFile = {
    val f = AbstractFile.getFile(name)
    if (f eq null) throw new FileNotFoundException(
      "source file '" + name + "' could not be found")
    getSourceFile(f)
  }

  lazy val loaders = new SymbolLoaders {
    val global: Global.this.type = Global.this
  }

// ------------ Phases -------------------------------------------}

  var globalPhase: Phase = NoPhase

  val MaxPhases = 64

  val phaseWithId: Array[Phase] = Array.fill(MaxPhases)(NoPhase)

  abstract class GlobalPhase(prev: Phase) extends Phase(prev) {
    phaseWithId(id) = this

    def run() {
      echoPhaseSummary(this)
      currentRun.units foreach { unit =>
        if (opt.timings) {
          val start = System.nanoTime
          try applyPhase(unit)
          finally unitTimings(unit) += (System.nanoTime - start)
        }
        else applyPhase(unit)
      }
    }

    def apply(unit: CompilationUnit): Unit

    private val isErased = prev.name == "erasure" || prev.erasedTypes
    override def erasedTypes: Boolean = isErased
    private val isFlat = prev.name == "flatten" || prev.flatClasses
    override def flatClasses: Boolean = isFlat
    private val isSpecialized = prev.name == "specialize" || prev.specialized
    override def specialized: Boolean = isSpecialized
    private val isRefChecked = prev.name == "refchecks" || prev.refChecked
    override def refChecked: Boolean = isRefChecked

    /** Is current phase cancelled on this unit? */
    def cancelled(unit: CompilationUnit) = {
      // run the typer only if in `createJavadoc` mode
      val maxJavaPhase = if (createJavadoc) currentRun.typerPhase.id else currentRun.namerPhase.id
      reporter.cancelled || unit.isJava && this.id > maxJavaPhase
    }

    final def applyPhase(unit: CompilationUnit) {
      if ((unit ne null) && unit.exists)
        lastSeenSourceFile = unit.source

      if (opt.echoFilenames)
        inform("[running phase " + name + " on " + unit + "]")

      val unit0 = currentUnit
      try {
        currentRun.currentUnit = unit
        if (!cancelled(unit)) {
          currentRun.informUnitStarting(this, unit)
          apply(unit)
        }
        currentRun.advanceUnit
      } finally {
        //assert(currentUnit == unit)
        currentRun.currentUnit = unit0
      }
    }
  }

  /** Switch to turn on detailed type logs */
  var printTypings = opt.typerDebug
  var printInfers = opt.inferDebug

  // phaseName = "parser"
  object syntaxAnalyzer extends {
    val global: Global.this.type = Global.this
    val runsAfter = List[String]()
    val runsRightAfter = None
  } with SyntaxAnalyzer

  // !!! I think we're overdue for all these phase objects being lazy vals.
  // There's no way for a Global subclass to provide a custom typer
  // despite the existence of a "def newTyper(context: Context): Typer"
  // which is clearly designed for that, because it's defined in
  // Analyzer and Global's "object analyzer" allows no override. For now
  // I only changed analyzer.
  //
  // factory for phases: namer, packageobjects, typer
  lazy val analyzer = new {
    val global: Global.this.type = Global.this
  } with Analyzer

  object extensionMethods extends {
    val global: Global.this.type = Global.this
    val runsAfter = List("typer")
    val runsRightAfter = None
  } with ExtensionMethods

  // phaseName = "superaccessors"
  object superAccessors extends {
    val global: Global.this.type = Global.this
    val runsAfter = List("typer")
    val runsRightAfter = None
  } with SuperAccessors

  // phaseName = "pickler"
  object pickler extends {
    val global: Global.this.type = Global.this
    val runsAfter = List("superaccessors")
    val runsRightAfter = None
  } with Pickler

  // phaseName = "refchecks"
  override object refChecks extends {
    val global: Global.this.type = Global.this
    val runsAfter = List("pickler")
    val runsRightAfter = None
  } with RefChecks

<<<<<<< HEAD
  // phaseName = "liftcode"
  object liftcode extends {
    val global: Global.this.type = Global.this
    val runsAfter = List("refchecks")
    val runsRightAfter = None
  } with LiftCode

  // phaseName = "uncurry"
  override object uncurry extends {
    val global: Global.this.type = Global.this
    val runsAfter = List("refchecks", "liftcode")
=======
  // phaseName = "uncurry"
  override object uncurry extends {
    val global: Global.this.type = Global.this
    val runsAfter = List[String]("refchecks")
>>>>>>> 5dca64ce
    val runsRightAfter = None
  } with UnCurry

  // phaseName = "tailcalls"
  object tailCalls extends {
    val global: Global.this.type = Global.this
    val runsAfter = List("uncurry")
    val runsRightAfter = None
  } with TailCalls

  // phaseName = "explicitouter"
  object explicitOuter extends {
    val global: Global.this.type = Global.this
    val runsAfter = List("tailcalls")
    val runsRightAfter = None
  } with ExplicitOuter

  // phaseName = "specialize"
  object specializeTypes extends {
    val global: Global.this.type = Global.this
    val runsAfter = List("")
    val runsRightAfter = Some("tailcalls")
  } with SpecializeTypes

  // phaseName = "erasure"
  override object erasure extends {
    val global: Global.this.type = Global.this
    val runsAfter = List("explicitouter")
    val runsRightAfter = Some("explicitouter")
  } with Erasure

  // phaseName = "lazyvals"
  object lazyVals extends {
    final val FLAGS_PER_WORD = 32
    val global: Global.this.type = Global.this
    val runsAfter = List("erasure")
    val runsRightAfter = None
  } with LazyVals

  // phaseName = "lambdalift"
  object lambdaLift extends {
    val global: Global.this.type = Global.this
    val runsAfter = List("lazyvals")
    val runsRightAfter = None
  } with LambdaLift

  // phaseName = "constructors"
  object constructors extends {
    val global: Global.this.type = Global.this
    val runsAfter = List("lambdalift")
    val runsRightAfter = None
  } with Constructors

  // phaseName = "flatten"
  object flatten extends {
    val global: Global.this.type = Global.this
    val runsAfter = List("constructors")
    val runsRightAfter = None
  } with Flatten

  // phaseName = "mixin"
  object mixer extends {
    val global: Global.this.type = Global.this
    val runsAfter = List("flatten", "constructors")
    val runsRightAfter = None
  } with Mixin

  // phaseName = "cleanup"
  object cleanup extends {
    val global: Global.this.type = Global.this
    val runsAfter = List("mixin")
    val runsRightAfter = None
  } with CleanUp

  // phaseName = "icode"
  object genicode extends {
    val global: Global.this.type = Global.this
    val runsAfter = List("cleanup")
    val runsRightAfter = None
  } with GenICode

  // phaseName = "inliner"
  object inliner extends {
    val global: Global.this.type = Global.this
    val runsAfter = List("icode")
    val runsRightAfter = None
  } with Inliners

  // phaseName = "inlineExceptionHandlers"
  object inlineExceptionHandlers extends {
    val global: Global.this.type = Global.this
    val runsAfter = List("inliner")
    val runsRightAfter = None
  } with InlineExceptionHandlers

  // phaseName = "closelim"
  object closureElimination extends {
    val global: Global.this.type = Global.this
    val runsAfter = List("inlineExceptionHandlers")
    val runsRightAfter = None
  } with ClosureElimination

  // phaseName = "dce"
  object deadCode extends {
    val global: Global.this.type = Global.this
    val runsAfter = List("closelim")
    val runsRightAfter = None
  } with DeadCodeElimination

  // phaseName = "jvm"
  object genJVM extends {
    val global: Global.this.type = Global.this
    val runsAfter = List("dce")
    val runsRightAfter = None
  } with GenJVM

  // This phase is optional: only added if settings.make option is given.
  // phaseName = "dependencyAnalysis"
  object dependencyAnalysis extends {
    val global: Global.this.type = Global.this
    val runsAfter = List("jvm")
    val runsRightAfter = None
  } with DependencyAnalysis

  // phaseName = "terminal"
  object terminal extends {
    val global: Global.this.type = Global.this
    val phaseName = "terminal"
    val runsAfter = List("jvm", "msil")
    val runsRightAfter = None
  } with SubComponent {
    private var cache: Option[GlobalPhase] = None
    def reset(): Unit = cache = None

    def newPhase(prev: Phase): GlobalPhase =
      cache getOrElse returning(new TerminalPhase(prev))(x => cache = Some(x))

    class TerminalPhase(prev: Phase) extends GlobalPhase(prev) {
      def name = "terminal"
      def apply(unit: CompilationUnit) {}
    }
  }

  // phaseName = "SAMPLE PHASE"
  object sampleTransform extends {
    val global: Global.this.type = Global.this
    val runsAfter = List[String]()
    val runsRightAfter = None
  } with SampleTransform

  /** The checkers are for validating the compiler data structures
   *  at phase boundaries.
   */

  /** Tree checker */
  object treeChecker extends {
    val global: Global.this.type = Global.this
  } with TreeCheckers

  /** Icode verification */
  object icodeCheckers extends {
    val global: Global.this.type = Global.this
  } with ICodeCheckers

  object icodeChecker extends icodeCheckers.ICodeChecker()

  object typer extends analyzer.Typer(
    analyzer.NoContext.make(EmptyTree, Global.this.definitions.RootClass, newScope)
  )

  /** Add the internal compiler phases to the phases set.
   *  This implementation creates a description map at the same time.
   */
  protected def computeInternalPhases() {
    // Note: this fits -Xshow-phases into 80 column width, which it is
    // desirable to preserve.
    val phs = List(
      syntaxAnalyzer          -> "parse source into ASTs, perform simple desugaring",
      analyzer.namerFactory   -> "resolve names, attach symbols to named trees",
      analyzer.packageObjects -> "load package objects",
      analyzer.typerFactory   -> "the meat and potatoes: type the trees",
      superAccessors          -> "add super accessors in traits and nested classes",
      extensionMethods        -> "add extension methods for inline classes",
      pickler                 -> "serialize symbol tables",
      refChecks               -> "reference/override checking, translate nested objects",
      uncurry                 -> "uncurry, translate function values to anonymous classes",
      tailCalls               -> "replace tail calls by jumps",
      specializeTypes         -> "@specialized-driven class and method specialization",
      explicitOuter           -> "this refs to outer pointers, translate patterns",
      erasure                 -> "erase types, add interfaces for traits",
      lazyVals                -> "allocate bitmaps, translate lazy vals into lazified defs",
      lambdaLift              -> "move nested functions to top level",
      constructors            -> "move field definitions into constructors",
      mixer                   -> "mixin composition",
      cleanup                 -> "platform-specific cleanups, generate reflective calls",
      genicode                -> "generate portable intermediate code",
      inliner                 -> "optimization: do inlining",
      inlineExceptionHandlers -> "optimization: inline exception handlers",
      closureElimination      -> "optimization: eliminate uncalled closures",
      deadCode                -> "optimization: eliminate dead code",
      terminal                -> "The last phase in the compiler chain"
    )

    phs foreach (addToPhasesSet _).tupled
  }
  // This is slightly inelegant but it avoids adding a new member to SubComponent,
  // and attractive -Xshow-phases output is unlikely if the descs span 20 files anyway.
  private val otherPhaseDescriptions = Map(
    "flatten"  -> "eliminate inner classes",
    "jvm"      -> "generate JVM bytecode"
  ) withDefaultValue ""

  protected def computePlatformPhases() = platform.platformPhases foreach { sub =>
    addToPhasesSet(sub, otherPhaseDescriptions(sub.phaseName))
  }

  // sequences the phase assembly
  protected def computePhaseDescriptors: List[SubComponent] = {
    computeInternalPhases()       // Global.scala
    computePlatformPhases()       // backend/Platform.scala
    computePluginPhases()         // plugins/Plugins.scala
    buildCompilerFromPhasesSet()  // PhaseAssembly.scala
  }

  /* The phase descriptor list */
  lazy val phaseDescriptors: List[SubComponent] = computePhaseDescriptors

  /* The set of phase objects that is the basis for the compiler phase chain */
  protected lazy val phasesSet     = new mutable.HashSet[SubComponent]
  protected lazy val phasesDescMap = new mutable.HashMap[SubComponent, String] withDefaultValue ""
  private lazy val phaseTimings = new Phases.TimingModel   // tracking phase stats
  private lazy val unitTimings = mutable.HashMap[CompilationUnit, Long]() withDefaultValue 0L // tracking time spent per unit
  private def unitTimingsFormatted(): String = {
    def toMillis(nanos: Long) = "%.3f" format nanos / 1000000d

    val formatter = new util.TableDef[(String, String)] {
      >> ("ms"   -> (_._1)) >+ "  "
      << ("path" -> (_._2))
    }
    "" + (
      new formatter.Table(unitTimings.toList sortBy (-_._2) map {
        case (unit, nanos) => (toMillis(nanos), unit.source.path)
      })
    )
  }

  protected def addToPhasesSet(sub: SubComponent, descr: String) {
    phasesSet += sub
    phasesDescMap(sub) = descr
  }

  /** The names of the phases. */
  lazy val phaseNames = {
    new Run // force some initialization
    phaseDescriptors map (_.phaseName)
  }

  /** A description of the phases that will run */
  def phaseDescriptions: String = {
    val width = phaseNames map (_.length) max
    val fmt   = "%" + width + "s  %2s  %s\n"

    val line1 = fmt.format("phase name", "id", "description")
    val line2 = fmt.format("----------", "--", "-----------")
    val descs = phaseDescriptors.zipWithIndex map {
      case (ph, idx) => fmt.format(ph.phaseName, idx + 1, phasesDescMap(ph))
    }
    line1 :: line2 :: descs mkString
  }
  /** Summary of the per-phase values of nextFlags and newFlags, shown
   *  with -Xshow-phases if -Ydebug also given.
   */
  def phaseFlagDescriptions: String = {
    val width = phaseNames map (_.length) max
    val fmt   = "%" + width + "s  %2s  %s\n"

    val line1 = fmt.format("phase name", "id", "new flags")
    val line2 = fmt.format("----------", "--", "---------")
    val descs = phaseDescriptors.zipWithIndex map {
      case (ph, idx) =>
        def fstr1 = if (ph.phaseNewFlags == 0L) "" else "[START] " + Flags.flagsToString(ph.phaseNewFlags)
        def fstr2 = if (ph.phaseNextFlags == 0L) "" else "[END] " + Flags.flagsToString(ph.phaseNextFlags)
        val fstr = (
          if (ph.ownPhase.id == 1) Flags.flagsToString(Flags.InitialFlags)
          else if (ph.phaseNewFlags != 0L && ph.phaseNextFlags != 0L) fstr1 + " " + fstr2
          else fstr1 + fstr2
        )
        fmt.format(ph.phaseName, idx + 1, fstr)
    }
    line1 :: line2 :: descs mkString
  }

  /** Returns List of (phase, value) pairs, including only those
   *  where the value compares unequal to the previous phase's value.
   */
  def afterEachPhase[T](op: => T): List[(Phase, T)] = {
    phaseDescriptors.map(_.ownPhase).filterNot(_ eq NoPhase).foldLeft(List[(Phase, T)]()) { (res, ph) =>
      val value = afterPhase(ph)(op)
      if (res.nonEmpty && res.head._2 == value) res
      else ((ph, value)) :: res
    } reverse
  }

  /** Returns List of ChangeAfterPhase objects, encapsulating those
   *  phase transitions where the result of the operation gave a different
   *  list than it had when run during the previous phase.
   */
  def changesAfterEachPhase[T](op: => List[T]): List[ChangeAfterPhase[T]] = {
    val ops = ((NoPhase, Nil)) :: afterEachPhase(op)

    ops sliding 2 map {
      case (_, before) :: (ph, after) :: Nil =>
        val lost   = before filterNot (after contains _)
        val gained = after filterNot (before contains _)
        ChangeAfterPhase(ph, lost, gained)
      case _ => ???
    } toList
  }
  private def numberedPhase(ph: Phase) = "%2d/%s".format(ph.id, ph.name)

  case class ChangeAfterPhase[+T](ph: Phase, lost: List[T], gained: List[T]) {
    private def mkStr(what: String, xs: List[_]) = (
      if (xs.isEmpty) ""
      else xs.mkString(what + " after " + numberedPhase(ph) + " {\n  ", "\n  ", "\n}\n")
    )
    override def toString = mkStr("Lost", lost) + mkStr("Gained", gained)
  }

  def describeAfterEachPhase[T](op: => T): List[String] =
    afterEachPhase(op) map { case (ph, t) => "[after %-15s] %s".format(numberedPhase(ph), t) }

  def describeAfterEveryPhase[T](op: => T): String =
    describeAfterEachPhase(op) map ("  " + _ + "\n") mkString

  def printAfterEachPhase[T](op: => T): Unit =
    describeAfterEachPhase(op) foreach (m => println("  " + m))

  // ----------- Runs ---------------------------------------

  private var curRun: Run = null
  private var curRunId = 0

  /** A hook that lets subclasses of `Global` define whether a package or class should be kept loaded for the
   *  next compiler run. If the parameter `sym` is a class or object, and `clearOnNextRun(sym)` returns `true`,
   *  then the symbol is unloaded and reset to its state before the last compiler run. If the parameter `sym` is
   *  a package, and clearOnNextRun(sym)` returns `true`, the package is recursively searched for
   *  classes to drop.
   *
   *  Example: Let's say I want a compiler that drops all classes corresponding to the current project
   *  between runs. Then `keepForNextRun` of a toplevel class or object should return `true` if the
   *  class or object does not form part of the current project, `false` otherwise. For a package,
   *  clearOnNextRun should return `true` if no class in that package forms part of the current project,
   *  `false` otherwise.
   *
   *  @param    sym A class symbol, object symbol, package, or package class.
   */
  def clearOnNextRun(sym: Symbol) = false
    /* To try out clearOnNext run on the scala.tools.nsc project itself
     * replace `false` above with the following code

    settings.Xexperimental.value && { sym.isRoot || {
      sym.fullName match {
        case "scala" | "scala.tools" | "scala.tools.nsc" => true
        case _ => sym.owner.fullName.startsWith("scala.tools.nsc")
      }
    }}

     * Then, fsc -Xexperimental clears the nsc porject between successive runs of `fsc`.
     */

  /** Remove the current run when not needed anymore. Used by the build
   *  manager to save on the memory foot print. The current run holds on
   *  to all compilation units, which in turn hold on to trees.
   */
  private [nsc] def dropRun() {
    curRun = null
  }

  /** There are common error conditions where when the exception hits
   *  here, currentRun.currentUnit is null.  This robs us of the knowledge
   *  of what file was being compiled when it broke.  Since I really
   *  really want to know, this hack.
   */
  private var lastSeenSourceFile: SourceFile = NoSourceFile

  /** The currently active run
   */
  def currentRun: Run              = curRun
  def currentUnit: CompilationUnit = if (currentRun eq null) NoCompilationUnit else currentRun.currentUnit
  def currentSource: SourceFile    = if (currentUnit.exists) currentUnit.source else lastSeenSourceFile

  // TODO - trim these to the absolute minimum.
  @inline final def afterErasure[T](op: => T): T        = afterPhase(currentRun.erasurePhase)(op)
  @inline final def afterExplicitOuter[T](op: => T): T  = afterPhase(currentRun.explicitouterPhase)(op)
  @inline final def afterFlatten[T](op: => T): T        = afterPhase(currentRun.flattenPhase)(op)
  @inline final def afterIcode[T](op: => T): T          = afterPhase(currentRun.icodePhase)(op)
  @inline final def afterMixin[T](op: => T): T          = afterPhase(currentRun.mixinPhase)(op)
  @inline final def afterPickler[T](op: => T): T        = afterPhase(currentRun.picklerPhase)(op)
  @inline final def afterRefchecks[T](op: => T): T      = afterPhase(currentRun.refchecksPhase)(op)
  @inline final def afterSpecialize[T](op: => T): T     = afterPhase(currentRun.specializePhase)(op)
  @inline final def afterTyper[T](op: => T): T          = afterPhase(currentRun.typerPhase)(op)
  @inline final def afterUncurry[T](op: => T): T        = afterPhase(currentRun.uncurryPhase)(op)
  @inline final def beforeErasure[T](op: => T): T       = beforePhase(currentRun.erasurePhase)(op)
  @inline final def beforeExplicitOuter[T](op: => T): T = beforePhase(currentRun.explicitouterPhase)(op)
  @inline final def beforeFlatten[T](op: => T): T       = beforePhase(currentRun.flattenPhase)(op)
  @inline final def beforeIcode[T](op: => T): T         = beforePhase(currentRun.icodePhase)(op)
  @inline final def beforeMixin[T](op: => T): T         = beforePhase(currentRun.mixinPhase)(op)
  @inline final def beforePickler[T](op: => T): T       = beforePhase(currentRun.picklerPhase)(op)
  @inline final def beforeRefchecks[T](op: => T): T     = beforePhase(currentRun.refchecksPhase)(op)
  @inline final def beforeSpecialize[T](op: => T): T    = beforePhase(currentRun.specializePhase)(op)
  @inline final def beforeTyper[T](op: => T): T         = beforePhase(currentRun.typerPhase)(op)
  @inline final def beforeUncurry[T](op: => T): T       = beforePhase(currentRun.uncurryPhase)(op)

  /** Don't want to introduce new errors trying to report errors,
   *  so swallow exceptions.
   */
  override def supplementErrorMessage(errorMessage: String): String = try {
    """|
       |     while compiling:  %s
       |       current phase:  %s
       |     library version:  %s
       |    compiler version:  %s
       |  reconstructed args:  %s
       |
       |%s""".stripMargin.format(
      currentSource.path,
      phase,
      scala.util.Properties.versionString,
      Properties.versionString,
      settings.recreateArgs.mkString(" "),
      if (opt.debug) "Current unit body:\n" + currentUnit.body + "\n" + errorMessage else errorMessage
    )
  }
  catch { case x: Exception => errorMessage }

  /** The id of the currently active run
   */
  override def currentRunId = curRunId

  def echoPhaseSummary(ph: Phase) = {
    /** Only output a summary message under debug if we aren't echoing each file. */
    if (opt.debug && !opt.echoFilenames)
      inform("[running phase " + ph.name + " on " + currentRun.size +  " compilation units]")
  }

  /** A Run is a single execution of the compiler on a sets of units
   */
  class Run {
    /** Have been running into too many init order issues with Run
     *  during erroneous conditions.  Moved all these vals up to the
     *  top of the file so at least they're not trivially null.
     */
    var isDefined = false
    /** The currently compiled unit; set from GlobalPhase */
    var currentUnit: CompilationUnit = NoCompilationUnit

    /** Counts for certain classes of warnings during this run. */
    var deprecationWarnings: List[(Position, String)] = Nil
    var uncheckedWarnings: List[(Position, String)] = Nil

    /** A flag whether macro expansions failed */
    var macroExpansionFailed = false

    /** To be initialized from firstPhase. */
    private var terminalPhase: Phase = NoPhase

    private val unitbuf = new mutable.ListBuffer[CompilationUnit]
    val compiledFiles   = new mutable.HashSet[String]

    /** A map from compiled top-level symbols to their source files */
    val symSource = new mutable.HashMap[Symbol, AbstractFile]

    /** A map from compiled top-level symbols to their picklers */
    val symData = new mutable.HashMap[Symbol, PickleBuffer]

    private var phasec: Int       = 0   // phases completed
    private var unitc: Int        = 0   // units completed this phase
    private var _unitbufSize = 0

    def size = _unitbufSize
    override def toString = "scalac Run for:\n  " + compiledFiles.toList.sorted.mkString("\n  ")

    // Calculate where to stop based on settings -Ystop-before or -Ystop-after.
    // Slightly complicated logic due to wanting -Ystop-before:parser to fail rather
    // than mysteriously running to completion.
    private lazy val stopPhaseSetting = {
      val result = phaseDescriptors sliding 2 collectFirst {
        case xs if xs exists (settings.stopBefore contains _.phaseName) => if (settings.stopBefore contains xs.head.phaseName) xs.head else xs.last
        case xs if settings.stopAfter contains xs.head.phaseName        => xs.last
      }
      if (result exists (_.phaseName == "parser"))
        globalError("Cannot stop before parser phase.")

      result
    }
    // The phase to stop BEFORE running.
    protected def stopPhase(name: String) = stopPhaseSetting exists (_.phaseName == name)
    protected def skipPhase(name: String) = settings.skip contains name

    /** As definitions.init requires phase != NoPhase, and calling phaseDescriptors.head
     *  will force init, there is some jockeying herein regarding init order: instead of
     *  taking the head descriptor we create a parser phase directly.
     */
    private val firstPhase = {
      /** Initialization. */
      curRunId += 1
      curRun = this

      /** Set phase to a newly created syntaxAnalyzer and call definitions.init. */
      val parserPhase: Phase = syntaxAnalyzer.newPhase(NoPhase)
      phase = parserPhase
      definitions.init

      // Flush the cache in the terminal phase: the chain could have been built
      // before without being used. (This happens in the interpreter.)
      terminal.reset

      // Each subcomponent supplies a phase, which are chained together.
      //   If -Ystop:phase is given, neither that phase nor any beyond it is added.
      //   If -Yskip:phase is given, that phase will be skipped.
      val phaseLinks = {
        val phs = (
          phaseDescriptors.tail
            takeWhile (pd => !stopPhase(pd.phaseName))
            filterNot (pd =>  skipPhase(pd.phaseName))
        )
        // Ensure there is a terminal phase at the end, since -Ystop may have limited the phases.
        if (phs.isEmpty || (phs.last ne terminal)) phs :+ terminal
        else phs
      }
      // Link them together.
      phaseLinks.foldLeft(parserPhase)((chain, ph) => ph newPhase chain)
      parserPhase
    }

    /** Reset all classes contained in current project, as determined by
     *  the clearOnNextRun hook
     */
    def resetProjectClasses(root: Symbol): Unit = try {
      def unlink(sym: Symbol) =
        if (sym != NoSymbol) root.info.decls.unlink(sym)
      if (settings.verbose.value) inform("[reset] recursing in "+root)
      val toReload = mutable.Set[String]()
      for (sym <- root.info.decls) {
        if (sym.isInitialized && clearOnNextRun(sym))
          if (sym.isPackage) {
            resetProjectClasses(sym.moduleClass)
            openPackageModule(sym.moduleClass)
          } else {
            unlink(sym)
            unlink(root.info.decls.lookup(
              if (sym.isTerm) sym.name.toTypeName else sym.name.toTermName))
            toReload += sym.fullName
              // note: toReload could be set twice with the same name
              // but reinit must happen only once per name. That's why
              // the following classPath.findClass { ... } code cannot be moved here.
          }
      }
      for (fullname <- toReload)
        classPath.findClass(fullname) match {
          case Some(classRep) =>
            if (settings.verbose.value) inform("[reset] reinit "+fullname)
            loaders.initializeFromClassPath(root, classRep)
          case _ =>
        }
    } catch {
      case ex: Throwable =>
        // this handler should not be nessasary, but it seems that `fsc`
        // eats exceptions if they appear here. Need to find out the cause for
        // this and fix it.
        inform("[reset] exception happened: "+ex);
        ex.printStackTrace();
        throw ex
    }

    // --------------- Miscellania -------------------------------

    /** Progress tracking.  Measured in "progress units" which are 1 per
     *  compilation unit per phase completed.
     *
     *  @param    current   number of "progress units" completed
     *  @param    total     total number of "progress units" in run
     */
    def progress(current: Int, total: Int) {}

    /**
     * For subclasses to override. Called when `phase` is about to be run on `unit`.
     * Variables are passed explicitly to indicate that `globalPhase` and `currentUnit` have been set.
     */
    def informUnitStarting(phase: Phase, unit: CompilationUnit) { }

    /** take note that phase is completed
     *  (for progress reporting)
     */
    def advancePhase() {
      unitc = 0
      phasec += 1
      refreshProgress
    }
    /** take note that a phase on a unit is completed
     *  (for progress reporting)
     */
    def advanceUnit() {
      unitc += 1
      refreshProgress
    }

    def cancel() { reporter.cancelled = true }

    private def currentProgress   = (phasec * size) + unitc
    private def totalProgress     = (phaseDescriptors.size - 1) * size // -1: drops terminal phase
    private def refreshProgress() = if (size > 0) progress(currentProgress, totalProgress)

    // ----- finding phases --------------------------------------------

<<<<<<< HEAD
    def phaseNamed(name: String): Phase = {
      var p: Phase = firstPhase
      while (p.next != p && p.name != name) p = p.next
      if (p.name != name) NoPhase else p
    }

    val parserPhase        = phaseNamed("parser")
    val namerPhase         = phaseNamed("namer")
    // packageobjects
    val typerPhase         = phaseNamed("typer")
    val inlineclassesPhase = phaseNamed("inlineclasses")
    // superaccessors
    val picklerPhase       = phaseNamed("pickler")
    val refchecksPhase     = phaseNamed("refchecks")
    val uncurryPhase       = phaseNamed("uncurry")
    // tailcalls, specialize
    val explicitouterPhase = phaseNamed("explicitouter")
    val erasurePhase       = phaseNamed("erasure")
    // lazyvals, lambdalift, constructors
    val flattenPhase       = phaseNamed("flatten")
    val mixinPhase         = phaseNamed("mixin")
    val cleanupPhase       = phaseNamed("cleanup")
    val icodePhase         = phaseNamed("icode")
    // inliner, closelim, dce
    val jvmPhase           = phaseNamed("jvm")
=======
    def phaseNamed(name: String): Phase =
      findOrElse(firstPhase.iterator)(_.name == name)(NoPhase)
    
    /** All phases as of 3/2012 here for handiness; the ones in
     *  active use uncommented.
     */
    val parserPhase                  = phaseNamed("parser")
    val namerPhase                   = phaseNamed("namer")
    // val packageobjectsPhase          = phaseNamed("packageobjects")
    val typerPhase                   = phaseNamed("typer")
    // val superaccessorsPhase          = phaseNamed("superaccessors")
    val picklerPhase                 = phaseNamed("pickler")
    val refchecksPhase               = phaseNamed("refchecks")
    // val selectiveanfPhase            = phaseNamed("selectiveanf")
    // val selectivecpsPhase            = phaseNamed("selectivecps")
    val uncurryPhase                 = phaseNamed("uncurry")
    // val tailcallsPhase               = phaseNamed("tailcalls")
    val specializePhase              = phaseNamed("specialize")
    val explicitouterPhase           = phaseNamed("explicitouter")
    val erasurePhase                 = phaseNamed("erasure")
    // val lazyvalsPhase                = phaseNamed("lazyvals")
    val lambdaliftPhase              = phaseNamed("lambdalift")
    // val constructorsPhase            = phaseNamed("constructors")
    val flattenPhase                 = phaseNamed("flatten")
    val mixinPhase                   = phaseNamed("mixin")
    val cleanupPhase                 = phaseNamed("cleanup")
    val icodePhase                   = phaseNamed("icode")
    // val inlinerPhase                 = phaseNamed("inliner")
    // val inlineExceptionHandlersPhase = phaseNamed("inlineExceptionHandlers")
    // val closelimPhase                = phaseNamed("closelim")
    // val dcePhase                     = phaseNamed("dce")
    val jvmPhase                     = phaseNamed("jvm")
>>>>>>> 5dca64ce

    def runIsAt(ph: Phase)   = globalPhase.id == ph.id
    def runIsPast(ph: Phase) = globalPhase.id > ph.id

    isDefined = true

    // ----------- Units and top-level classes and objects --------


    /** add unit to be compiled in this run */
    private def addUnit(unit: CompilationUnit) {
      unitbuf += unit
      _unitbufSize += 1 // counting as they're added so size is cheap
      compiledFiles += unit.source.file.path
    }
    private def checkDeprecatedSettings(unit: CompilationUnit) {
      // issue warnings for any usage of deprecated settings
      settings.userSetSettings filter (_.isDeprecated) foreach { s =>
        unit.deprecationWarning(NoPosition, s.name + " is deprecated: " + s.deprecationMessage.get)
      }
    }

    /* An iterator returning all the units being compiled in this run */
    /* !!! Note: changing this to unitbuf.toList.iterator breaks a bunch
       of tests in tests/res.  This is bad, it means the resident compiler
       relies on an iterator of a mutable data structure reflecting changes
       made to the underlying structure (in whatever accidental way it is
       currently depending upon.)
     */
    def units: Iterator[CompilationUnit] = unitbuf.iterator

    def registerPickle(sym: Symbol): Unit = {
      // Convert all names to the type name: objects don't store pickled data
      if (opt.showPhase && (opt.showNames exists (x => findNamedMember(x.toTypeName, sym) != NoSymbol))) {
        symData get sym foreach { pickle =>
          ShowPickled.show("\n<<-- " + sym.fullName + " -->>\n", pickle, false)
        }
      }
    }

    /** does this run compile given class, module, or case factory? */
    def compiles(sym: Symbol): Boolean =
      if (sym == NoSymbol) false
      else if (symSource.isDefinedAt(sym)) true
      else if (!sym.owner.isPackageClass) compiles(sym.enclosingTopLevelClass)
      else if (sym.isModuleClass) compiles(sym.sourceModule)
      else false

    /** Is this run allowed to redefine the given symbol? Usually this is true
     *  if the run does not already compile `sym`, but for interactive mode
     *  we have a more liberal interpretation.
     */
    def canRedefine(sym: Symbol) = !compiles(sym)

    // --------------- Compilation methods ----------------------------

    protected def runCheckers() {
      val toCheck  = globalPhase.prev
      val canCheck = toCheck.checkable
      val fmt      = if (canCheck) "[Now checking: %s]" else "[Not checkable: %s]"

      inform(fmt format toCheck.name)

      if (canCheck) {
        phase = globalPhase
        if (globalPhase.id >= icodePhase.id) icodeChecker.checkICodes
        else treeChecker.checkTrees
      }
    }

    private def showMembers() =
      opt.showNames foreach (x => showDef(x, opt.declsOnly, globalPhase))

    // If -Yprofile isn't given this will never be triggered.
    lazy val profiler = Class.forName(opt.profileClass).newInstance().asInstanceOf[Profiling]

    // Similarly, this will only be created under -Yshow-syms.
    object trackerFactory extends SymbolTrackers {
      val global: Global.this.type = Global.this
      lazy val trackers = currentRun.units.toList map (x => SymbolTracker(x))
      def snapshot() = {
        inform("\n[[symbol layout at end of " + phase + "]]")
        afterPhase(phase) {
          trackers foreach { t =>
            t.snapshot()
            inform(t.show("Heading from " + phase.prev.name + " to " + phase.name))
          }
        }
      }
    }

    def reportCompileErrors() {
      if (reporter.hasErrors) {
        for ((sym, file) <- symSource.iterator) {
          sym.reset(new loaders.SourcefileLoader(file))
          if (sym.isTerm)
            sym.moduleClass reset loaders.moduleClassLoader
        }
      }
      else {
        def warn(count: Int, what: String, option: Settings#BooleanSetting) = (
          if (option.isDefault && count > 0)
            warning("there were %d %s warnings; re-run with %s for details".format(count, what, option.name))
        )
        warn(deprecationWarnings.size, "deprecation", settings.deprecation)
        warn(uncheckedWarnings.size, "unchecked", settings.unchecked)
        if (macroExpansionFailed)
          warning("some macros could not be expanded and code fell back to overridden methods;"+
                  "\nrecompiling with generated classfiles on the classpath might help.")
        // todo: migrationWarnings
      }
    }

    /** Compile list of source files */
    def compileSources(_sources: List[SourceFile]) {
      val depSources = dependencyAnalysis calculateFiles _sources.distinct
      val sources    = coreClassesFirst(depSources)
      // there is a problem already, e.g. a plugin was passed a bad option
      if (reporter.hasErrors)
        return

      // nothing to compile, but we should still report use of deprecated options
      if (sources.isEmpty) {
        checkDeprecatedSettings(new CompilationUnit(new BatchSourceFile("<no file>", "")))
        reportCompileErrors()
        return
      }

      compileUnits(sources map (new CompilationUnit(_)), firstPhase)
    }

    /** Compile list of units, starting with phase `fromPhase`
     */
    def compileUnits(units: List[CompilationUnit], fromPhase: Phase) {
      try compileUnitsInternal(units, fromPhase)
      catch { case ex =>
        globalError(supplementErrorMessage("uncaught exception during compilation: " + ex.getClass.getName))
        throw ex
      }
    }

    private def compileUnitsInternal(units: List[CompilationUnit], fromPhase: Phase) {
      units foreach addUnit
      if (opt.profileAll) {
        inform("starting CPU profiling on compilation run")
        profiler.startProfiling()
      }
      val startTime = currentTime

      reporter.reset()
      checkDeprecatedSettings(unitbuf.head)
      globalPhase = fromPhase

     while (globalPhase.hasNext && !reporter.hasErrors) {
        val startTime = currentTime
        phase = globalPhase

        if (opt.profCPUPhase) {
          inform("starting CPU profiling on phase " + globalPhase.name)
          profiler profile globalPhase.run
        }
        else globalPhase.run

        // Create a profiling generation for each phase's allocations
        if (opt.profileAny)
          profiler.advanceGeneration(globalPhase.name)

        // progress update
        informTime(globalPhase.description, startTime)
        phaseTimings(globalPhase) = currentTime - startTime

        // write icode to *.icode files
        if (opt.writeICode)
          writeICode()

        // print trees
        if (opt.printPhase || opt.printLate && runIsAt(cleanupPhase)) {
          if (opt.showTrees) nodePrinters.printAll()
          else printAllUnits()
        }
        // print the symbols presently attached to AST nodes
        if (opt.showSymbols)
          trackerFactory.snapshot()

        // print members
        if (opt.showPhase)
          showMembers()

        // browse trees with swing tree viewer
        if (opt.browsePhase)
          treeBrowser browse (phase.name, units)

        // move the pointer
        globalPhase = globalPhase.next

        // run tree/icode checkers
        if (opt.checkPhase)
          runCheckers()

        // output collected statistics
        if (opt.printStats)
          statistics.print(phase)

        advancePhase
      }
      if (opt.profileAll)
        profiler.stopProfiling()

      if (opt.timings) {
        inform(phaseTimings.formatted)
        inform(unitTimingsFormatted)
      }

      // In case no phase was specified for -Xshow-class/object, show it now for sure.
      if (opt.noShow)
        showMembers()

      reportCompileErrors()
      symSource.keys foreach (x => resetPackageClass(x.owner))
      informTime("total", startTime)

      // save heap snapshot if requested
      if (opt.profileMem) {
        inform("Saving heap snapshot, this could take a while...")
        System.gc()
        profiler.captureSnapshot()
        inform("...done saving heap snapshot.")
        specializeTypes.printSpecStats()
      }

      // record dependency data
      if (!dependencyAnalysis.off)
        dependencyAnalysis.saveDependencyAnalysis()

      // Clear any sets or maps created via perRunCaches.
      perRunCaches.clearAll()

      // Reset project
      if (!stopPhase("namer")) {
        atPhase(namerPhase) {
          resetProjectClasses(definitions.RootClass)
        }
      }
    }

    /** Compile list of abstract files. */
    def compileFiles(files: List[AbstractFile]) {
      try compileSources(files map getSourceFile)
      catch { case ex: IOException => globalError(ex.getMessage()) }
    }

    /** Compile list of files given by their names */
    def compile(filenames: List[String]) {
      try {
        val sources: List[SourceFile] =
          if (isScriptRun && filenames.size > 1) returning(Nil)(_ => globalError("can only compile one script at a time"))
          else filenames map getSourceFile

        compileSources(sources)
      }
      catch { case ex: IOException => globalError(ex.getMessage()) }
    }

    /** Compile abstract file until `globalPhase`, but at least
     *  to phase "namer".
     */
    def compileLate(file: AbstractFile) {
      if (!compiledFiles(file.path))
        compileLate(new CompilationUnit(getSourceFile(file)))
    }

    /** Compile abstract file until `globalPhase`, but at least to phase "namer".
     */
    def compileLate(unit: CompilationUnit) {
      val maxId = math.max(globalPhase.id, typerPhase.id)
      addUnit(unit)

      firstPhase.iterator takeWhile (_.id < maxId) foreach (ph =>
        atPhase(ph)(ph.asInstanceOf[GlobalPhase] applyPhase unit)
      )
      refreshProgress
    }

    /**
     * Attempt to locate a source file providing the given name as a top-level
     * definition in the given context, and add it to the run via compileLate
     * if found.
     */
    def compileSourceFor(context : analyzer.Context, name : Name) = false

    /**
     * Attempt to locate a source file providing the given name as a top-level
     * definition with the given prefix, and add it to the run via compileLate
     * if found.
     */
    def compileSourceFor(qual : Tree, name : Name) = false

    /** Reset package class to state at typer (not sure what this
     *  is needed for?)
     */
    private def resetPackageClass(pclazz: Symbol) {
      atPhase(firstPhase) {
        pclazz.setInfo(atPhase(typerPhase)(pclazz.info))
      }
      if (!pclazz.isRoot) resetPackageClass(pclazz.owner)
    }

    /**
     * Re-orders the source files to
     *  1. This Space Intentionally Left Blank
     *  2. LowPriorityImplicits / EmbeddedControls (i.e. parents of Predef)
     *  3. the rest
     *
     * 1 is to avoid cyclic reference errors.
     * 2 is due to the following. When completing "Predef" (*), typedIdent is called
     * for its parents (e.g. "LowPriorityImplicits"). typedIdent checks whether
     * the symbol reallyExists, which tests if the type of the symbol after running
     * its completer is != NoType.
     * If the "namer" phase has not yet run for "LowPriorityImplicits", the symbol
     * has a SourcefileLoader as type. Calling "doComplete" on it does nothing at
     * all, because the source file is part of the files to be compiled anyway.
     * So the "reallyExists" test will return "false".
     * Only after the namer, the symbol has a lazy type which actually computes
     * the info, and "reallyExists" behaves as expected.
     * So we need to make sure that the "namer" phase is run on predef's parents
     * before running it on predef.
     *
     * (*) Predef is completed early when calling "mkAttributedRef" during the
     *   addition of "import Predef._" to sourcefiles. So this situation can't
     *   happen for user classes.
     *
     */
    private def coreClassesFirst(files: List[SourceFile]) = {
      val goLast = 4
      def rank(f: SourceFile) = {
        if (f.file.container.name != "scala") goLast
        else f.file.name match {
          case "LowPriorityImplicits.scala"   => 2
          case "StandardEmbeddings.scala"     => 2
          case "EmbeddedControls.scala"       => 2
          case "Predef.scala"                 => 3 /* Predef.scala before Any.scala, etc. */
          case _                              => goLast
        }
      }
      files sortBy rank
    }
  } // class Run

  def printAllUnits() {
    print("[[syntax trees at end of " + phase + "]]")
    afterPhase(phase) { currentRun.units foreach (treePrinter.print(_)) }
  }

  private def findMemberFromRoot(fullName: Name): Symbol = {
    val segs = nme.segments(fullName.toString, fullName.isTermName)
    if (segs.isEmpty) NoSymbol
    else findNamedMember(segs.tail, definitions.RootClass.info member segs.head)
  }

  private def findNamedMember(fullName: Name, root: Symbol): Symbol = {
    val segs = nme.segments(fullName.toString, fullName.isTermName)
    if (segs.isEmpty || segs.head != root.simpleName) NoSymbol
    else findNamedMember(segs.tail, root)
  }
  private def findNamedMember(segs: List[Name], root: Symbol): Symbol =
    if (segs.isEmpty) root
    else findNamedMember(segs.tail, root.info member segs.head)

  /** We resolve the class/object ambiguity by passing a type/term name.
   */
  def showDef(fullName: Name, declsOnly: Boolean, ph: Phase) = {
    val boringOwners = Set(definitions.AnyClass, definitions.AnyRefClass, definitions.ObjectClass)
    def phased[T](body: => T): T = afterPhase(ph)(body)
    def boringMember(sym: Symbol) = boringOwners(sym.owner)
    def symString(sym: Symbol) = if (sym.isTerm) sym.defString else sym.toString

    def members(sym: Symbol) = phased(sym.info.members filterNot boringMember map symString)
    def decls(sym: Symbol)   = phased(sym.info.decls.toList map symString)
    def bases(sym: Symbol)   = phased(sym.info.baseClasses map (x => x.kindString + " " + x.fullName))

    // make the type/term selections walking from the root.
    val syms = findMemberFromRoot(fullName) match {
      // The name as given was not found, so we'll sift through every symbol in
      // the run looking for plausible matches.
      case NoSymbol => phased(currentRun.symSource.keys map (sym => findNamedMember(fullName, sym)) filterNot (_ == NoSymbol) toList)
      // The name as given matched, so show only that.
      case sym      => List(sym)
    }

    syms foreach { sym =>
      val name        = "\n<<-- %s %s after phase '%s' -->>".format(sym.kindString, sym.fullName, ph.name)
      val baseClasses = bases(sym).mkString("Base classes:\n  ", "\n  ", "")
      val contents =
        if (declsOnly) decls(sym).mkString("Declarations:\n  ", "\n  ", "")
        else members(sym).mkString("Members (excluding Any/AnyRef unless overridden):\n  ", "\n  ", "")

      inform(List(name, baseClasses, contents) mkString "\n\n")
    }
  }

  def getFile(source: AbstractFile, segments: Array[String], suffix: String): File = {
    val outDir = Path(
      settings.outputDirs.outputDirFor(source).path match {
        case ""   => "."
        case path => path
      }
    )
    val dir      = segments.init.foldLeft(outDir)(_ / _).createDirectory()
    new File(dir.path, segments.last + suffix)
  }

  /** Returns the file with the given suffix for the given class. Used for icode writing. */
  def getFile(clazz: Symbol, suffix: String): File = getFile(clazz.sourceFile, clazz.fullName split '.', suffix)

  private def writeICode() {
    val printer = new icodes.TextPrinter(null, icodes.linearizer)
    icodes.classes.values.foreach((cls) => {
      val suffix = if (cls.symbol.hasModuleFlag) "$.icode" else ".icode"
      var file = getFile(cls.symbol, suffix)
//      if (file.exists())
//        file = new File(file.getParentFile(), file.getName() + "1")
      try {
        val stream = new FileOutputStream(file)
        printer.setWriter(new PrintWriter(stream, true))
        printer.printClass(cls)
        informProgress("wrote " + file)
      } catch {
        case ex: IOException =>
          if (opt.debug) ex.printStackTrace()
        globalError("could not write file " + file)
      }
    })
  }
  // In order to not outright break code which overrides onlyPresentation (like sbt 0.7.5.RC0)
  // I restored and deprecated it.  That would be enough to avoid the compilation
  // failure, but the override wouldn't accomplish anything.  So now forInteractive
  // and forScaladoc default to onlyPresentation, which is the same as defaulting
  // to false except in old code.  The downside is that this leaves us calling a
  // deprecated method: but I see no simple way out, so I leave it for now.
  def forJVM           = opt.jvm
  override def forMSIL = opt.msil
  def forInteractive   = onlyPresentation
  def forScaladoc      = onlyPresentation
  def createJavadoc    = false

  @deprecated("Use forInteractive or forScaladoc, depending on what you're after", "2.9.0")
  def onlyPresentation = false
}

object Global {
  /** If possible, instantiate the global specified via -Yglobal-class.
   *  This allows the use of a custom Global subclass with the software which
   *  wraps Globals, such as scalac, fsc, and the repl.
   */
  def fromSettings(settings: Settings, reporter: Reporter): Global = {
    // !!! The classpath isn't known until the Global is created, which is too
    // late, so we have to duplicate it here.  Classpath is too tightly coupled,
    // it is a construct external to the compiler and should be treated as such.
    val parentLoader = settings.explicitParentLoader getOrElse getClass.getClassLoader
    val loader       = ScalaClassLoader.fromURLs(new PathResolver(settings).result.asURLs, parentLoader)
    val name         = settings.globalClass.value
    val clazz        = Class.forName(name, true, loader)
    val cons         = clazz.getConstructor(classOf[Settings], classOf[Reporter])

    cons.newInstance(settings, reporter).asInstanceOf[Global]
  }

  /** A global instantiated this way honors -Yglobal-class setting, and
   *  falls back on calling the Global constructor directly.
   */
  def apply(settings: Settings, reporter: Reporter): Global = {
    val g = (
      if (settings.globalClass.isDefault) null
      else try fromSettings(settings, reporter) catch { case x =>
        reporter.warning(NoPosition, "Failed to instantiate " + settings.globalClass.value + ": " + x)
        null
      }
    )
    if (g != null) g
    else new Global(settings, reporter)
  }
}<|MERGE_RESOLUTION|>--- conflicted
+++ resolved
@@ -480,24 +480,10 @@
     val runsRightAfter = None
   } with RefChecks
 
-<<<<<<< HEAD
-  // phaseName = "liftcode"
-  object liftcode extends {
-    val global: Global.this.type = Global.this
-    val runsAfter = List("refchecks")
-    val runsRightAfter = None
-  } with LiftCode
-
   // phaseName = "uncurry"
   override object uncurry extends {
     val global: Global.this.type = Global.this
-    val runsAfter = List("refchecks", "liftcode")
-=======
-  // phaseName = "uncurry"
-  override object uncurry extends {
-    val global: Global.this.type = Global.this
     val runsAfter = List[String]("refchecks")
->>>>>>> 5dca64ce
     val runsRightAfter = None
   } with UnCurry
 
@@ -1113,33 +1099,6 @@
 
     // ----- finding phases --------------------------------------------
 
-<<<<<<< HEAD
-    def phaseNamed(name: String): Phase = {
-      var p: Phase = firstPhase
-      while (p.next != p && p.name != name) p = p.next
-      if (p.name != name) NoPhase else p
-    }
-
-    val parserPhase        = phaseNamed("parser")
-    val namerPhase         = phaseNamed("namer")
-    // packageobjects
-    val typerPhase         = phaseNamed("typer")
-    val inlineclassesPhase = phaseNamed("inlineclasses")
-    // superaccessors
-    val picklerPhase       = phaseNamed("pickler")
-    val refchecksPhase     = phaseNamed("refchecks")
-    val uncurryPhase       = phaseNamed("uncurry")
-    // tailcalls, specialize
-    val explicitouterPhase = phaseNamed("explicitouter")
-    val erasurePhase       = phaseNamed("erasure")
-    // lazyvals, lambdalift, constructors
-    val flattenPhase       = phaseNamed("flatten")
-    val mixinPhase         = phaseNamed("mixin")
-    val cleanupPhase       = phaseNamed("cleanup")
-    val icodePhase         = phaseNamed("icode")
-    // inliner, closelim, dce
-    val jvmPhase           = phaseNamed("jvm")
-=======
     def phaseNamed(name: String): Phase =
       findOrElse(firstPhase.iterator)(_.name == name)(NoPhase)
     
@@ -1150,6 +1109,7 @@
     val namerPhase                   = phaseNamed("namer")
     // val packageobjectsPhase          = phaseNamed("packageobjects")
     val typerPhase                   = phaseNamed("typer")
+    val inlineclassesPhase           = phaseNamed("inlineclasses")
     // val superaccessorsPhase          = phaseNamed("superaccessors")
     val picklerPhase                 = phaseNamed("pickler")
     val refchecksPhase               = phaseNamed("refchecks")
@@ -1172,7 +1132,6 @@
     // val closelimPhase                = phaseNamed("closelim")
     // val dcePhase                     = phaseNamed("dce")
     val jvmPhase                     = phaseNamed("jvm")
->>>>>>> 5dca64ce
 
     def runIsAt(ph: Phase)   = globalPhase.id == ph.id
     def runIsPast(ph: Phase) = globalPhase.id > ph.id
