package scala.reflect.macros
package runtime

import scala.reflect.{ClassTag, classTag}

trait Enclosures {
  self: Context =>

  import universe._

  type MacroRole = analyzer.MacroRole
  def APPLY_ROLE = analyzer.APPLY_ROLE
  def macroRole: MacroRole

  private lazy val site       = callsiteTyper.context
  private lazy val enclTrees  = site.enclosingContextChain map (_.tree)
  private lazy val enclPoses  = enclosingMacros map (_.macroApplication.pos) filterNot (_ eq NoPosition)

  private def lenientEnclosure[T <: Tree : ClassTag]: Tree = enclTrees collectFirst { case x: T => x } getOrElse EmptyTree
  private def strictEnclosure[T <: Tree : ClassTag]: T = enclTrees collectFirst { case x: T => x } getOrElse (throw new EnclosureException(classTag[T].runtimeClass, enclTrees))

  // vals are eager to simplify debugging
  // after all we wouldn't save that much time by making them lazy
  val macroApplication: Tree                      = expandee
<<<<<<< HEAD
  val enclosingClass: Tree                        = enclTrees collectFirst { case x: ImplDef => x } getOrElse EmptyTree
  val enclosingImplicits: List[ImplicitCandidate] = site.openImplicits.map(_.toImplicitCandidate)
  val enclosingMacros: List[Context]              = this :: universe.analyzer.openMacros // include self
  val enclosingMethod: Tree                       = site.enclMethod.tree
=======
  def enclosingPackage: PackageDef                = strictEnclosure[PackageDef]
  val enclosingClass: Tree                        = lenientEnclosure[ImplDef]
  def enclosingImpl: ImplDef                      = strictEnclosure[ImplDef]
  def enclosingTemplate: Template                 = strictEnclosure[Template]
  val enclosingImplicits: List[ImplicitCandidate] = site.openImplicits.map(_.toImplicitCandidate)
  val enclosingMacros: List[Context]              = this :: universe.analyzer.openMacros // include self
  val enclosingMethod: Tree                       = lenientEnclosure[DefDef]
  def enclosingDef: DefDef                        = strictEnclosure[DefDef]
>>>>>>> be405eed
  val enclosingPosition: Position                 = if (enclPoses.isEmpty) NoPosition else enclPoses.head.pos
  val enclosingUnit: CompilationUnit              = universe.currentRun.currentUnit
  val enclosingRun: Run                           = universe.currentRun
}<|MERGE_RESOLUTION|>--- conflicted
+++ resolved
@@ -22,12 +22,6 @@
   // vals are eager to simplify debugging
   // after all we wouldn't save that much time by making them lazy
   val macroApplication: Tree                      = expandee
-<<<<<<< HEAD
-  val enclosingClass: Tree                        = enclTrees collectFirst { case x: ImplDef => x } getOrElse EmptyTree
-  val enclosingImplicits: List[ImplicitCandidate] = site.openImplicits.map(_.toImplicitCandidate)
-  val enclosingMacros: List[Context]              = this :: universe.analyzer.openMacros // include self
-  val enclosingMethod: Tree                       = site.enclMethod.tree
-=======
   def enclosingPackage: PackageDef                = strictEnclosure[PackageDef]
   val enclosingClass: Tree                        = lenientEnclosure[ImplDef]
   def enclosingImpl: ImplDef                      = strictEnclosure[ImplDef]
@@ -36,7 +30,6 @@
   val enclosingMacros: List[Context]              = this :: universe.analyzer.openMacros // include self
   val enclosingMethod: Tree                       = lenientEnclosure[DefDef]
   def enclosingDef: DefDef                        = strictEnclosure[DefDef]
->>>>>>> be405eed
   val enclosingPosition: Position                 = if (enclPoses.isEmpty) NoPosition else enclPoses.head.pos
   val enclosingUnit: CompilationUnit              = universe.currentRun.currentUnit
   val enclosingRun: Run                           = universe.currentRun
