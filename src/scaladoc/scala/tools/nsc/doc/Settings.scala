--- conflicted
+++ resolved
@@ -14,12 +14,7 @@
 package doc
 
 import java.io.File
-<<<<<<< HEAD
-=======
-
-import scala.language.postfixOps
 import scala.tools.nsc.settings.{DefaultPathFactory, PathFactory}
->>>>>>> 0efdbf75
 
 /** An extended version of compiler settings, with additional Scaladoc-specific options.
   * @param error A function that prints a string to the appropriate error stream
