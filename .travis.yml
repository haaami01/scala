language: scala

env:
  global:
    - PUBLISH_JDK=openjdk6 # admin/build.sh only publishes when running on this jdk
# Don't commit sensitive files, instead commit a version encrypted with $SECRET,
# this environment variable is encrypted with this repo's private key and stored below:
# (See http://docs.travis-ci.com/user/environment-variables/#Secure-Variables.)
    - secure: "YO/7YiWEirzz0EAy7oVNmAKroj4qCLZNMkPS+xW/VgeGjuEV+Nk1S7pwxF0o2OggSxIQ+a0lWSrOPQqSXMjOstDIzzGeYfuAt0+0fupXtDDge0mXpCCMadrvYzff1/5XYX0dJ+pjJmz6IgF1hliPJHIuddhhdqPxdHWTHAKm9ME="

script: 
  - admin/build.sh
scala:
<<<<<<< HEAD
  - 2.11.1
=======
  - 2.10.4
>>>>>>> 7577a844
jdk:
  - openjdk6
  - openjdk7
notifications:
  email:
    - jason.zaugg@typesafe.com
    - philipp.haller@typesafe.com<|MERGE_RESOLUTION|>--- conflicted
+++ resolved
@@ -11,11 +11,7 @@
 script: 
   - admin/build.sh
 scala:
-<<<<<<< HEAD
-  - 2.11.1
-=======
-  - 2.10.4
->>>>>>> 7577a844
+  - 2.11.4
 jdk:
   - openjdk6
   - openjdk7
