--- conflicted
+++ resolved
@@ -36,11 +36,7 @@
 
     def platformPhases: List[SubComponent] = Nil
 
-<<<<<<< HEAD
-    private[nsc] lazy val classPath: ClassPath = applyClassPathPlugins(new PathResolver(settings).result)
-=======
-    private[nsc] lazy val classPath: ClassPath = new PathResolver(settings, new CloseableRegistry).result
->>>>>>> 33635526
+    private[nsc] lazy val classPath: ClassPath = applyClassPathPlugins(new PathResolver(settings, new CloseableRegistry).result)
 
     def isMaybeBoxed(sym: Symbol): Boolean = ???
     def needCompile(bin: AbstractFile, src: AbstractFile): Boolean = ???
