--- conflicted
+++ resolved
@@ -313,7 +313,6 @@
   }
 
   @Test
-<<<<<<< HEAD
   def t11641(): Unit = {
     val code =
       """class B { val b = 0 }
@@ -336,13 +335,14 @@
     assertInvoke(getMethod(cs.find(_.name == "D").get, "<init>"), "scala/runtime/Statics", "releaseFence")
     assertInvoke(getMethod(cs.find(_.name == "E").get, "<init>"), "scala/runtime/Statics", "releaseFence")
     assertDoesNotInvoke(getMethod(cs.find(_.name == "F").get, "<init>"), "releaseFence")
-=======
+  }
+
+  @Test
   def t11718(): Unit = {
     val code = """class A11718 { private val a = ""; lazy val b = a }"""
     val cs = compileClasses(code)
     val A = cs.find(_.name == "A11718").get
     val a = A.fields.asScala.find(_.name == "a").get
     assertEquals(0, a.access & Opcodes.ACC_FINAL)
->>>>>>> f389823e
   }
 }