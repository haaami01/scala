--- conflicted
+++ resolved
@@ -53,26 +53,8 @@
       override def hashCode() = 42
     }
 
-<<<<<<< HEAD
-    val counter = new GraphVisitor() {
-      private[this] var instanceCount: Int = _
-
-      def countInstances(obj: AnyRef) = {
-        instanceCount = 0
-        val walker = new GraphWalker(obj)
-        walker.addVisitor(this)
-        walker.walk
-        instanceCount
-      }
-
-      override def visit(record: GraphPathRecord): Unit = {
-        if (record.klass() == classOf[MyClass])  instanceCount += 1
-      }
-    }
-=======
     val walker = new GraphWalker()
     def countInstances(obj: AnyRef) = walker.walk(obj).getClassCounts().count(classOf[MyClass]: Class[_])
->>>>>>> acafb9d0
 
     val m = OpenHashMap.empty[MyClass, Int]
     val obj = new MyClass
