--- conflicted
+++ resolved
@@ -1,8 +1,4 @@
-<<<<<<< HEAD
-class ImplicitParam extends java.lang.Object with scala.AnyRef {
-=======
 class ImplicitParam extends java.lang.Object {
->>>>>>> 5376ded8
   def this() = { /* compiled code */ }
   def foo(i : scala.Int)(implicit f : scala.Float, d : scala.Double) : scala.Int = { /* compiled code */ }
 }