--- conflicted
+++ resolved
@@ -10,16 +10,12 @@
   def foo(x: T): Boolean
 }
 
-<<<<<<< HEAD
-trait Bippy[T1, T2, T3] extends collection.IterableOps[(T2, String), List, List[(T2, String)]] with Xyz[T3]
-=======
 trait Symbolic {
   def --? : Int
   def --!(i: Int): Unit
   def unary_~ : Long
 }
 
-trait Bippy[T1, T2, T3] extends Collection[T1] with TraversableOnce[(T2, String)] with Xyz[T3]
->>>>>>> ed743e5b
+trait Bippy[T1, T2, T3] extends collection.IterableOps[(T2, String), List, List[(T2, String)]] with Xyz[T3]
 
-class Dingus extends Bippy[String, Set[Int], List[Int]] with Symbolic+class Dingus extends Bippy[String, Set[Int], List[Int]]