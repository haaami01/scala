<<<<<<< HEAD
unchecked-knowable.scala:17: warning: fruitless type test: a value of type Bippy cannot also be a A1
  /*   warn */ (new Bippy).isInstanceOf[A1]
                                       ^
error: No warnings can be incurred under -Xfatal-warnings.
one warning found
one error found
=======
unchecked-knowable.scala:18: error: fruitless type test: a value of type Bippy cannot also be a A1
  /*   warn */ (new Bippy).isInstanceOf[A1]
                                       ^
unchecked-knowable.scala:19: error: fruitless type test: a value of type Bippy cannot also be a B1
  /*   warn */ (new Bippy).isInstanceOf[B1]
                                       ^
two errors found
>>>>>>> 8aec7847
<|MERGE_RESOLUTION|>--- conflicted
+++ resolved
@@ -1,16 +1,9 @@
-<<<<<<< HEAD
-unchecked-knowable.scala:17: warning: fruitless type test: a value of type Bippy cannot also be a A1
+unchecked-knowable.scala:18: warning: fruitless type test: a value of type Bippy cannot also be a A1
   /*   warn */ (new Bippy).isInstanceOf[A1]
                                        ^
-error: No warnings can be incurred under -Xfatal-warnings.
-one warning found
-one error found
-=======
-unchecked-knowable.scala:18: error: fruitless type test: a value of type Bippy cannot also be a A1
-  /*   warn */ (new Bippy).isInstanceOf[A1]
-                                       ^
-unchecked-knowable.scala:19: error: fruitless type test: a value of type Bippy cannot also be a B1
+unchecked-knowable.scala:19: warning: fruitless type test: a value of type Bippy cannot also be a B1
   /*   warn */ (new Bippy).isInstanceOf[B1]
                                        ^
-two errors found
->>>>>>> 8aec7847
+error: No warnings can be incurred under -Xfatal-warnings.
+two warnings found
+one error found