--- conflicted
+++ resolved
@@ -6,8 +6,6 @@
     /** Just a little sanity check, not to be confused with a unit test. */
     List(5, 5.5f, "abc", new AnyRef, ()) foreach confirmSame
     List(5.0f, 1.0d, -(5.0f), (-1.0d)) foreach confirmDifferent
-<<<<<<< HEAD
-=======
 
     val x = (BigInt(1) << 64).toDouble
     val y: Any = x
@@ -21,6 +19,5 @@
     assert(x.## == jn.##, ((x, jn)))
     assert(x.## == jf.##, ((x, jf)))
     assert(x.## == jd.##, ((x, jd)))
->>>>>>> ebfc16f6
   }
 }